<<<<<<< HEAD
## Addon / Framework Support Table

| | [React](app/react)|[React Native](app/react-native)|[Vue](app/vue)|[Angular](app/angular)| [Polymer](app/polymer)| [Mithril](app/mithril)| [HTML](app/html)| [Marko](app/marko)| [Svelte](app/svelte)| [Riot](app/riot)| [Ember](app/ember)|
| ----------- |:-------:|:-------:|:-------:|:-------:|:-------:|:-------:|:-------:|:-------:|:-------:|:-------:|:-------:|
|[a11y](addons/a11y)              |+| |+|+|+|+|+|+| | |+|
|[actions](addons/actions)        |+|+|+|+|+|+|+|+|+|+|+|
|[backgrounds](addons/backgrounds)|+| |+|+|+|+|+|+|+|+|+|
|[centered](addons/centered)      |+| |+|+| |+|+| |+| |+|
|[events](addons/events)          |+| |+|+|+|+|+|+| | |+|
|[graphql](addons/graphql)        |+| | | | | | | | | | |
|[info](addons/info)              |+| | | | | | | | | | |
|[jest](addons/jest)              |+| | |+| | |+| | | | |
|[knobs](addons/knobs)            |+|+|+|+|+|+|+|+|+|+|+|
|[links](addons/links)            |+|+|+|+|+|+|+| |+|+|+|
|[notes](addons/notes)            |+| |+|+|+|+|+| |+|+|+|
|[options](addons/options)        |+|+|+|+|+|+|+| |+|+|+|
|[storyshots](addons/storyshots)  |+|+|+|+| | |+| |+|+| |
|[storysource](addons/storysource)|+| |+|+|+|+|+|+|+|+|+|
|[viewport](addons/viewport)      |+| |+|+|+|+|+|+|+|+|+|
=======
## Addon / Framework Support Table

| | [React](app/react)|[React Native](app/react-native)|[Vue](app/vue)|[Angular](app/angular)| [Polymer](app/polymer)| [Mithril](app/mithril)| [HTML](app/html)| [Marko](app/marko)| [Svelte](app/svelte)| [Riot](app/riot)| [Ember](app/ember)|
| ----------- |:-------:|:-------:|:-------:|:-------:|:-------:|:-------:|:-------:|:-------:|:-------:|:-------:|:-------:|
|[a11y](addons/a11y)              |+| |+|+|+|+|+|+| | |+|
|[actions](addons/actions)        |+|+|+|+|+|+|+|+|+|+|+|
|[backgrounds](addons/backgrounds)|+|*|+|+|+|+|+|+|+|+|+|
|[centered](addons/centered)      |+| |+|+| |+|+| |+| |+|
|[events](addons/events)          |+| |+|+|+|+|+|+| | |+|
|[graphql](addons/graphql)        |+| | | | | | | | | | |
|[info](addons/info)              |+| | | | | | | | | | |
|[jest](addons/jest)              |+| | |+| | |+| | | | |
|[knobs](addons/knobs)            |+|+*|+|+|+|+|+|+|+|+|+|
|[links](addons/links)            |+|+|+|+|+|+|+| |+|+|+|
|[notes](addons/notes)            |+|+*|+|+|+|+|+| |+|+|+|
|[options](addons/options)        |+|+|+|+|+|+|+| |+|+|+|
|[storyshots](addons/storyshots)  |+|+|+|+| | |+| |+|+| |
|[storysource](addons/storysource)|+| |+|+|+|+|+|+|+|+|+|
|[viewport](addons/viewport)      |+| |+|+|+|+|+|+|+|+|+|

`*` - React Native on device addon (addons/onDevice-\<name>) 
>>>>>>> 5971cee7
<|MERGE_RESOLUTION|>--- conflicted
+++ resolved
@@ -1,24 +1,3 @@
-<<<<<<< HEAD
-## Addon / Framework Support Table
-
-| | [React](app/react)|[React Native](app/react-native)|[Vue](app/vue)|[Angular](app/angular)| [Polymer](app/polymer)| [Mithril](app/mithril)| [HTML](app/html)| [Marko](app/marko)| [Svelte](app/svelte)| [Riot](app/riot)| [Ember](app/ember)|
-| ----------- |:-------:|:-------:|:-------:|:-------:|:-------:|:-------:|:-------:|:-------:|:-------:|:-------:|:-------:|
-|[a11y](addons/a11y)              |+| |+|+|+|+|+|+| | |+|
-|[actions](addons/actions)        |+|+|+|+|+|+|+|+|+|+|+|
-|[backgrounds](addons/backgrounds)|+| |+|+|+|+|+|+|+|+|+|
-|[centered](addons/centered)      |+| |+|+| |+|+| |+| |+|
-|[events](addons/events)          |+| |+|+|+|+|+|+| | |+|
-|[graphql](addons/graphql)        |+| | | | | | | | | | |
-|[info](addons/info)              |+| | | | | | | | | | |
-|[jest](addons/jest)              |+| | |+| | |+| | | | |
-|[knobs](addons/knobs)            |+|+|+|+|+|+|+|+|+|+|+|
-|[links](addons/links)            |+|+|+|+|+|+|+| |+|+|+|
-|[notes](addons/notes)            |+| |+|+|+|+|+| |+|+|+|
-|[options](addons/options)        |+|+|+|+|+|+|+| |+|+|+|
-|[storyshots](addons/storyshots)  |+|+|+|+| | |+| |+|+| |
-|[storysource](addons/storysource)|+| |+|+|+|+|+|+|+|+|+|
-|[viewport](addons/viewport)      |+| |+|+|+|+|+|+|+|+|+|
-=======
 ## Addon / Framework Support Table
 
 | | [React](app/react)|[React Native](app/react-native)|[Vue](app/vue)|[Angular](app/angular)| [Polymer](app/polymer)| [Mithril](app/mithril)| [HTML](app/html)| [Marko](app/marko)| [Svelte](app/svelte)| [Riot](app/riot)| [Ember](app/ember)|
@@ -39,5 +18,4 @@
 |[storysource](addons/storysource)|+| |+|+|+|+|+|+|+|+|+|
 |[viewport](addons/viewport)      |+| |+|+|+|+|+|+|+|+|+|
 
-`*` - React Native on device addon (addons/onDevice-\<name>) 
->>>>>>> 5971cee7
+`*` - React Native on device addon (addons/onDevice-\<name>) 