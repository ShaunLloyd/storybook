{
  "name": "@storybook/addon-a11y",
  "version": "6.5.0-alpha.61",
  "description": "Test component compliance with web accessibility standards",
  "keywords": [
    "a11y",
    "accessibility",
    "addon",
    "storybook",
    "valid",
    "verify",
    "test"
  ],
  "homepage": "https://github.com/storybookjs/storybook/tree/main/addons/a11y",
  "bugs": {
    "url": "https://github.com/storybookjs/storybook/issues"
  },
  "repository": {
    "type": "git",
    "url": "https://github.com/storybookjs/storybook.git",
    "directory": "addons/a11y"
  },
  "funding": {
    "type": "opencollective",
    "url": "https://opencollective.com/storybook"
  },
  "license": "MIT",
  "main": "dist/cjs/index.js",
  "module": "dist/esm/index.js",
  "types": "dist/ts3.9/index.d.ts",
  "typesVersions": {
    "<3.8": {
      "dist/ts3.9/*": [
        "dist/ts3.4/*"
      ]
    }
  },
  "files": [
    "dist/**/*",
    "README.md",
    "*.js",
    "*.d.ts"
  ],
  "scripts": {
    "prepare": "node ../../scripts/prepare.js"
  },
  "dependencies": {
<<<<<<< HEAD
    "@storybook/addon-highlight": "6.5.0-alpha.59",
    "@storybook/addons": "6.5.0-alpha.59",
    "@storybook/api": "6.5.0-alpha.59",
    "@storybook/channels": "6.5.0-alpha.59",
    "@storybook/client-logger": "6.5.0-alpha.59",
    "@storybook/components": "6.5.0-alpha.59",
    "@storybook/core-events": "6.5.0-alpha.59",
=======
    "@storybook/addons": "6.5.0-alpha.61",
    "@storybook/api": "6.5.0-alpha.61",
    "@storybook/channels": "6.5.0-alpha.61",
    "@storybook/client-logger": "6.5.0-alpha.61",
    "@storybook/components": "6.5.0-alpha.61",
    "@storybook/core-events": "6.5.0-alpha.61",
>>>>>>> 215a2128
    "@storybook/csf": "0.0.2--canary.7c6c115.0",
    "@storybook/theming": "6.5.0-alpha.61",
    "axe-core": "^4.2.0",
    "core-js": "^3.8.2",
    "global": "^4.4.0",
    "lodash": "^4.17.21",
    "react-sizeme": "^3.0.1",
    "regenerator-runtime": "^0.13.7",
    "ts-dedent": "^2.0.0",
    "util-deprecate": "^1.0.2"
  },
  "devDependencies": {
    "@testing-library/react": "^11.2.2",
    "@types/webpack-env": "^1.16.0"
  },
  "peerDependencies": {
    "react": "^16.8.0 || ^17.0.0 || ^18.0.0",
    "react-dom": "^16.8.0 || ^17.0.0 || ^18.0.0"
  },
  "peerDependenciesMeta": {
    "react": {
      "optional": true
    },
    "react-dom": {
      "optional": true
    }
  },
  "publishConfig": {
    "access": "public"
  },
  "gitHead": "ed6c89be975f7cd6ea28605efbb5597685b68d40",
  "sbmodern": "dist/modern/index.js",
  "storybook": {
    "displayName": "Accessibility",
    "icon": "https://user-images.githubusercontent.com/263385/101991665-47042f80-3c7c-11eb-8f00-64b5a18f498a.png",
    "unsupportedFrameworks": [
      "react-native"
    ]
  }
}<|MERGE_RESOLUTION|>--- conflicted
+++ resolved
@@ -45,22 +45,13 @@
     "prepare": "node ../../scripts/prepare.js"
   },
   "dependencies": {
-<<<<<<< HEAD
-    "@storybook/addon-highlight": "6.5.0-alpha.59",
-    "@storybook/addons": "6.5.0-alpha.59",
-    "@storybook/api": "6.5.0-alpha.59",
-    "@storybook/channels": "6.5.0-alpha.59",
-    "@storybook/client-logger": "6.5.0-alpha.59",
-    "@storybook/components": "6.5.0-alpha.59",
-    "@storybook/core-events": "6.5.0-alpha.59",
-=======
+    "@storybook/addon-highlight": "6.5.0-alpha.61",
     "@storybook/addons": "6.5.0-alpha.61",
     "@storybook/api": "6.5.0-alpha.61",
     "@storybook/channels": "6.5.0-alpha.61",
     "@storybook/client-logger": "6.5.0-alpha.61",
     "@storybook/components": "6.5.0-alpha.61",
     "@storybook/core-events": "6.5.0-alpha.61",
->>>>>>> 215a2128
     "@storybook/csf": "0.0.2--canary.7c6c115.0",
     "@storybook/theming": "6.5.0-alpha.61",
     "axe-core": "^4.2.0",
