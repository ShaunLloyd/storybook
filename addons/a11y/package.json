--- conflicted
+++ resolved
@@ -32,12 +32,7 @@
     "@storybook/core-events": "4.0.0-alpha.20",
     "axe-core": "^3.0.3",
     "global": "^4.3.2",
-<<<<<<< HEAD
-    "prop-types": "^15.6.2",
-    "@emotion/styled": "0.10.4"
-=======
     "prop-types": "^15.6.2"
->>>>>>> a2a2a914
   },
   "peerDependencies": {
     "react": "*",
