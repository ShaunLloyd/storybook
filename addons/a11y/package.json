--- conflicted
+++ resolved
@@ -41,17 +41,7 @@
     "prepare": "node ../../scripts/prepare.js"
   },
   "dependencies": {
-<<<<<<< HEAD
     "@hypnosphi/react-sizeme": "^2.6.13",
-    "@storybook/addons": "6.2.0-alpha.18",
-    "@storybook/api": "6.2.0-alpha.18",
-    "@storybook/channels": "6.2.0-alpha.18",
-    "@storybook/client-api": "6.2.0-alpha.18",
-    "@storybook/client-logger": "6.2.0-alpha.18",
-    "@storybook/components": "6.2.0-alpha.18",
-    "@storybook/core-events": "6.2.0-alpha.18",
-    "@storybook/theming": "6.2.0-alpha.18",
-=======
     "@storybook/addons": "6.2.0-alpha.32",
     "@storybook/api": "6.2.0-alpha.32",
     "@storybook/channels": "6.2.0-alpha.32",
@@ -60,7 +50,6 @@
     "@storybook/components": "6.2.0-alpha.32",
     "@storybook/core-events": "6.2.0-alpha.32",
     "@storybook/theming": "6.2.0-alpha.32",
->>>>>>> 5eda3dcf
     "axe-core": "^4.1.1",
     "core-js": "^3.8.2",
     "global": "^4.4.0",
