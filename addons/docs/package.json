{
  "name": "@storybook/addon-docs",
  "version": "6.5.0-rc.1",
  "description": "Document component usage and properties in Markdown",
  "keywords": [
    "addon",
    "notes",
    "documentation",
    "storybook",
    "essentials",
    "organize"
  ],
  "homepage": "https://github.com/storybookjs/storybook/tree/main/addons/docs",
  "bugs": {
    "url": "https://github.com/storybookjs/storybook/issues"
  },
  "repository": {
    "type": "git",
    "url": "https://github.com/storybookjs/storybook.git",
    "directory": "addons/docs"
  },
  "funding": {
    "type": "opencollective",
    "url": "https://opencollective.com/storybook"
  },
  "license": "MIT",
  "main": "dist/cjs/index.js",
  "module": "dist/esm/index.js",
  "types": "dist/ts3.9/index.d.ts",
  "typesVersions": {
    "<3.8": {
      "dist/ts3.9/*": [
        "dist/ts3.4/*"
      ]
    }
  },
  "files": [
    "dist/**/*",
    "angular/**/*",
    "common/**/*",
    "ember/**/*",
    "html/**/*",
    "svelte/**/*",
    "postinstall/**/*",
    "react/**/*",
    "vue/**/*",
    "web-components/**/*",
    "lit/**/*",
    "README.md",
    "*.js",
    "*.d.ts",
    "!__testfixtures__"
  ],
  "scripts": {
    "prepare": "node ${PROJECT_CWD}/scripts/prepare.js",
    "build:watch-babel": "node ${PROJECT_CWD}/scripts/utils/watch-babel.js",
    "build:watch-tsc": "node ${PROJECT_CWD}/scripts/utils/watch-tsc.js"
  },
  "dependencies": {
    "@babel/plugin-transform-react-jsx": "^7.12.12",
    "@babel/preset-env": "^7.12.11",
    "@jest/transform": "^26.6.2",
    "@mdx-js/react": "^1.6.22",
<<<<<<< HEAD
    "@storybook/addons": "workspace:*",
    "@storybook/api": "workspace:*",
    "@storybook/builder-webpack4": "workspace:*",
    "@storybook/client-api": "workspace:*",
    "@storybook/client-logger": "workspace:*",
    "@storybook/components": "workspace:*",
    "@storybook/core": "workspace:*",
    "@storybook/core-events": "workspace:*",
    "@storybook/csf": "0.0.1",
    "@storybook/csf-tools": "workspace:*",
    "@storybook/node-logger": "workspace:*",
    "@storybook/postinstall": "workspace:*",
    "@storybook/source-loader": "workspace:*",
    "@storybook/theming": "workspace:*",
    "acorn": "^7.4.1",
    "acorn-jsx": "^5.3.1",
    "acorn-walk": "^7.2.0",
=======
    "@storybook/addons": "6.5.0-rc.1",
    "@storybook/api": "6.5.0-rc.1",
    "@storybook/components": "6.5.0-rc.1",
    "@storybook/core-common": "6.5.0-rc.1",
    "@storybook/core-events": "6.5.0-rc.1",
    "@storybook/csf": "0.0.2--canary.4566f4d.1",
    "@storybook/docs-tools": "6.5.0-rc.1",
    "@storybook/mdx1-csf": "^0.0.1",
    "@storybook/node-logger": "6.5.0-rc.1",
    "@storybook/postinstall": "6.5.0-rc.1",
    "@storybook/preview-web": "6.5.0-rc.1",
    "@storybook/source-loader": "6.5.0-rc.1",
    "@storybook/store": "6.5.0-rc.1",
    "@storybook/theming": "6.5.0-rc.1",
    "babel-loader": "^8.0.0",
>>>>>>> 10a87ceb
    "core-js": "^3.8.2",
    "fast-deep-equal": "^3.1.3",
    "global": "^4.4.0",
    "lodash": "^4.17.21",
    "regenerator-runtime": "^0.13.7",
    "remark-external-links": "^8.0.0",
    "remark-slug": "^6.0.0",
    "ts-dedent": "^2.0.0",
    "util-deprecate": "^1.0.2"
  },
  "devDependencies": {
    "@babel/core": "^7.12.10",
<<<<<<< HEAD
    "@emotion/core": "^10.1.1",
    "@emotion/styled": "^10.0.27",
    "@storybook/angular": "workspace:*",
    "@storybook/react": "workspace:*",
    "@storybook/vue": "workspace:*",
    "@storybook/web-components": "workspace:*",
    "@types/cross-spawn": "^6.0.2",
    "@types/doctrine": "^0.0.3",
    "@types/enzyme": "^3.10.8",
    "@types/estree": "^0.0.44",
    "@types/jest": "^26.0.16",
    "@types/loader-utils": "^2.0.0",
    "@types/prop-types": "^15.7.3",
    "@types/tmp": "^0.2.0",
    "@types/util-deprecate": "^1.0.0",
    "babel-loader": "^8.0.0",
    "babel-plugin-react-docgen": "^4.2.1",
    "cross-spawn": "^7.0.3",
    "fs-extra": "^9.0.1",
    "jest": "^26.6.3",
    "jest-specific-snapshot": "^4.0.0",
    "lit-element": "^3.0.0-rc.2",
    "lit-html": "^2.0.0-rc.3",
    "require-from-string": "^2.0.2",
    "rxjs": "^6.6.3",
    "styled-components": "^5.2.1",
    "terser-webpack-plugin": "^5.0.3",
    "tmp": "^0.2.1",
    "tslib": "^2.1.0",
    "vue": "^2.6.10",
    "web-component-analyzer": "^1.1.6",
    "webpack": "4",
    "zone.js": "^0.11.3"
  },
  "peerDependencies": {
    "@storybook/angular": "6.4.0-alpha.26",
    "@storybook/react": "6.4.0-alpha.23",
    "@storybook/vue": "6.4.0-alpha.26",
    "@storybook/vue3": "6.4.0-alpha.26",
    "@storybook/web-components": "6.4.0-alpha.26",
    "lit": "^2.0.0-rc.1",
    "lit-html": "^1.4.1 || ^2.0.0-rc.3",
    "react": "^16.8.0 || ^17.0.0",
    "react-dom": "^16.8.0 || ^17.0.0",
    "svelte": "^3.31.2",
    "sveltedoc-parser": "^4.1.0",
    "vue": "^2.6.10 || ^3.0.0",
    "webpack": "*"
  },
  "peerDependenciesMeta": {
    "@storybook/angular": {
      "optional": true
    },
    "@storybook/react": {
      "optional": true
    },
    "@storybook/vue": {
      "optional": true
    },
    "@storybook/vue3": {
      "optional": true
    },
    "@storybook/web-components": {
      "optional": true
    },
    "lit": {
      "optional": true
    },
    "lit-html": {
=======
    "@storybook/mdx2-csf": "^0.0.3",
    "@types/util-deprecate": "^1.0.0"
  },
  "peerDependencies": {
    "@storybook/mdx2-csf": "^0.0.3",
    "react": "^16.8.0 || ^17.0.0 || ^18.0.0",
    "react-dom": "^16.8.0 || ^17.0.0 || ^18.0.0"
  },
  "peerDependenciesMeta": {
    "@storybook/mdx2-csf": {
>>>>>>> 10a87ceb
      "optional": true
    },
    "react": {
      "optional": true
    },
    "react-dom": {
      "optional": true
    }
  },
  "publishConfig": {
    "access": "public"
  },
  "gitHead": "3f09d4e6b0c655a092dc812488ef2c7ed3808401",
  "sbmodern": "dist/modern/index.js",
  "storybook": {
    "displayName": "Docs",
    "icon": "https://user-images.githubusercontent.com/263385/101991672-48355c80-3c7c-11eb-82d9-95fa12438f64.png",
    "unsupportedFrameworks": [
      "react-native"
    ]
  }
}<|MERGE_RESOLUTION|>--- conflicted
+++ resolved
@@ -61,41 +61,21 @@
     "@babel/preset-env": "^7.12.11",
     "@jest/transform": "^26.6.2",
     "@mdx-js/react": "^1.6.22",
-<<<<<<< HEAD
     "@storybook/addons": "workspace:*",
     "@storybook/api": "workspace:*",
-    "@storybook/builder-webpack4": "workspace:*",
-    "@storybook/client-api": "workspace:*",
-    "@storybook/client-logger": "workspace:*",
     "@storybook/components": "workspace:*",
-    "@storybook/core": "workspace:*",
+    "@storybook/core-common": "workspace:*",
     "@storybook/core-events": "workspace:*",
-    "@storybook/csf": "0.0.1",
-    "@storybook/csf-tools": "workspace:*",
+    "@storybook/csf": "0.0.2--canary.4566f4d.1",
+    "@storybook/docs-tools": "workspace:*",
+    "@storybook/mdx1-csf": "^0.0.1",
     "@storybook/node-logger": "workspace:*",
     "@storybook/postinstall": "workspace:*",
+    "@storybook/preview-web": "workspace:*",
     "@storybook/source-loader": "workspace:*",
+    "@storybook/store": "workspace:*",
     "@storybook/theming": "workspace:*",
-    "acorn": "^7.4.1",
-    "acorn-jsx": "^5.3.1",
-    "acorn-walk": "^7.2.0",
-=======
-    "@storybook/addons": "6.5.0-rc.1",
-    "@storybook/api": "6.5.0-rc.1",
-    "@storybook/components": "6.5.0-rc.1",
-    "@storybook/core-common": "6.5.0-rc.1",
-    "@storybook/core-events": "6.5.0-rc.1",
-    "@storybook/csf": "0.0.2--canary.4566f4d.1",
-    "@storybook/docs-tools": "6.5.0-rc.1",
-    "@storybook/mdx1-csf": "^0.0.1",
-    "@storybook/node-logger": "6.5.0-rc.1",
-    "@storybook/postinstall": "6.5.0-rc.1",
-    "@storybook/preview-web": "6.5.0-rc.1",
-    "@storybook/source-loader": "6.5.0-rc.1",
-    "@storybook/store": "6.5.0-rc.1",
-    "@storybook/theming": "6.5.0-rc.1",
     "babel-loader": "^8.0.0",
->>>>>>> 10a87ceb
     "core-js": "^3.8.2",
     "fast-deep-equal": "^3.1.3",
     "global": "^4.4.0",
@@ -108,77 +88,6 @@
   },
   "devDependencies": {
     "@babel/core": "^7.12.10",
-<<<<<<< HEAD
-    "@emotion/core": "^10.1.1",
-    "@emotion/styled": "^10.0.27",
-    "@storybook/angular": "workspace:*",
-    "@storybook/react": "workspace:*",
-    "@storybook/vue": "workspace:*",
-    "@storybook/web-components": "workspace:*",
-    "@types/cross-spawn": "^6.0.2",
-    "@types/doctrine": "^0.0.3",
-    "@types/enzyme": "^3.10.8",
-    "@types/estree": "^0.0.44",
-    "@types/jest": "^26.0.16",
-    "@types/loader-utils": "^2.0.0",
-    "@types/prop-types": "^15.7.3",
-    "@types/tmp": "^0.2.0",
-    "@types/util-deprecate": "^1.0.0",
-    "babel-loader": "^8.0.0",
-    "babel-plugin-react-docgen": "^4.2.1",
-    "cross-spawn": "^7.0.3",
-    "fs-extra": "^9.0.1",
-    "jest": "^26.6.3",
-    "jest-specific-snapshot": "^4.0.0",
-    "lit-element": "^3.0.0-rc.2",
-    "lit-html": "^2.0.0-rc.3",
-    "require-from-string": "^2.0.2",
-    "rxjs": "^6.6.3",
-    "styled-components": "^5.2.1",
-    "terser-webpack-plugin": "^5.0.3",
-    "tmp": "^0.2.1",
-    "tslib": "^2.1.0",
-    "vue": "^2.6.10",
-    "web-component-analyzer": "^1.1.6",
-    "webpack": "4",
-    "zone.js": "^0.11.3"
-  },
-  "peerDependencies": {
-    "@storybook/angular": "6.4.0-alpha.26",
-    "@storybook/react": "6.4.0-alpha.23",
-    "@storybook/vue": "6.4.0-alpha.26",
-    "@storybook/vue3": "6.4.0-alpha.26",
-    "@storybook/web-components": "6.4.0-alpha.26",
-    "lit": "^2.0.0-rc.1",
-    "lit-html": "^1.4.1 || ^2.0.0-rc.3",
-    "react": "^16.8.0 || ^17.0.0",
-    "react-dom": "^16.8.0 || ^17.0.0",
-    "svelte": "^3.31.2",
-    "sveltedoc-parser": "^4.1.0",
-    "vue": "^2.6.10 || ^3.0.0",
-    "webpack": "*"
-  },
-  "peerDependenciesMeta": {
-    "@storybook/angular": {
-      "optional": true
-    },
-    "@storybook/react": {
-      "optional": true
-    },
-    "@storybook/vue": {
-      "optional": true
-    },
-    "@storybook/vue3": {
-      "optional": true
-    },
-    "@storybook/web-components": {
-      "optional": true
-    },
-    "lit": {
-      "optional": true
-    },
-    "lit-html": {
-=======
     "@storybook/mdx2-csf": "^0.0.3",
     "@types/util-deprecate": "^1.0.0"
   },
@@ -189,7 +98,6 @@
   },
   "peerDependenciesMeta": {
     "@storybook/mdx2-csf": {
->>>>>>> 10a87ceb
       "optional": true
     },
     "react": {
