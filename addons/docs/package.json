{
  "name": "@storybook/addon-docs",
  "version": "6.3.0-alpha.19",
  "description": "Document component usage and properties in Markdown",
  "keywords": [
    "addon",
    "notes",
    "documentation",
    "storybook",
    "essentials",
    "organize"
  ],
  "homepage": "https://github.com/storybookjs/storybook/tree/master/addons/docs",
  "bugs": {
    "url": "https://github.com/storybookjs/storybook/issues"
  },
  "repository": {
    "type": "git",
    "url": "https://github.com/storybookjs/storybook.git",
    "directory": "addons/docs"
  },
  "funding": {
    "type": "opencollective",
    "url": "https://opencollective.com/storybook"
  },
  "license": "MIT",
  "main": "dist/cjs/index.js",
  "module": "dist/esm/index.js",
  "types": "dist/ts3.9/index.d.ts",
  "typesVersions": {
    "<3.8": {
      "*": [
        "dist/ts3.4/*"
      ]
    }
  },
  "files": [
    "dist/**/*",
    "angular/**/*",
    "common/**/*",
    "ember/**/*",
    "html/**/*",
    "postinstall/**/*",
    "react/**/*",
    "vue/**/*",
    "web-components/**/*",
    "lit/**/*",
    "README.md",
    "*.js",
    "*.d.ts",
    "!__testfixtures__"
  ],
  "scripts": {
    "prepare": "node ../../scripts/prepare.js"
  },
  "dependencies": {
    "@babel/core": "^7.12.10",
    "@babel/generator": "^7.12.11",
    "@babel/parser": "^7.12.11",
    "@babel/plugin-transform-react-jsx": "^7.12.12",
    "@babel/preset-env": "^7.12.11",
    "@jest/transform": "^26.6.2",
    "@mdx-js/loader": "^1.6.22",
    "@mdx-js/mdx": "^1.6.22",
    "@mdx-js/react": "^1.6.22",
    "@storybook/addons": "6.3.0-alpha.19",
    "@storybook/api": "6.3.0-alpha.19",
    "@storybook/builder-webpack4": "6.3.0-alpha.19",
    "@storybook/client-api": "6.3.0-alpha.19",
    "@storybook/client-logger": "6.3.0-alpha.19",
    "@storybook/components": "6.3.0-alpha.19",
    "@storybook/core": "6.3.0-alpha.19",
    "@storybook/core-events": "6.3.0-alpha.19",
    "@storybook/csf": "0.0.1",
    "@storybook/node-logger": "6.3.0-alpha.19",
    "@storybook/postinstall": "6.3.0-alpha.19",
    "@storybook/source-loader": "6.3.0-alpha.19",
    "@storybook/theming": "6.3.0-alpha.19",
    "acorn": "^7.4.1",
    "acorn-jsx": "^5.3.1",
    "acorn-walk": "^7.2.0",
    "core-js": "^3.8.2",
    "doctrine": "^3.0.0",
    "escodegen": "^2.0.0",
    "fast-deep-equal": "^3.1.3",
    "global": "^4.4.0",
    "html-tags": "^3.1.0",
    "js-string-escape": "^1.0.1",
    "loader-utils": "^2.0.0",
    "lodash": "^4.17.20",
    "prettier": "~2.2.1",
    "prop-types": "^15.7.2",
    "react-element-to-jsx-string": "^14.3.2",
    "regenerator-runtime": "^0.13.7",
    "remark-external-links": "^8.0.0",
    "remark-slug": "^6.0.0",
    "ts-dedent": "^2.0.0",
    "util-deprecate": "^1.0.2"
  },
  "devDependencies": {
    "@angular/core": "^11.2.0",
    "@babel/core": "^7.12.10",
    "@emotion/core": "^10.1.1",
    "@emotion/styled": "^10.0.27",
<<<<<<< HEAD
    "@storybook/angular": "6.3.0-alpha.14",
    "@storybook/lit": "6.3.0-alpha.14",
    "@storybook/react": "6.3.0-alpha.14",
    "@storybook/vue": "6.3.0-alpha.14",
    "@storybook/web-components": "6.3.0-alpha.14",
=======
    "@storybook/angular": "6.3.0-alpha.19",
    "@storybook/react": "6.3.0-alpha.19",
    "@storybook/vue": "6.3.0-alpha.19",
    "@storybook/web-components": "6.3.0-alpha.19",
>>>>>>> 60c864ba
    "@types/cross-spawn": "^6.0.2",
    "@types/doctrine": "^0.0.3",
    "@types/enzyme": "^3.10.8",
    "@types/estree": "^0.0.44",
    "@types/jest": "^26.0.16",
    "@types/loader-utils": "^2.0.0",
    "@types/prop-types": "^15.7.3",
    "@types/tmp": "^0.2.0",
    "@types/util-deprecate": "^1.0.0",
    "babel-loader": "^8.2.2",
    "babel-plugin-react-docgen": "^4.2.1",
    "cross-spawn": "^7.0.3",
    "fs-extra": "^9.0.1",
    "jest": "^26.6.3",
    "jest-specific-snapshot": "^4.0.0",
    "lit-element": "^2.4.0",
    "lit-html": "^1.3.0",
    "require-from-string": "^2.0.2",
    "rxjs": "^6.6.3",
    "styled-components": "^5.2.1",
    "terser-webpack-plugin": "^5.0.3",
    "tmp": "^0.2.1",
    "tslib": "^2.1.0",
    "vue": "^2.6.10",
    "web-component-analyzer": "^1.1.6",
    "webpack": "4",
    "zone.js": "^0.11.3"
  },
  "peerDependencies": {
<<<<<<< HEAD
    "@storybook/angular": "6.3.0-alpha.14",
    "@storybook/lit": "6.3.0-alpha.14",
    "@storybook/vue": "6.3.0-alpha.14",
    "@storybook/vue3": "6.3.0-alpha.14",
    "@storybook/web-components": "6.3.0-alpha.14",
    "lit": "^2.0.0-rc.1",
=======
    "@storybook/angular": "6.3.0-alpha.19",
    "@storybook/vue": "6.3.0-alpha.19",
    "@storybook/vue3": "6.3.0-alpha.19",
    "@storybook/web-components": "6.3.0-alpha.19",
>>>>>>> 60c864ba
    "lit-html": "^1.0.0",
    "react": "^16.8.0 || ^17.0.0",
    "react-dom": "^16.8.0 || ^17.0.0",
    "svelte": "^3.31.2",
    "sveltedoc-parser": "^4.1.0",
    "vue": "^2.6.10 || ^3.0.0",
    "webpack": "*"
  },
  "peerDependenciesMeta": {
    "@storybook/angular": {
      "optional": true
    },
    "@storybook/lit": {
      "optional": true
    },
    "@storybook/vue": {
      "optional": true
    },
    "@storybook/vue3": {
      "optional": true
    },
    "@storybook/web-components": {
      "optional": true
    },
    "lit": {
      "optional": true
    },
    "lit-html": {
      "optional": true
    },
    "react": {
      "optional": true
    },
    "react-dom": {
      "optional": true
    },
    "svelte": {
      "optional": true
    },
    "sveltedoc-parser": {
      "optional": true
    },
    "vue": {
      "optional": true
    },
    "webpack": {
      "optional": true
    }
  },
  "publishConfig": {
    "access": "public"
  },
  "gitHead": "8ba485343b31df4e65fce2494a5f615d6d6c661d",
  "storybook": {
    "displayName": "Docs",
    "icon": "https://user-images.githubusercontent.com/263385/101991672-48355c80-3c7c-11eb-82d9-95fa12438f64.png",
    "unsupportedFrameworks": [
      "react-native"
    ]
  }
}<|MERGE_RESOLUTION|>--- conflicted
+++ resolved
@@ -102,18 +102,11 @@
     "@babel/core": "^7.12.10",
     "@emotion/core": "^10.1.1",
     "@emotion/styled": "^10.0.27",
-<<<<<<< HEAD
-    "@storybook/angular": "6.3.0-alpha.14",
-    "@storybook/lit": "6.3.0-alpha.14",
-    "@storybook/react": "6.3.0-alpha.14",
-    "@storybook/vue": "6.3.0-alpha.14",
-    "@storybook/web-components": "6.3.0-alpha.14",
-=======
     "@storybook/angular": "6.3.0-alpha.19",
+    "@storybook/lit": "6.3.0-alpha.19",
     "@storybook/react": "6.3.0-alpha.19",
     "@storybook/vue": "6.3.0-alpha.19",
     "@storybook/web-components": "6.3.0-alpha.19",
->>>>>>> 60c864ba
     "@types/cross-spawn": "^6.0.2",
     "@types/doctrine": "^0.0.3",
     "@types/enzyme": "^3.10.8",
@@ -143,19 +136,12 @@
     "zone.js": "^0.11.3"
   },
   "peerDependencies": {
-<<<<<<< HEAD
-    "@storybook/angular": "6.3.0-alpha.14",
-    "@storybook/lit": "6.3.0-alpha.14",
-    "@storybook/vue": "6.3.0-alpha.14",
-    "@storybook/vue3": "6.3.0-alpha.14",
-    "@storybook/web-components": "6.3.0-alpha.14",
-    "lit": "^2.0.0-rc.1",
-=======
     "@storybook/angular": "6.3.0-alpha.19",
+    "@storybook/lit": "6.3.0-alpha.19",
     "@storybook/vue": "6.3.0-alpha.19",
     "@storybook/vue3": "6.3.0-alpha.19",
     "@storybook/web-components": "6.3.0-alpha.19",
->>>>>>> 60c864ba
+    "lit": "^2.0.0-rc.1",
     "lit-html": "^1.0.0",
     "react": "^16.8.0 || ^17.0.0",
     "react-dom": "^16.8.0 || ^17.0.0",
