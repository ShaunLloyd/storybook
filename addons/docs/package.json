--- conflicted
+++ resolved
@@ -58,27 +58,15 @@
     "@storybook/core-common": "6.5.0-rc.1",
     "@storybook/core-events": "6.5.0-rc.1",
     "@storybook/csf": "0.0.2--canary.4566f4d.1",
-<<<<<<< HEAD
-    "@storybook/docs-tools": "6.5.0-beta.4",
+    "@storybook/docs-tools": "6.5.0-rc.1",
     "@storybook/mdx1-csf": "canary",
-    "@storybook/node-logger": "6.5.0-beta.4",
-    "@storybook/postinstall": "6.5.0-beta.4",
-    "@storybook/preview-web": "6.5.0-beta.4",
-    "@storybook/source-loader": "6.5.0-beta.4",
-    "@storybook/store": "6.5.0-beta.4",
-    "@storybook/theming": "6.5.0-beta.4",
-    "babel-loader": "^8.2.5",
-=======
-    "@storybook/docs-tools": "6.5.0-rc.1",
-    "@storybook/mdx1-csf": "^0.0.1",
     "@storybook/node-logger": "6.5.0-rc.1",
     "@storybook/postinstall": "6.5.0-rc.1",
     "@storybook/preview-web": "6.5.0-rc.1",
     "@storybook/source-loader": "6.5.0-rc.1",
     "@storybook/store": "6.5.0-rc.1",
     "@storybook/theming": "6.5.0-rc.1",
-    "babel-loader": "^8.0.0",
->>>>>>> 13b40e37
+    "babel-loader": "^8.2.5",
     "core-js": "^3.8.2",
     "fast-deep-equal": "^3.1.3",
     "global": "^4.4.0",
@@ -113,12 +101,7 @@
   "publishConfig": {
     "access": "public"
   },
-<<<<<<< HEAD
-  "gitHead": "55247a8e36da7061bfced80c588a539d3fda3f04",
-=======
   "gitHead": "3f09d4e6b0c655a092dc812488ef2c7ed3808401",
-  "sbmodern": "dist/modern/index.js",
->>>>>>> 13b40e37
   "storybook": {
     "displayName": "Docs",
     "icon": "https://user-images.githubusercontent.com/263385/101991672-48355c80-3c7c-11eb-82d9-95fa12438f64.png",
