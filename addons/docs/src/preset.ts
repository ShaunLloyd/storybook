--- conflicted
+++ resolved
@@ -66,23 +66,8 @@
     ? require.resolve('@storybook/mdx2-csf/loader')
     : require.resolve('@storybook/mdx1-csf/loader');
 
-  // set `sourceLoaderOptions` to `null` to disable for manual configuration
-  const sourceLoader = sourceLoaderOptions
-    ? [
-        Object.defineProperty(
-          {
-            test: /\.(stories|story)\.[tj]sx?$/,
-            loader: require.resolve('@storybook/source-loader'),
-            options: { ...sourceLoaderOptions, inspectLocalDependencies: true },
-            enforce: 'pre',
-          },
-          'custom_id',
-          { enumerable: false, value: 'storybook_source' }
-        ),
-      ]
-    : [];
+  let rules = module.rules || [];
 
-  let rules = module.rules || [];
   if (transcludeMarkdown) {
     rules = [
       ...rules.filter((rule: any) => rule.test?.toString() !== '/\\.md$/'),
@@ -108,7 +93,6 @@
       ...module,
       rules: [
         ...rules,
-<<<<<<< HEAD
         Object.defineProperty(
           {
             test: /(stories|story)\.mdx$/,
@@ -119,6 +103,10 @@
               },
               {
                 loader: mdxLoader,
+                options: {
+                  ...mdxLoaderOptions,
+                  skipCsf: false,
+                },
               },
             ],
           },
@@ -149,39 +137,21 @@
             enumerable: false,
           }
         ),
-=======
-        {
-          test: /(stories|story)\.mdx$/,
-          use: [
-            {
-              loader: resolvedBabelLoader,
-              options: createBabelOptions({ babelOptions, mdxBabelOptions, configureJSX }),
-            },
-            {
-              loader: mdxLoader,
-              options: {
-                ...mdxLoaderOptions,
-                skipCsf: false,
-              },
-            },
-          ],
-        },
-        {
-          test: /\.mdx$/,
-          exclude: /(stories|story)\.mdx$/,
-          use: [
-            {
-              loader: resolvedBabelLoader,
-              options: createBabelOptions({ babelOptions, mdxBabelOptions, configureJSX }),
-            },
-            {
-              loader: mdxLoader,
-              options: mdxLoaderOptions,
-            },
-          ],
-        },
->>>>>>> 45a6c255
-        ...sourceLoader,
+        // set `sourceLoaderOptions` to `null` to disable for manual configuration
+        ...(sourceLoaderOptions
+          ? [
+              Object.defineProperty(
+                {
+                  test: /\.(stories|story)\.[tj]sx?$/,
+                  loader: require.resolve('@storybook/source-loader'),
+                  options: { ...sourceLoaderOptions, inspectLocalDependencies: true },
+                  enforce: 'pre',
+                },
+                'custom_id',
+                { enumerable: false, value: 'storybook_source' }
+              ),
+            ]
+          : []),
       ],
     },
   };
