{
  "name": "@storybook/addon-essentials",
  "version": "7.0.0-alpha.10",
  "description": "Curated addons to bring out the best of Storybook",
  "keywords": [
    "addon",
    "essentials",
    "storybook"
  ],
  "homepage": "https://github.com/storybookjs/storybook/tree/main/addons/essentials",
  "bugs": {
    "url": "https://github.com/storybookjs/storybook/issues"
  },
  "repository": {
    "type": "git",
    "url": "https://github.com/storybookjs/storybook.git",
    "directory": "addons/essentials"
  },
  "funding": {
    "type": "opencollective",
    "url": "https://opencollective.com/storybook"
  },
  "license": "MIT",
  "main": "dist/cjs/index.js",
  "module": "dist/esm/index.js",
  "types": "dist/types/index.d.ts",
  "files": [
    "dist/**/*",
    "README.md"
  ],
  "scripts": {
    "check": "tsc --noEmit",
    "prepare": "node ../../scripts/prepare.js"
  },
  "dependencies": {
    "@storybook/addon-actions": "7.0.0-alpha.10",
    "@storybook/addon-backgrounds": "7.0.0-alpha.10",
    "@storybook/addon-controls": "7.0.0-alpha.10",
    "@storybook/addon-docs": "7.0.0-alpha.10",
    "@storybook/addon-highlight": "7.0.0-alpha.10",
    "@storybook/addon-measure": "7.0.0-alpha.10",
    "@storybook/addon-outline": "7.0.0-alpha.10",
    "@storybook/addon-toolbars": "7.0.0-alpha.10",
    "@storybook/addon-viewport": "7.0.0-alpha.10",
    "@storybook/addons": "7.0.0-alpha.10",
    "@storybook/api": "7.0.0-alpha.10",
    "@storybook/core-common": "7.0.0-alpha.10",
    "@storybook/node-logger": "7.0.0-alpha.10",
    "core-js": "^3.8.2",
    "ts-dedent": "^2.0.0"
  },
  "devDependencies": {
    "@babel/core": "^7.12.10",
<<<<<<< HEAD
    "@storybook/vue": "7.0.0-alpha.8",
    "@types/jest": "^26.0.16",
    "typescript": "~4.6.3"
=======
    "@storybook/vue": "7.0.0-alpha.10",
    "@types/jest": "^26.0.16"
>>>>>>> 379d8b83
  },
  "peerDependencies": {
    "@babel/core": "^7.9.6"
  },
  "peerDependenciesMeta": {
    "@storybook/angular": {
      "optional": true
    },
    "@storybook/html": {
      "optional": true
    },
    "@storybook/vue": {
      "optional": true
    },
    "@storybook/vue3": {
      "optional": true
    },
    "@storybook/web-components": {
      "optional": true
    },
    "lit": {
      "optional": true
    },
    "lit-html": {
      "optional": true
    },
    "react": {
      "optional": true
    },
    "react-dom": {
      "optional": true
    },
    "svelte": {
      "optional": true
    },
    "sveltedoc-parser": {
      "optional": true
    },
    "vue": {
      "optional": true
    }
  },
  "publishConfig": {
    "access": "public"
  },
  "gitHead": "b13dd8fb52819d73d4983148af8ffc5d683e8b75"
}<|MERGE_RESOLUTION|>--- conflicted
+++ resolved
@@ -51,14 +51,9 @@
   },
   "devDependencies": {
     "@babel/core": "^7.12.10",
-<<<<<<< HEAD
-    "@storybook/vue": "7.0.0-alpha.8",
+    "@storybook/vue": "7.0.0-alpha.10",
     "@types/jest": "^26.0.16",
     "typescript": "~4.6.3"
-=======
-    "@storybook/vue": "7.0.0-alpha.10",
-    "@types/jest": "^26.0.16"
->>>>>>> 379d8b83
   },
   "peerDependencies": {
     "@babel/core": "^7.9.6"
