{
  "name": "@storybook/addon-essentials",
  "version": "6.5.0-beta.0",
  "description": "Curated addons to bring out the best of Storybook",
  "keywords": [
    "addon",
    "essentials",
    "storybook"
  ],
  "homepage": "https://github.com/storybookjs/storybook/tree/main/addons/essentials",
  "bugs": {
    "url": "https://github.com/storybookjs/storybook/issues"
  },
  "repository": {
    "type": "git",
    "url": "https://github.com/storybookjs/storybook.git",
    "directory": "addons/essentials"
  },
  "funding": {
    "type": "opencollective",
    "url": "https://opencollective.com/storybook"
  },
  "license": "MIT",
  "main": "dist/cjs/index.js",
  "module": "dist/esm/index.js",
  "types": "dist/ts3.9/index.d.ts",
  "typesVersions": {
    "<3.8": {
      "dist/ts3.9/*": [
        "dist/ts3.4/*"
      ]
    }
  },
  "files": [
    "dist/**/*",
    "README.md"
  ],
  "scripts": {
    "prepare": "node ../../scripts/prepare.js"
  },
  "dependencies": {
    "@storybook/addon-actions": "6.5.0-beta.0",
    "@storybook/addon-backgrounds": "6.5.0-beta.0",
    "@storybook/addon-controls": "6.5.0-beta.0",
    "@storybook/addon-docs": "6.5.0-beta.0",
    "@storybook/addon-measure": "6.5.0-beta.0",
    "@storybook/addon-outline": "6.5.0-beta.0",
    "@storybook/addon-toolbars": "6.5.0-beta.0",
    "@storybook/addon-viewport": "6.5.0-beta.0",
    "@storybook/addons": "6.5.0-beta.0",
    "@storybook/api": "6.5.0-beta.0",
    "@storybook/core-common": "6.5.0-beta.0",
    "@storybook/node-logger": "6.5.0-beta.0",
    "core-js": "^3.8.2",
    "regenerator-runtime": "^0.13.7",
    "ts-dedent": "^2.0.0"
  },
  "devDependencies": {
    "@babel/core": "^7.12.10",
<<<<<<< HEAD
    "@storybook/vue": "6.5.0-alpha.64",
    "@types/jest": "^26.0.16"
=======
    "@storybook/vue": "6.5.0-beta.0",
    "@types/jest": "^26.0.16",
    "@types/webpack-env": "^1.16.0"
>>>>>>> 6af99aa8
  },
  "peerDependencies": {
    "@babel/core": "^7.9.6"
  },
  "peerDependenciesMeta": {
    "@storybook/angular": {
      "optional": true
    },
    "@storybook/html": {
      "optional": true
    },
    "@storybook/vue": {
      "optional": true
    },
    "@storybook/vue3": {
      "optional": true
    },
    "@storybook/web-components": {
      "optional": true
    },
    "lit": {
      "optional": true
    },
    "lit-html": {
      "optional": true
    },
    "react": {
      "optional": true
    },
    "react-dom": {
      "optional": true
    },
    "svelte": {
      "optional": true
    },
    "sveltedoc-parser": {
      "optional": true
    },
    "vue": {
      "optional": true
    }
  },
  "publishConfig": {
    "access": "public"
  },
  "gitHead": "b2e85f3599c043815b18bbfc5ca563bf1c6e4add",
  "sbmodern": "dist/modern/index.js"
}<|MERGE_RESOLUTION|>--- conflicted
+++ resolved
@@ -57,14 +57,8 @@
   },
   "devDependencies": {
     "@babel/core": "^7.12.10",
-<<<<<<< HEAD
-    "@storybook/vue": "6.5.0-alpha.64",
+    "@storybook/vue": "6.5.0-beta.0",
     "@types/jest": "^26.0.16"
-=======
-    "@storybook/vue": "6.5.0-beta.0",
-    "@types/jest": "^26.0.16",
-    "@types/webpack-env": "^1.16.0"
->>>>>>> 6af99aa8
   },
   "peerDependencies": {
     "@babel/core": "^7.9.6"
