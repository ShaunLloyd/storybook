{
  "name": "@storybook/addon-events",
  "version": "4.0.0-alpha.7",
  "description": "Add events to your Storybook stories.",
  "keywords": [
    "addon",
    "events",
    "react",
    "storybook"
  ],
  "repository": {
    "type": "git",
    "url": "git@github.com:storybooks/storybook.git"
  },
  "license": "MIT",
  "main": "dist/index.js",
  "jsnext:main": "src/index.js",
  "scripts": {
    "prepare": "node ../../scripts/prepare.js"
  },
  "dependencies": {
    "@storybook/addons": "4.0.0-alpha.7",
    "@storybook/core-events": "4.0.0-alpha.7",
    "babel-runtime": "^6.26.0",
    "emotion": "^9.1.3",
    "format-json": "^1.0.3",
    "prop-types": "^15.6.1",
<<<<<<< HEAD
    "react-emotion": "^9.1.3",
    "react-lifecycles-compat": "^3.0.2",
=======
    "react-lifecycles-compat": "^3.0.4",
>>>>>>> 54bc6243
    "react-textarea-autosize": "^6.1.0",
    "util-deprecate": "^1.0.2"
  },
  "peerDependencies": {
    "react": "*"
  }
}<|MERGE_RESOLUTION|>--- conflicted
+++ resolved
@@ -25,12 +25,8 @@
     "emotion": "^9.1.3",
     "format-json": "^1.0.3",
     "prop-types": "^15.6.1",
-<<<<<<< HEAD
     "react-emotion": "^9.1.3",
-    "react-lifecycles-compat": "^3.0.2",
-=======
     "react-lifecycles-compat": "^3.0.4",
->>>>>>> 54bc6243
     "react-textarea-autosize": "^6.1.0",
     "util-deprecate": "^1.0.2"
   },
