{
  "name": "@storybook/addon-google-analytics",
  "version": "4.2.0-alpha.2",
  "description": "Storybook addon for google analytics",
  "keywords": [
    "addon",
    "storybook"
  ],
  "homepage": "https://github.com/storybooks/storybook/tree/master/addons/google-analytics",
  "bugs": {
    "url": "https://github.com/storybooks/storybook/issues"
  },
  "repository": {
    "type": "git",
    "url": "https://github.com/storybooks/storybook.git"
  },
  "license": "MIT",
  "jsnext:main": "src/index.js",
  "scripts": {
    "prepare": "node ../../scripts/prepare.js"
  },
  "dependencies": {
<<<<<<< HEAD
    "@storybook/addons": "4.2.0-alpha.1",
    "@storybook/core-events": "4.2.0-alpha.1",
=======
    "@storybook/addons": "4.2.0-alpha.2",
>>>>>>> 2e7fe708
    "core-js": "^2.5.7",
    "global": "^4.3.2",
    "react-ga": "^2.5.3"
  },
  "publishConfig": {
    "access": "public"
  }
}<|MERGE_RESOLUTION|>--- conflicted
+++ resolved
@@ -20,12 +20,8 @@
     "prepare": "node ../../scripts/prepare.js"
   },
   "dependencies": {
-<<<<<<< HEAD
-    "@storybook/addons": "4.2.0-alpha.1",
-    "@storybook/core-events": "4.2.0-alpha.1",
-=======
     "@storybook/addons": "4.2.0-alpha.2",
->>>>>>> 2e7fe708
+    "@storybook/core-events": "4.2.0-alpha.2",
     "core-js": "^2.5.7",
     "global": "^4.3.2",
     "react-ga": "^2.5.3"
