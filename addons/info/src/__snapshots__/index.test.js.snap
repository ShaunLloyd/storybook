// Jest Snapshot v1, https://goo.gl/fbAQLP

exports[`addon Info should render <Info /> and external markdown 1`] = `
.emotion-2 {
  display: -webkit-box;
  display: -webkit-flex;
  display: -ms-flexbox;
  display: flex;
  -webkit-box-pack: justify;
  -webkit-justify-content: space-between;
  -ms-flex-pack: justify;
  justify-content: space-between;
  -webkit-align-items: center;
  -webkit-box-align: center;
  -ms-flex-align: center;
  align-items: center;
  font-size: .88em;
  font-family: Menlo,Monaco,"Courier New",monospace;
  background-color: #fafafa;
  padding: .5rem;
  line-height: 1.5;
  overflow-x: scroll;
}

.emotion-1 {
  overflow: hidden;
  border: 1px solid #eee;
  border-radius: 3px;
  background-color: #FFFFFF;
  cursor: pointer;
  font-size: 13px;
  padding: 3px 10px;
  -webkit-align-self: flex-start;
  -ms-flex-item-align: start;
  align-self: flex-start;
}

.emotion-1:hover {
  background-color: #f4f7fa;
  border-color: #ddd;
}

.emotion-1:active {
  background-color: #e9ecef;
  border-color: #ccc;
}

.emotion-0 {
  -webkit-transition: -webkit-transform .2s ease;
  -webkit-transition: transform .2s ease;
  transition: transform .2s ease;
  height: 16px;
  -webkit-transform: translateY(-100%) translateY(-6px);
  -ms-transform: translateY(-100%) translateY(-6px);
  transform: translateY(-100%) translateY(-6px);
}

<Component>
  <Story
    PropTable={[Function]}
    components={
      Object {
        "a": [Function],
        "code": [Function],
        "h1": [Function],
        "h2": [Function],
        "h3": [Function],
        "h4": [Function],
        "h5": [Function],
        "h6": [Function],
        "li": [Function],
        "p": [Function],
        "ul": [Function],
      }
    }
    context={Object {}}
    excludedPropTypes={Array []}
    info="<h1>HTML Mock</h1>"
    maxPropArrayLength={3}
    maxPropObjectKeys={3}
    maxPropStringLength={50}
    maxPropsIntoLine={3}
    propTables={Array []}
    propTablesExclude={Array []}
    showHeader={true}
    showInline={false}
    showSource={true}
    styles={[Function]}
  >
    <div>
      <div
        style={
          Object {
            "position": "relative",
            "zIndex": 0,
          }
        }
      >
        <div>
          It's a 
           story:
          <TestComponent
            array={
              Array [
                1,
                2,
                3,
              ]
            }
            bool={true}
            func={[Function]}
            number={7}
            obj={
              Object {
                "a": "a",
                "b": "b",
              }
            }
            string="seven"
          >
            <div>
              <h1>
                function func(x) {return x + 1;}
              </h1>
              <h2>
                [object Object]
              </h2>
              <h3>
                1,2,3
              </h3>
              <h4>
                7
              </h4>
              <h5>
                seven
              </h5>
              <h6>
                true
              </h6>
              <p>
                undefined
              </p>
              <a
                href="#"
              >
                test
              </a>
              <code>
                storiesOf
              </code>
              <ul>
                <li>
                  1
                </li>
                <li>
                  2
                </li>
              </ul>
            </div>
          </TestComponent>
        </div>
      </div>
      <button
        onClick={[Function]}
        style={
          Object {
            "background": "#28c",
            "border": "none",
            "borderRadius": "0 0 0 5px",
            "color": "#fff",
            "cursor": "pointer",
            "display": "block",
            "fontFamily": "sans-serif",
            "fontSize": "12px",
            "padding": "5px 15px",
            "position": "fixed",
            "right": 0,
            "top": 0,
          }
        }
        type="button"
      >
        Show Info
      </button>
      <div
        style={
          Object {
            "background": "white",
            "bottom": 0,
            "display": "none",
            "left": 0,
            "overflow": "auto",
            "padding": "0 40px",
            "position": "fixed",
            "right": 0,
            "top": 0,
            "zIndex": 99999,
          }
        }
      >
        <button
          onClick={[Function]}
          style={
            Object {
              "background": "#28c",
              "border": "none",
              "borderRadius": "0 0 0 5px",
              "color": "#fff",
              "cursor": "pointer",
              "display": "block",
              "fontFamily": "sans-serif",
              "fontSize": "12px",
              "padding": "5px 15px",
              "position": "fixed",
              "right": 0,
              "top": 0,
            }
          }
          type="button"
        >
          ×
        </button>
        <div>
          <div
            style={
              Object {
                "WebkitFontSmoothing": "antialiased",
                "backgroundColor": "#fff",
                "border": "1px solid #eee",
                "borderRadius": "2px",
                "color": "#444",
                "fontFamily": "-apple-system, \\".SFNSText-Regular\\", \\"San Francisco\\", BlinkMacSystemFont, \\"Segoe UI\\", \\"Roboto\\", \\"Oxygen\\", \\"Ubuntu\\", \\"Cantarell\\", \\"Fira Sans\\", \\"Droid Sans\\", \\"Helvetica Neue\\", \\"Lucida Grande\\", \\"Arial\\", sans-serif",
                "fontSize": "15px",
                "fontWeight": 300,
                "lineHeight": 1.45,
                "marginBottom": "20px",
                "marginTop": "20px",
                "padding": "20px 40px 40px",
              }
            }
          >
            <div
              style={
                Object {
                  "borderBottom": "1px solid #eee",
                  "marginBottom": 10,
                  "paddingTop": 10,
                }
              }
            >
              <h1
                style={
                  Object {
                    "fontSize": "35px",
                    "margin": 0,
                    "padding": 0,
                  }
                }
              />
              <h2
                style={
                  Object {
                    "fontSize": "22px",
                    "fontWeight": 400,
                    "margin": "0 0 10px 0",
                    "padding": 0,
                  }
                }
              />
            </div>
            <div
              style={
                Object {
                  "marginBottom": 0,
                }
              }
            >
              <div
                dangerouslySetInnerHTML={
                  Object {
                    "__html": "<h1>HTML Mock</h1>",
                  }
                }
                key="0"
              />
            </div>
            <div>
              <h1
                style={
                  Object {
                    "borderBottom": "1px solid #EEE",
                    "fontSize": "25px",
                    "margin": "20px 0 0 0",
                    "padding": "0 0 5px 0",
                  }
                }
              >
                Story Source
              </h1>
              <Pre
                theme={Object {}}
              >
                <Styled(pre)>
                  <pre
                    className="emotion-2"
                  >
                    <div>
                      <Node
                        depth={0}
                        key="0/.0"
                        maxPropArrayLength={3}
                        maxPropObjectKeys={3}
                        maxPropStringLength={50}
                        maxPropsIntoLine={3}
                        node={
                          <div>
                            It's a 
                             story:
                            <TestComponent
                              array={
                                Array [
                                  1,
                                  2,
                                  3,
                                ]
                              }
                              bool={true}
                              func={[Function]}
                              number={7}
                              obj={
                                Object {
                                  "a": "a",
                                  "b": "b",
                                }
                              }
                              string="seven"
                            />
                          </div>
                        }
                      >
                        <div>
                          <div
                            style={
                              Object {
                                "paddingLeft": 18,
                                "paddingRight": 3,
                              }
                            }
                          >
                            <span
                              style={
                                Object {
                                  "color": "#777",
                                }
                              }
                            >
                              &lt;
                              div
                            </span>
                            <Props
                              maxPropArrayLength={3}
                              maxPropObjectKeys={3}
                              maxPropStringLength={50}
                              maxPropsIntoLine={3}
                              node={
                                <div>
                                  It's a 
                                   story:
                                  <TestComponent
                                    array={
                                      Array [
                                        1,
                                        2,
                                        3,
                                      ]
                                    }
                                    bool={true}
                                    func={[Function]}
                                    number={7}
                                    obj={
                                      Object {
                                        "a": "a",
                                        "b": "b",
                                      }
                                    }
                                    string="seven"
                                  />
                                </div>
                              }
                              singleLine={false}
                            >
                              <span />
                            </Props>
                            <span
                              style={
                                Object {
                                  "color": "#777",
                                }
                              }
                            >
                              &gt;
                            </span>
                          </div>
                          <Node
                            depth={1}
                            key=".0"
                            maxPropArrayLength={3}
                            maxPropObjectKeys={3}
                            maxPropStringLength={50}
                            maxPropsIntoLine={3}
                            node="It's a "
                          >
                            <div
                              style={
                                Object {
                                  "paddingLeft": 33,
                                  "paddingRight": 3,
                                }
                              }
                            >
                              <span
                                style={
                                  Object {
                                    "color": "#777",
                                  }
                                }
                              >
                                It's a 
                              </span>
                            </div>
                          </Node>
                          <Node
                            depth={1}
                            key=".1"
                            maxPropArrayLength={3}
                            maxPropObjectKeys={3}
                            maxPropStringLength={50}
                            maxPropsIntoLine={3}
                            node={null}
                          >
                            <div
                              style={
                                Object {
                                  "paddingLeft": 33,
                                  "paddingRight": 3,
                                }
                              }
                            >
                              <span
                                style={
                                  Object {
                                    "color": "#777",
                                  }
                                }
                              />
                            </div>
                          </Node>
                          <Node
                            depth={1}
                            key=".2"
                            maxPropArrayLength={3}
                            maxPropObjectKeys={3}
                            maxPropStringLength={50}
                            maxPropsIntoLine={3}
                            node=" story:"
                          >
                            <div
                              style={
                                Object {
                                  "paddingLeft": 33,
                                  "paddingRight": 3,
                                }
                              }
                            >
                              <span
                                style={
                                  Object {
                                    "color": "#777",
                                  }
                                }
                              >
                                 story:
                              </span>
                            </div>
                          </Node>
                          <Node
                            depth={1}
                            key=".3"
                            maxPropArrayLength={3}
                            maxPropObjectKeys={3}
                            maxPropStringLength={50}
                            maxPropsIntoLine={3}
                            node={
                              <TestComponent
                                array={
                                  Array [
                                    1,
                                    2,
                                    3,
                                  ]
                                }
                                bool={true}
                                func={[Function]}
                                number={7}
                                obj={
                                  Object {
                                    "a": "a",
                                    "b": "b",
                                  }
                                }
                                string="seven"
                              />
                            }
                          >
                            <div
                              style={
                                Object {
                                  "paddingLeft": 33,
                                  "paddingRight": 3,
                                }
                              }
                            >
                              <span
                                style={
                                  Object {
                                    "color": "#777",
                                  }
                                }
                              >
                                &lt;
                                TestComponent
                              </span>
                              <Props
                                maxPropArrayLength={3}
                                maxPropObjectKeys={3}
                                maxPropStringLength={50}
                                maxPropsIntoLine={3}
                                node={
                                  <TestComponent
                                    array={
                                      Array [
                                        1,
                                        2,
                                        3,
                                      ]
                                    }
                                    bool={true}
                                    func={[Function]}
                                    number={7}
                                    obj={
                                      Object {
                                        "a": "a",
                                        "b": "b",
                                      }
                                    }
                                    string="seven"
                                  />
                                }
                                singleLine={true}
                              >
                                <span>
                                  <span
                                    key="func"
                                  >
                                    <span>
                                      <br />
                                        
                                    </span>
                                    <span
                                      style={Object {}}
                                    >
                                      func
                                    </span>
                                    <span>
                                      =
                                      <span
                                        style={Object {}}
                                      >
                                        <PropVal
                                          level={1}
                                          maxPropArrayLength={3}
                                          maxPropObjectKeys={3}
                                          maxPropStringLength={50}
                                          maxPropsIntoLine={3}
                                          theme={Object {}}
                                          val={[Function]}
                                          valueStyles={null}
                                        >
<<<<<<< HEAD
                                          <span>
                                            {
                                            <span
                                              style={
                                                Object {
                                                  "color": "#170",
                                                }
                                              }
                                            >
                                              func()
                                            </span>
                                            }
                                          </span>
                                        </PropVal>
                                      </span>
                                    </span>
                                  </span>
                                  <span
                                    key="obj"
                                  >
                                    <span>
                                      <br />
                                        
                                    </span>
                                    <span
                                      style={Object {}}
                                    >
                                      obj
                                    </span>
                                    <span>
                                      =
                                      <span
                                        style={Object {}}
                                      >
                                        <PropVal
                                          level={1}
                                          maxPropArrayLength={3}
                                          maxPropObjectKeys={3}
                                          maxPropStringLength={50}
                                          maxPropsIntoLine={3}
                                          theme={Object {}}
                                          val={
                                            Object {
                                              "a": "a",
                                              "b": "b",
                                            }
                                          }
                                          valueStyles={null}
                                        >
                                          <span>
                                            {
                                            <PreviewObject
                                              level={1}
=======
                                          func
                                        </span>
                                        <span>
                                          =
                                          <span
                                            style={Object {}}
                                          >
                                            {
                                            <ThemedComponent
                                              maxPropArrayLength={3}
>>>>>>> 38992be0
                                              maxPropObjectKeys={3}
                                              maxPropStringLength={50}
                                              maxPropsIntoLine={3}
                                              val={
                                                Object {
                                                  "a": "a",
                                                  "b": "b",
                                                }
                                              }
                                              valueStyles={
                                                Object {
                                                  "array": Object {
                                                    "color": "#666",
                                                  },
                                                  "attr": Object {
                                                    "color": "#666",
                                                  },
                                                  "bool": Object {
                                                    "color": "#a11",
                                                  },
                                                  "empty": Object {
                                                    "color": "#777",
                                                  },
                                                  "func": Object {
                                                    "color": "#170",
                                                  },
                                                  "number": Object {
                                                    "color": "#a11",
                                                  },
                                                  "object": Object {
                                                    "color": "#666",
                                                  },
                                                  "string": Object {
                                                    "color": "#22a",
                                                    "wordBreak": "break-word",
                                                  },
                                                }
                                              }
                                            >
                                              <span
                                                style={
                                                  Object {
                                                    "color": "#666",
                                                  }
                                                }
                                              >
                                                {
                                                <span
                                                  key="k0/.0"
                                                >
                                                  <span
                                                    style={
                                                      Object {
                                                        "color": "#666",
                                                      }
                                                    }
                                                  >
                                                    a
                                                  </span>
                                                </span>
                                                : 
                                                <PropVal
                                                  key="v0/.0"
                                                  level={2}
                                                  maxPropArrayLength={3}
                                                  maxPropObjectKeys={3}
                                                  maxPropStringLength={50}
                                                  maxPropsIntoLine={3}
                                                  theme={Object {}}
                                                  val="a"
                                                  valueStyles={
                                                    Object {
                                                      "array": Object {
                                                        "color": "#666",
                                                      },
                                                      "attr": Object {
                                                        "color": "#666",
                                                      },
                                                      "bool": Object {
                                                        "color": "#a11",
                                                      },
                                                      "empty": Object {
                                                        "color": "#777",
                                                      },
                                                      "func": Object {
                                                        "color": "#170",
                                                      },
                                                      "number": Object {
                                                        "color": "#a11",
                                                      },
                                                      "object": Object {
                                                        "color": "#666",
                                                      },
                                                      "string": Object {
                                                        "color": "#22a",
                                                        "wordBreak": "break-word",
                                                      },
                                                    }
                                                  }
<<<<<<< HEAD
                                                >
                                                  <span
                                                    style={
                                                      Object {
                                                        "color": "#22a",
                                                        "wordBreak": "break-word",
                                                      }
                                                    }
                                                  >
                                                    a
                                                  </span>
                                                </PropVal>
                                                ,
                                                <span
                                                  key="k1/.0"
                                                >
                                                  <span
                                                    style={
                                                      Object {
                                                        "color": "#666",
                                                      }
                                                    }
                                                  >
                                                    b
                                                  </span>
                                                </span>
                                                : 
                                                <PropVal
                                                  key="v1/.0"
                                                  level={2}
                                                  maxPropArrayLength={3}
                                                  maxPropObjectKeys={3}
                                                  maxPropStringLength={50}
                                                  maxPropsIntoLine={3}
                                                  theme={Object {}}
                                                  val="b"
                                                  valueStyles={
                                                    Object {
                                                      "array": Object {
                                                        "color": "#666",
                                                      },
                                                      "attr": Object {
                                                        "color": "#666",
                                                      },
                                                      "bool": Object {
                                                        "color": "#a11",
                                                      },
                                                      "empty": Object {
                                                        "color": "#777",
                                                      },
                                                      "func": Object {
                                                        "color": "#170",
                                                      },
                                                      "number": Object {
                                                        "color": "#a11",
                                                      },
                                                      "object": Object {
                                                        "color": "#666",
                                                      },
                                                      "string": Object {
                                                        "color": "#22a",
                                                        "wordBreak": "break-word",
                                                      },
                                                    }
                                                  }
                                                >
                                                  <span
                                                    style={
                                                      Object {
                                                        "color": "#22a",
                                                        "wordBreak": "break-word",
                                                      }
                                                    }
                                                  >
                                                    b
                                                  </span>
                                                </PropVal>
                                                }
                                              </span>
                                            </PreviewObject>
=======
                                                }
                                                val={[Function]}
                                                valueStyles={null}
                                              >
                                                <span
                                                  style={
                                                    Object {
                                                      "color": "#170",
                                                    }
                                                  }
                                                >
                                                  func()
                                                </span>
                                              </PropVal>
                                            </ThemedComponent>
>>>>>>> 38992be0
                                            }
                                          </span>
                                        </PropVal>
                                      </span>
                                    </span>
                                  </span>
                                  <span
                                    key="array"
                                  >
                                    <span>
                                      <br />
                                        
                                    </span>
                                    <span
                                      style={Object {}}
                                    >
                                      array
                                    </span>
                                    <span>
                                      =
                                      <span
                                        style={Object {}}
                                      >
                                        <PropVal
                                          level={1}
                                          maxPropArrayLength={3}
                                          maxPropObjectKeys={3}
                                          maxPropStringLength={50}
                                          maxPropsIntoLine={3}
                                          theme={Object {}}
                                          val={
                                            Array [
                                              1,
                                              2,
                                              3,
                                            ]
                                          }
                                          valueStyles={null}
                                        >
<<<<<<< HEAD
                                          <span>
                                            {
                                            <PreviewArray
                                              level={1}
=======
                                          obj
                                        </span>
                                        <span>
                                          =
                                          <span
                                            style={Object {}}
                                          >
                                            {
                                            <ThemedComponent
>>>>>>> 38992be0
                                              maxPropArrayLength={3}
                                              maxPropStringLength={50}
                                              maxPropsIntoLine={3}
                                              val={
                                                Array [
                                                  1,
                                                  2,
                                                  3,
                                                ]
                                              }
                                              valueStyles={
                                                Object {
                                                  "array": Object {
                                                    "color": "#666",
                                                  },
                                                  "attr": Object {
                                                    "color": "#666",
                                                  },
                                                  "bool": Object {
                                                    "color": "#a11",
                                                  },
                                                  "empty": Object {
                                                    "color": "#777",
                                                  },
                                                  "func": Object {
                                                    "color": "#170",
                                                  },
                                                  "number": Object {
                                                    "color": "#a11",
                                                  },
                                                  "object": Object {
                                                    "color": "#666",
                                                  },
                                                  "string": Object {
                                                    "color": "#22a",
                                                    "wordBreak": "break-word",
                                                  },
                                                }
                                              }
                                            >
                                              <span
                                                style={
                                                  Object {
                                                    "color": "#666",
                                                  }
                                                }
                                              >
<<<<<<< HEAD
                                                [
                                                <span
                                                  key="n0/.0"
                                                >
                                                  <PropVal
                                                    level={2}
                                                    maxPropArrayLength={3}
                                                    maxPropObjectKeys={3}
                                                    maxPropStringLength={50}
                                                    maxPropsIntoLine={3}
                                                    theme={Object {}}
                                                    val={1}
                                                    valueStyles={
=======
                                                <PreviewObject
                                                  level={1}
                                                  maxPropObjectKeys={3}
                                                  maxPropStringLength={50}
                                                  maxPropsIntoLine={3}
                                                  val={
                                                    Object {
                                                      "a": "a",
                                                      "b": "b",
                                                    }
                                                  }
                                                  valueStyles={
                                                    Object {
                                                      "array": Object {
                                                        "color": "#666",
                                                      },
                                                      "attr": Object {
                                                        "color": "#666",
                                                      },
                                                      "bool": Object {
                                                        "color": "#a11",
                                                      },
                                                      "empty": Object {
                                                        "color": "#777",
                                                      },
                                                      "func": Object {
                                                        "color": "#170",
                                                      },
                                                      "number": Object {
                                                        "color": "#a11",
                                                      },
                                                      "object": Object {
                                                        "color": "#666",
                                                      },
                                                      "string": Object {
                                                        "color": "#22a",
                                                        "wordBreak": "break-word",
                                                      },
                                                    }
                                                  }
                                                >
                                                  <span
                                                    style={
>>>>>>> 38992be0
                                                      Object {
                                                        "color": "#666",
                                                      }
                                                    }
                                                  >
<<<<<<< HEAD
                                                    <span>
                                                      {
                                                      <span
                                                        style={
                                                          Object {
                                                            "color": "#a11",
                                                          }
                                                        }
                                                      >
                                                        1
                                                      </span>
                                                      }
                                                    </span>
                                                  </PropVal>
                                                </span>
                                                ,
                                                <span
                                                  key="n1/.0"
                                                >
                                                  <PropVal
                                                    level={2}
                                                    maxPropArrayLength={3}
                                                    maxPropObjectKeys={3}
                                                    maxPropStringLength={50}
                                                    maxPropsIntoLine={3}
                                                    theme={Object {}}
                                                    val={2}
                                                    valueStyles={
                                                      Object {
                                                        "array": Object {
                                                          "color": "#666",
                                                        },
                                                        "attr": Object {
                                                          "color": "#666",
                                                        },
                                                        "bool": Object {
                                                          "color": "#a11",
                                                        },
                                                        "empty": Object {
                                                          "color": "#777",
                                                        },
                                                        "func": Object {
                                                          "color": "#170",
                                                        },
                                                        "number": Object {
                                                          "color": "#a11",
                                                        },
                                                        "object": Object {
                                                          "color": "#666",
                                                        },
                                                        "string": Object {
                                                          "color": "#22a",
                                                          "wordBreak": "break-word",
                                                        },
                                                      }
                                                    }
                                                  >
                                                    <span>
                                                      {
                                                      <span
                                                        style={
                                                          Object {
                                                            "color": "#a11",
                                                          }
                                                        }
                                                      >
                                                        2
                                                      </span>
                                                      }
                                                    </span>
                                                  </PropVal>
                                                </span>
                                                ,
                                                <span
                                                  key="n2/.0"
                                                >
                                                  <PropVal
                                                    level={2}
                                                    maxPropArrayLength={3}
                                                    maxPropObjectKeys={3}
                                                    maxPropStringLength={50}
                                                    maxPropsIntoLine={3}
                                                    theme={Object {}}
                                                    val={3}
                                                    valueStyles={
=======
                                                    {
                                                    <span
                                                      key="k0/.0"
                                                    >
                                                      <span
                                                        style={
                                                          Object {
                                                            "color": "#666",
                                                          }
                                                        }
                                                      >
                                                        a
                                                      </span>
                                                    </span>
                                                    : 
                                                    <PropVal
                                                      key="v0/.0"
                                                      level={2}
                                                      maxPropArrayLength={3}
                                                      maxPropObjectKeys={3}
                                                      maxPropStringLength={50}
                                                      maxPropsIntoLine={3}
                                                      theme={Object {}}
                                                      val="a"
                                                      valueStyles={
                                                        Object {
                                                          "array": Object {
                                                            "color": "#666",
                                                          },
                                                          "attr": Object {
                                                            "color": "#666",
                                                          },
                                                          "bool": Object {
                                                            "color": "#a11",
                                                          },
                                                          "empty": Object {
                                                            "color": "#777",
                                                          },
                                                          "func": Object {
                                                            "color": "#170",
                                                          },
                                                          "number": Object {
                                                            "color": "#a11",
                                                          },
                                                          "object": Object {
                                                            "color": "#666",
                                                          },
                                                          "string": Object {
                                                            "color": "#22a",
                                                            "wordBreak": "break-word",
                                                          },
                                                        }
                                                      }
                                                    >
                                                      <span
                                                        style={
                                                          Object {
                                                            "color": "#22a",
                                                            "wordBreak": "break-word",
                                                          }
                                                        }
                                                      >
                                                        'a'
                                                      </span>
                                                    </PropVal>
                                                    ,
                                                    <span
                                                      key="k1/.0"
                                                    >
                                                      <span
                                                        style={
                                                          Object {
                                                            "color": "#666",
                                                          }
                                                        }
                                                      >
                                                        b
                                                      </span>
                                                    </span>
                                                    : 
                                                    <PropVal
                                                      key="v1/.0"
                                                      level={2}
                                                      maxPropArrayLength={3}
                                                      maxPropObjectKeys={3}
                                                      maxPropStringLength={50}
                                                      maxPropsIntoLine={3}
                                                      theme={Object {}}
                                                      val="b"
                                                      valueStyles={
                                                        Object {
                                                          "array": Object {
                                                            "color": "#666",
                                                          },
                                                          "attr": Object {
                                                            "color": "#666",
                                                          },
                                                          "bool": Object {
                                                            "color": "#a11",
                                                          },
                                                          "empty": Object {
                                                            "color": "#777",
                                                          },
                                                          "func": Object {
                                                            "color": "#170",
                                                          },
                                                          "number": Object {
                                                            "color": "#a11",
                                                          },
                                                          "object": Object {
                                                            "color": "#666",
                                                          },
                                                          "string": Object {
                                                            "color": "#22a",
                                                            "wordBreak": "break-word",
                                                          },
                                                        }
                                                      }
                                                    >
                                                      <span
                                                        style={
                                                          Object {
                                                            "color": "#22a",
                                                            "wordBreak": "break-word",
                                                          }
                                                        }
                                                      >
                                                        'b'
                                                      </span>
                                                    </PropVal>
                                                    }
                                                  </span>
                                                </PreviewObject>
                                              </PropVal>
                                            </ThemedComponent>
                                            }
                                          </span>
                                        </span>
                                      </span>
                                      <span
                                        key="array"
                                      >
                                        <span>
                                          <br />
                                            
                                        </span>
                                        <span
                                          style={Object {}}
                                        >
                                          array
                                        </span>
                                        <span>
                                          =
                                          <span
                                            style={Object {}}
                                          >
                                            {
                                            <ThemedComponent
                                              maxPropArrayLength={3}
                                              maxPropObjectKeys={3}
                                              maxPropStringLength={50}
                                              maxPropsIntoLine={3}
                                              val={
                                                Array [
                                                  1,
                                                  2,
                                                  3,
                                                ]
                                              }
                                            >
                                              <PropVal
                                                level={1}
                                                maxPropArrayLength={3}
                                                maxPropObjectKeys={3}
                                                maxPropStringLength={50}
                                                maxPropsIntoLine={3}
                                                theme={
                                                  Object {
                                                    "button": Object {
                                                      "base": Object {
                                                        "background": "#28c",
                                                        "border": "none",
                                                        "color": "#fff",
                                                        "cursor": "pointer",
                                                        "display": "block",
                                                        "fontFamily": "sans-serif",
                                                        "fontSize": "12px",
                                                        "padding": "5px 15px",
                                                        "position": "fixed",
                                                      },
                                                      "topRight": Object {
                                                        "borderRadius": "0 0 0 5px",
                                                        "right": 0,
                                                        "top": 0,
                                                      },
                                                    },
                                                    "children": Object {
                                                      "position": "relative",
                                                      "zIndex": 0,
                                                    },
                                                    "header": Object {
                                                      "body": Object {
                                                        "borderBottom": "1px solid #eee",
                                                        "marginBottom": 10,
                                                        "paddingTop": 10,
                                                      },
                                                      "h1": Object {
                                                        "fontSize": "35px",
                                                        "margin": 0,
                                                        "padding": 0,
                                                      },
                                                      "h2": Object {
                                                        "fontSize": "22px",
                                                        "fontWeight": 400,
                                                        "margin": "0 0 10px 0",
                                                        "padding": 0,
                                                      },
                                                    },
                                                    "info": Object {
                                                      "background": "white",
                                                      "bottom": 0,
                                                      "left": 0,
                                                      "overflow": "auto",
                                                      "padding": "0 40px",
                                                      "position": "fixed",
                                                      "right": 0,
                                                      "top": 0,
                                                      "zIndex": 99999,
                                                    },
                                                    "infoBody": Object {
                                                      "WebkitFontSmoothing": "antialiased",
                                                      "backgroundColor": "#fff",
                                                      "border": "1px solid #eee",
                                                      "borderRadius": "2px",
                                                      "color": "#444",
                                                      "fontFamily": "-apple-system, \\".SFNSText-Regular\\", \\"San Francisco\\", BlinkMacSystemFont, \\"Segoe UI\\", \\"Roboto\\", \\"Oxygen\\", \\"Ubuntu\\", \\"Cantarell\\", \\"Fira Sans\\", \\"Droid Sans\\", \\"Helvetica Neue\\", \\"Lucida Grande\\", \\"Arial\\", sans-serif",
                                                      "fontSize": "15px",
                                                      "fontWeight": 300,
                                                      "lineHeight": 1.45,
                                                      "marginBottom": "20px",
                                                      "marginTop": "20px",
                                                      "padding": "20px 40px 40px",
                                                    },
                                                    "infoContent": Object {
                                                      "marginBottom": 0,
                                                    },
                                                    "infoStory": Object {},
                                                    "jsxInfoContent": Object {
                                                      "borderTop": "1px solid #eee",
                                                      "margin": "20px 0 0 0",
                                                    },
                                                    "propTableHead": Object {
                                                      "margin": "20px 0 0 0",
                                                    },
                                                    "source": Object {
                                                      "h1": Object {
                                                        "borderBottom": "1px solid #EEE",
                                                        "fontSize": "25px",
                                                        "margin": "20px 0 0 0",
                                                        "padding": "0 0 5px 0",
                                                      },
                                                    },
                                                  }
                                                }
                                                val={
                                                  Array [
                                                    1,
                                                    2,
                                                    3,
                                                  ]
                                                }
                                                valueStyles={null}
                                              >
                                                <PreviewArray
                                                  level={1}
                                                  maxPropArrayLength={3}
                                                  maxPropStringLength={50}
                                                  maxPropsIntoLine={3}
                                                  val={
                                                    Array [
                                                      1,
                                                      2,
                                                      3,
                                                    ]
                                                  }
                                                  valueStyles={
                                                    Object {
                                                      "array": Object {
                                                        "color": "#666",
                                                      },
                                                      "attr": Object {
                                                        "color": "#666",
                                                      },
                                                      "bool": Object {
                                                        "color": "#a11",
                                                      },
                                                      "empty": Object {
                                                        "color": "#777",
                                                      },
                                                      "func": Object {
                                                        "color": "#170",
                                                      },
                                                      "number": Object {
                                                        "color": "#a11",
                                                      },
                                                      "object": Object {
                                                        "color": "#666",
                                                      },
                                                      "string": Object {
                                                        "color": "#22a",
                                                        "wordBreak": "break-word",
                                                      },
                                                    }
                                                  }
                                                >
                                                  <span
                                                    style={
>>>>>>> 38992be0
                                                      Object {
                                                        "color": "#666",
                                                      }
                                                    }
                                                  >
<<<<<<< HEAD
                                                    <span>
                                                      {
                                                      <span
                                                        style={
                                                          Object {
                                                            "color": "#a11",
                                                          }
                                                        }
                                                      >
                                                        3
                                                      </span>
                                                      }
                                                    </span>
                                                  </PropVal>
                                                </span>
                                                ]
                                              </span>
                                            </PreviewArray>
                                            }
                                          </span>
                                        </PropVal>
                                      </span>
                                    </span>
                                  </span>
                                  <span
                                    key="number"
                                  >
                                    <span>
                                      <br />
                                        
                                    </span>
                                    <span
                                      style={Object {}}
                                    >
                                      number
                                    </span>
                                    <span>
                                      =
                                      <span
                                        style={Object {}}
                                      >
                                        <PropVal
                                          level={1}
                                          maxPropArrayLength={3}
                                          maxPropObjectKeys={3}
                                          maxPropStringLength={50}
                                          maxPropsIntoLine={3}
                                          theme={Object {}}
                                          val={7}
                                          valueStyles={null}
                                        >
                                          <span>
                                            {
                                            <span
                                              style={
                                                Object {
                                                  "color": "#a11",
                                                }
                                              }
                                            >
                                              7
                                            </span>
=======
                                                    [
                                                    <span
                                                      key="n0/.0"
                                                    >
                                                      <PropVal
                                                        level={2}
                                                        maxPropArrayLength={3}
                                                        maxPropObjectKeys={3}
                                                        maxPropStringLength={50}
                                                        maxPropsIntoLine={3}
                                                        theme={Object {}}
                                                        val={1}
                                                        valueStyles={
                                                          Object {
                                                            "array": Object {
                                                              "color": "#666",
                                                            },
                                                            "attr": Object {
                                                              "color": "#666",
                                                            },
                                                            "bool": Object {
                                                              "color": "#a11",
                                                            },
                                                            "empty": Object {
                                                              "color": "#777",
                                                            },
                                                            "func": Object {
                                                              "color": "#170",
                                                            },
                                                            "number": Object {
                                                              "color": "#a11",
                                                            },
                                                            "object": Object {
                                                              "color": "#666",
                                                            },
                                                            "string": Object {
                                                              "color": "#22a",
                                                              "wordBreak": "break-word",
                                                            },
                                                          }
                                                        }
                                                      >
                                                        <span
                                                          style={
                                                            Object {
                                                              "color": "#a11",
                                                            }
                                                          }
                                                        >
                                                          1
                                                        </span>
                                                      </PropVal>
                                                    </span>
                                                    ,
                                                    <span
                                                      key="n1/.0"
                                                    >
                                                      <PropVal
                                                        level={2}
                                                        maxPropArrayLength={3}
                                                        maxPropObjectKeys={3}
                                                        maxPropStringLength={50}
                                                        maxPropsIntoLine={3}
                                                        theme={Object {}}
                                                        val={2}
                                                        valueStyles={
                                                          Object {
                                                            "array": Object {
                                                              "color": "#666",
                                                            },
                                                            "attr": Object {
                                                              "color": "#666",
                                                            },
                                                            "bool": Object {
                                                              "color": "#a11",
                                                            },
                                                            "empty": Object {
                                                              "color": "#777",
                                                            },
                                                            "func": Object {
                                                              "color": "#170",
                                                            },
                                                            "number": Object {
                                                              "color": "#a11",
                                                            },
                                                            "object": Object {
                                                              "color": "#666",
                                                            },
                                                            "string": Object {
                                                              "color": "#22a",
                                                              "wordBreak": "break-word",
                                                            },
                                                          }
                                                        }
                                                      >
                                                        <span
                                                          style={
                                                            Object {
                                                              "color": "#a11",
                                                            }
                                                          }
                                                        >
                                                          2
                                                        </span>
                                                      </PropVal>
                                                    </span>
                                                    ,
                                                    <span
                                                      key="n2/.0"
                                                    >
                                                      <PropVal
                                                        level={2}
                                                        maxPropArrayLength={3}
                                                        maxPropObjectKeys={3}
                                                        maxPropStringLength={50}
                                                        maxPropsIntoLine={3}
                                                        theme={Object {}}
                                                        val={3}
                                                        valueStyles={
                                                          Object {
                                                            "array": Object {
                                                              "color": "#666",
                                                            },
                                                            "attr": Object {
                                                              "color": "#666",
                                                            },
                                                            "bool": Object {
                                                              "color": "#a11",
                                                            },
                                                            "empty": Object {
                                                              "color": "#777",
                                                            },
                                                            "func": Object {
                                                              "color": "#170",
                                                            },
                                                            "number": Object {
                                                              "color": "#a11",
                                                            },
                                                            "object": Object {
                                                              "color": "#666",
                                                            },
                                                            "string": Object {
                                                              "color": "#22a",
                                                              "wordBreak": "break-word",
                                                            },
                                                          }
                                                        }
                                                      >
                                                        <span
                                                          style={
                                                            Object {
                                                              "color": "#a11",
                                                            }
                                                          }
                                                        >
                                                          3
                                                        </span>
                                                      </PropVal>
                                                    </span>
                                                    ]
                                                  </span>
                                                </PreviewArray>
                                              </PropVal>
                                            </ThemedComponent>
                                            }
                                          </span>
                                        </span>
                                      </span>
                                      <span
                                        key="number"
                                      >
                                        <span>
                                          <br />
                                            
                                        </span>
                                        <span
                                          style={Object {}}
                                        >
                                          number
                                        </span>
                                        <span>
                                          =
                                          <span
                                            style={Object {}}
                                          >
                                            {
                                            <ThemedComponent
                                              maxPropArrayLength={3}
                                              maxPropObjectKeys={3}
                                              maxPropStringLength={50}
                                              maxPropsIntoLine={3}
                                              val={7}
                                            >
                                              <PropVal
                                                level={1}
                                                maxPropArrayLength={3}
                                                maxPropObjectKeys={3}
                                                maxPropStringLength={50}
                                                maxPropsIntoLine={3}
                                                theme={
                                                  Object {
                                                    "button": Object {
                                                      "base": Object {
                                                        "background": "#28c",
                                                        "border": "none",
                                                        "color": "#fff",
                                                        "cursor": "pointer",
                                                        "display": "block",
                                                        "fontFamily": "sans-serif",
                                                        "fontSize": "12px",
                                                        "padding": "5px 15px",
                                                        "position": "fixed",
                                                      },
                                                      "topRight": Object {
                                                        "borderRadius": "0 0 0 5px",
                                                        "right": 0,
                                                        "top": 0,
                                                      },
                                                    },
                                                    "children": Object {
                                                      "position": "relative",
                                                      "zIndex": 0,
                                                    },
                                                    "header": Object {
                                                      "body": Object {
                                                        "borderBottom": "1px solid #eee",
                                                        "marginBottom": 10,
                                                        "paddingTop": 10,
                                                      },
                                                      "h1": Object {
                                                        "fontSize": "35px",
                                                        "margin": 0,
                                                        "padding": 0,
                                                      },
                                                      "h2": Object {
                                                        "fontSize": "22px",
                                                        "fontWeight": 400,
                                                        "margin": "0 0 10px 0",
                                                        "padding": 0,
                                                      },
                                                    },
                                                    "info": Object {
                                                      "background": "white",
                                                      "bottom": 0,
                                                      "left": 0,
                                                      "overflow": "auto",
                                                      "padding": "0 40px",
                                                      "position": "fixed",
                                                      "right": 0,
                                                      "top": 0,
                                                      "zIndex": 99999,
                                                    },
                                                    "infoBody": Object {
                                                      "WebkitFontSmoothing": "antialiased",
                                                      "backgroundColor": "#fff",
                                                      "border": "1px solid #eee",
                                                      "borderRadius": "2px",
                                                      "color": "#444",
                                                      "fontFamily": "-apple-system, \\".SFNSText-Regular\\", \\"San Francisco\\", BlinkMacSystemFont, \\"Segoe UI\\", \\"Roboto\\", \\"Oxygen\\", \\"Ubuntu\\", \\"Cantarell\\", \\"Fira Sans\\", \\"Droid Sans\\", \\"Helvetica Neue\\", \\"Lucida Grande\\", \\"Arial\\", sans-serif",
                                                      "fontSize": "15px",
                                                      "fontWeight": 300,
                                                      "lineHeight": 1.45,
                                                      "marginBottom": "20px",
                                                      "marginTop": "20px",
                                                      "padding": "20px 40px 40px",
                                                    },
                                                    "infoContent": Object {
                                                      "marginBottom": 0,
                                                    },
                                                    "infoStory": Object {},
                                                    "jsxInfoContent": Object {
                                                      "borderTop": "1px solid #eee",
                                                      "margin": "20px 0 0 0",
                                                    },
                                                    "propTableHead": Object {
                                                      "margin": "20px 0 0 0",
                                                    },
                                                    "source": Object {
                                                      "h1": Object {
                                                        "borderBottom": "1px solid #EEE",
                                                        "fontSize": "25px",
                                                        "margin": "20px 0 0 0",
                                                        "padding": "0 0 5px 0",
                                                      },
                                                    },
                                                  }
                                                }
                                                val={7}
                                                valueStyles={null}
                                              >
                                                <span
                                                  style={
                                                    Object {
                                                      "color": "#a11",
                                                    }
                                                  }
                                                >
                                                  7
                                                </span>
                                              </PropVal>
                                            </ThemedComponent>
>>>>>>> 38992be0
                                            }
                                          </span>
                                        </PropVal>
                                      </span>
                                    </span>
                                  </span>
                                  <span
                                    key="string"
                                  >
                                    <span>
                                      <br />
                                        
                                    </span>
                                    <span
                                      style={Object {}}
                                    >
                                      string
                                    </span>
                                    <span>
                                      =
                                      <span
                                        style={Object {}}
                                      >
                                        "
                                        <PropVal
                                          level={1}
                                          maxPropArrayLength={3}
                                          maxPropObjectKeys={3}
                                          maxPropStringLength={50}
                                          maxPropsIntoLine={3}
                                          theme={Object {}}
                                          val="seven"
                                          valueStyles={null}
                                        >
                                          <span
                                            style={
                                              Object {
                                                "color": "#22a",
                                                "wordBreak": "break-word",
                                              }
                                            }
                                          >
                                            seven
                                          </span>
                                        </PropVal>
                                        "
                                      </span>
                                    </span>
                                  </span>
                                  <span
                                    key="bool"
                                  >
                                    <span>
                                      <br />
                                        
                                    </span>
                                    <span
                                      style={Object {}}
                                    >
                                      bool
                                    </span>
                                    <br />
                                  </span>
                                </span>
                              </Props>
                              <span
                                style={
                                  Object {
                                    "color": "#777",
                                  }
                                }
                              >
                                /&gt;
                              </span>
                            </div>
                          </Node>
                          <div
                            style={
                              Object {
                                "paddingLeft": 18,
                                "paddingRight": 3,
                              }
                            }
                          >
                            <span
                              style={
                                Object {
                                  "color": "#777",
                                }
                              }
                            >
                              &lt;/
                              div
                              &gt;
                            </span>
                          </div>
                        </div>
                      </Node>
                    </div>
                    <CopyButton
                      onClick={[Function]}
                      theme={Object {}}
                      toggled={false}
                    >
                      <Styled(button)
                        onClick={[Function]}
                        styles={Object {}}
                      >
                        <button
                          className="emotion-1"
                          onClick={[Function]}
                        >
                          <Styled(div)
                            toggled={false}
                          >
                            <div
                              className="emotion-0"
                            >
                              <div
                                style={
                                  Object {
                                    "marginBottom": 6,
                                  }
                                }
                              >
                                Copied!
                              </div>
                              <div>
                                Copy
                              </div>
                            </div>
                          </Styled(div)>
                        </button>
                      </Styled(button)>
                    </CopyButton>
                  </pre>
                </Styled(pre)>
              </Pre>
            </div>
            <div>
              <h1
                style={
                  Object {
                    "borderBottom": "1px solid #EEE",
                    "fontSize": "25px",
                    "margin": "20px 0 0 0",
                    "padding": "0 0 5px 0",
                  }
                }
              >
                Prop Types
              </h1>
              <div
                key="TestComponent_0"
              >
                <h2
                  style={
                    Object {
                      "margin": "20px 0 0 0",
                    }
                  }
                >
                  "
                  TestComponent
                  " Component
                </h2>
                <Component
                  excludedPropTypes={Array []}
                  maxPropArrayLength={3}
                  maxPropObjectKeys={3}
                  maxPropStringLength={50}
                  type={[Function]}
                >
                  <PropTable
                    excludedPropTypes={Array []}
                    maxPropArrayLength={3}
                    maxPropObjectKeys={3}
                    maxPropStringLength={50}
                    propDefinitions={Array []}
                    type={[Function]}
                  >
                    <small>
                      No propTypes defined!
                    </small>
                  </PropTable>
                </Component>
              </div>
            </div>
          </div>
        </div>
      </div>
    </div>
  </Story>
</Component>
`;

exports[`addon Info should render <Info /> and markdown 1`] = `
.emotion-2 {
  display: -webkit-box;
  display: -webkit-flex;
  display: -ms-flexbox;
  display: flex;
  -webkit-box-pack: justify;
  -webkit-justify-content: space-between;
  -ms-flex-pack: justify;
  justify-content: space-between;
  -webkit-align-items: center;
  -webkit-box-align: center;
  -ms-flex-align: center;
  align-items: center;
  font-size: .88em;
  font-family: Menlo,Monaco,"Courier New",monospace;
  background-color: #fafafa;
  padding: .5rem;
  line-height: 1.5;
  overflow-x: scroll;
}

.emotion-1 {
  overflow: hidden;
  border: 1px solid #eee;
  border-radius: 3px;
  background-color: #FFFFFF;
  cursor: pointer;
  font-size: 13px;
  padding: 3px 10px;
  -webkit-align-self: flex-start;
  -ms-flex-item-align: start;
  align-self: flex-start;
}

.emotion-1:hover {
  background-color: #f4f7fa;
  border-color: #ddd;
}

.emotion-1:active {
  background-color: #e9ecef;
  border-color: #ccc;
}

.emotion-0 {
  -webkit-transition: -webkit-transform .2s ease;
  -webkit-transition: transform .2s ease;
  transition: transform .2s ease;
  height: 16px;
  -webkit-transform: translateY(-100%) translateY(-6px);
  -ms-transform: translateY(-100%) translateY(-6px);
  transform: translateY(-100%) translateY(-6px);
}

<Component>
  <Story
    PropTable={[Function]}
    components={
      Object {
        "a": [Function],
        "code": [Function],
        "h1": [Function],
        "h2": [Function],
        "h3": [Function],
        "h4": [Function],
        "h5": [Function],
        "h6": [Function],
        "li": [Function],
        "p": [Function],
        "ul": [Function],
      }
    }
    context={Object {}}
    excludedPropTypes={Array []}
    info="# Test story
## with markdown info
containing **bold**, *cursive* text, \`code\` and [a link](https://github.com)"
    maxPropArrayLength={3}
    maxPropObjectKeys={3}
    maxPropStringLength={50}
    maxPropsIntoLine={3}
    propTables={Array []}
    propTablesExclude={Array []}
    showHeader={true}
    showInline={false}
    showSource={true}
    styles={[Function]}
  >
    <div>
      <div
        style={
          Object {
            "position": "relative",
            "zIndex": 0,
          }
        }
      >
        <div>
          It's a 
           story:
          <TestComponent
            array={
              Array [
                1,
                2,
                3,
              ]
            }
            bool={true}
            func={[Function]}
            number={7}
            obj={
              Object {
                "a": "a",
                "b": "b",
              }
            }
            string="seven"
          >
            <div>
              <h1>
                function func(x) {return x + 1;}
              </h1>
              <h2>
                [object Object]
              </h2>
              <h3>
                1,2,3
              </h3>
              <h4>
                7
              </h4>
              <h5>
                seven
              </h5>
              <h6>
                true
              </h6>
              <p>
                undefined
              </p>
              <a
                href="#"
              >
                test
              </a>
              <code>
                storiesOf
              </code>
              <ul>
                <li>
                  1
                </li>
                <li>
                  2
                </li>
              </ul>
            </div>
          </TestComponent>
        </div>
      </div>
      <button
        onClick={[Function]}
        style={
          Object {
            "background": "#28c",
            "border": "none",
            "borderRadius": "0 0 0 5px",
            "color": "#fff",
            "cursor": "pointer",
            "display": "block",
            "fontFamily": "sans-serif",
            "fontSize": "12px",
            "padding": "5px 15px",
            "position": "fixed",
            "right": 0,
            "top": 0,
          }
        }
        type="button"
      >
        Show Info
      </button>
      <div
        style={
          Object {
            "background": "white",
            "bottom": 0,
            "display": "none",
            "left": 0,
            "overflow": "auto",
            "padding": "0 40px",
            "position": "fixed",
            "right": 0,
            "top": 0,
            "zIndex": 99999,
          }
        }
      >
        <button
          onClick={[Function]}
          style={
            Object {
              "background": "#28c",
              "border": "none",
              "borderRadius": "0 0 0 5px",
              "color": "#fff",
              "cursor": "pointer",
              "display": "block",
              "fontFamily": "sans-serif",
              "fontSize": "12px",
              "padding": "5px 15px",
              "position": "fixed",
              "right": 0,
              "top": 0,
            }
          }
          type="button"
        >
          ×
        </button>
        <div>
          <div
            style={
              Object {
                "WebkitFontSmoothing": "antialiased",
                "backgroundColor": "#fff",
                "border": "1px solid #eee",
                "borderRadius": "2px",
                "color": "#444",
                "fontFamily": "-apple-system, \\".SFNSText-Regular\\", \\"San Francisco\\", BlinkMacSystemFont, \\"Segoe UI\\", \\"Roboto\\", \\"Oxygen\\", \\"Ubuntu\\", \\"Cantarell\\", \\"Fira Sans\\", \\"Droid Sans\\", \\"Helvetica Neue\\", \\"Lucida Grande\\", \\"Arial\\", sans-serif",
                "fontSize": "15px",
                "fontWeight": 300,
                "lineHeight": 1.45,
                "marginBottom": "20px",
                "marginTop": "20px",
                "padding": "20px 40px 40px",
              }
            }
          >
            <div
              style={
                Object {
                  "borderBottom": "1px solid #eee",
                  "marginBottom": 10,
                  "paddingTop": 10,
                }
              }
            >
              <h1
                style={
                  Object {
                    "fontSize": "35px",
                    "margin": 0,
                    "padding": 0,
                  }
                }
              />
              <h2
                style={
                  Object {
                    "fontSize": "22px",
                    "fontWeight": 400,
                    "margin": "0 0 10px 0",
                    "padding": 0,
                  }
                }
              />
            </div>
            <div
              style={
                Object {
                  "marginBottom": 0,
                }
              }
            >
              <H1
                context={Object {}}
                id="test-story"
                key="0"
              >
                <h1
                  id="test-story"
                  style={
                    Object {
                      "WebkitFontSmoothing": "antialiased",
                      "borderBottom": "1px solid #eee",
                      "color": "#444",
                      "fontFamily": "-apple-system, \\".SFNSText-Regular\\", \\"San Francisco\\", BlinkMacSystemFont, \\"Segoe UI\\", \\"Roboto\\", \\"Oxygen\\", \\"Ubuntu\\", \\"Cantarell\\", \\"Fira Sans\\", \\"Droid Sans\\", \\"Helvetica Neue\\", \\"Lucida Grande\\", \\"Arial\\", sans-serif",
                      "fontSize": "40px",
                      "fontWeight": 600,
                      "margin": 0,
                      "padding": 0,
                    }
                  }
                >
                  Test story
                </h1>
              </H1>
              <H2
                context={Object {}}
                id="test-story-with-markdown-info"
                key="1"
              >
                <h2
                  id="test-story-with-markdown-info"
                  style={
                    Object {
                      "WebkitFontSmoothing": "antialiased",
                      "color": "#444",
                      "fontFamily": "-apple-system, \\".SFNSText-Regular\\", \\"San Francisco\\", BlinkMacSystemFont, \\"Segoe UI\\", \\"Roboto\\", \\"Oxygen\\", \\"Ubuntu\\", \\"Cantarell\\", \\"Fira Sans\\", \\"Droid Sans\\", \\"Helvetica Neue\\", \\"Lucida Grande\\", \\"Arial\\", sans-serif",
                      "fontSize": "30px",
                      "fontWeight": 600,
                      "margin": 0,
                      "padding": 0,
                    }
                  }
                >
                  with markdown info
                </h2>
              </H2>
              <P
                context={Object {}}
                key="6"
              >
                <div
                  style={
                    Object {
                      "WebkitFontSmoothing": "antialiased",
                      "color": "#444",
                      "fontFamily": "-apple-system, \\".SFNSText-Regular\\", \\"San Francisco\\", BlinkMacSystemFont, \\"Segoe UI\\", \\"Roboto\\", \\"Oxygen\\", \\"Ubuntu\\", \\"Cantarell\\", \\"Fira Sans\\", \\"Droid Sans\\", \\"Helvetica Neue\\", \\"Lucida Grande\\", \\"Arial\\", sans-serif",
                      "fontSize": "15px",
                    }
                  }
                >
                  containing 
                  <strong
                    key="2"
                  >
                    bold
                  </strong>
                  , 
                  <em
                    key="3"
                  >
                    cursive
                  </em>
                   text, 
                  <code
                    key="4"
                  >
                    code
                  </code>
                   and 
                  <A
                    context={Object {}}
                    href="https://github.com"
                    key="5"
                    title={null}
                  >
                    <a
                      href="https://github.com"
                      rel="noopener noreferrer"
                      style={
                        Object {
                          "color": "#3498db",
                        }
                      }
                      target="_blank"
                    >
                      a link
                    </a>
                  </A>
                </div>
              </P>
            </div>
            <div>
              <h1
                style={
                  Object {
                    "borderBottom": "1px solid #EEE",
                    "fontSize": "25px",
                    "margin": "20px 0 0 0",
                    "padding": "0 0 5px 0",
                  }
                }
              >
                Story Source
              </h1>
              <Pre
                theme={Object {}}
              >
                <Styled(pre)>
                  <pre
                    className="emotion-2"
                  >
                    <div>
                      <Node
                        depth={0}
                        key="0/.0"
                        maxPropArrayLength={3}
                        maxPropObjectKeys={3}
                        maxPropStringLength={50}
                        maxPropsIntoLine={3}
                        node={
                          <div>
                            It's a 
                             story:
                            <TestComponent
                              array={
                                Array [
                                  1,
                                  2,
                                  3,
                                ]
                              }
                              bool={true}
                              func={[Function]}
                              number={7}
                              obj={
                                Object {
                                  "a": "a",
                                  "b": "b",
                                }
                              }
                              string="seven"
                            />
                          </div>
                        }
                      >
                        <div>
                          <div
                            style={
                              Object {
                                "paddingLeft": 18,
                                "paddingRight": 3,
                              }
                            }
                          >
                            <span
                              style={
                                Object {
                                  "color": "#777",
                                }
                              }
                            >
                              &lt;
                              div
                            </span>
                            <Props
                              maxPropArrayLength={3}
                              maxPropObjectKeys={3}
                              maxPropStringLength={50}
                              maxPropsIntoLine={3}
                              node={
                                <div>
                                  It's a 
                                   story:
                                  <TestComponent
                                    array={
                                      Array [
                                        1,
                                        2,
                                        3,
                                      ]
                                    }
                                    bool={true}
                                    func={[Function]}
                                    number={7}
                                    obj={
                                      Object {
                                        "a": "a",
                                        "b": "b",
                                      }
                                    }
                                    string="seven"
                                  />
                                </div>
                              }
                              singleLine={false}
                            >
                              <span />
                            </Props>
                            <span
                              style={
                                Object {
                                  "color": "#777",
                                }
                              }
                            >
                              &gt;
                            </span>
                          </div>
                          <Node
                            depth={1}
                            key=".0"
                            maxPropArrayLength={3}
                            maxPropObjectKeys={3}
                            maxPropStringLength={50}
                            maxPropsIntoLine={3}
                            node="It's a "
                          >
                            <div
                              style={
                                Object {
                                  "paddingLeft": 33,
                                  "paddingRight": 3,
                                }
                              }
                            >
                              <span
                                style={
                                  Object {
                                    "color": "#777",
                                  }
                                }
                              >
                                It's a 
                              </span>
                            </div>
                          </Node>
                          <Node
                            depth={1}
                            key=".1"
                            maxPropArrayLength={3}
                            maxPropObjectKeys={3}
                            maxPropStringLength={50}
                            maxPropsIntoLine={3}
                            node={null}
                          >
                            <div
                              style={
                                Object {
                                  "paddingLeft": 33,
                                  "paddingRight": 3,
                                }
                              }
                            >
                              <span
                                style={
                                  Object {
                                    "color": "#777",
                                  }
                                }
                              />
                            </div>
                          </Node>
                          <Node
                            depth={1}
                            key=".2"
                            maxPropArrayLength={3}
                            maxPropObjectKeys={3}
                            maxPropStringLength={50}
                            maxPropsIntoLine={3}
                            node=" story:"
                          >
                            <div
                              style={
                                Object {
                                  "paddingLeft": 33,
                                  "paddingRight": 3,
                                }
                              }
                            >
                              <span
                                style={
                                  Object {
                                    "color": "#777",
                                  }
                                }
                              >
                                 story:
                              </span>
                            </div>
                          </Node>
                          <Node
                            depth={1}
                            key=".3"
                            maxPropArrayLength={3}
                            maxPropObjectKeys={3}
                            maxPropStringLength={50}
                            maxPropsIntoLine={3}
                            node={
                              <TestComponent
                                array={
                                  Array [
                                    1,
                                    2,
                                    3,
                                  ]
                                }
                                bool={true}
                                func={[Function]}
                                number={7}
                                obj={
                                  Object {
                                    "a": "a",
                                    "b": "b",
                                  }
                                }
                                string="seven"
                              />
                            }
                          >
                            <div
                              style={
                                Object {
                                  "paddingLeft": 33,
                                  "paddingRight": 3,
                                }
                              }
                            >
                              <span
                                style={
                                  Object {
                                    "color": "#777",
                                  }
                                }
                              >
                                &lt;
                                TestComponent
                              </span>
                              <Props
                                maxPropArrayLength={3}
                                maxPropObjectKeys={3}
                                maxPropStringLength={50}
                                maxPropsIntoLine={3}
                                node={
                                  <TestComponent
                                    array={
                                      Array [
                                        1,
                                        2,
                                        3,
                                      ]
                                    }
                                    bool={true}
                                    func={[Function]}
                                    number={7}
                                    obj={
                                      Object {
                                        "a": "a",
                                        "b": "b",
                                      }
                                    }
                                    string="seven"
                                  />
                                }
                                singleLine={true}
                              >
                                <span>
                                  <span
                                    key="func"
                                  >
                                    <span>
                                      <br />
                                        
                                    </span>
                                    <span
                                      style={Object {}}
                                    >
                                      func
                                    </span>
                                    <span>
                                      =
                                      <span
                                        style={Object {}}
                                      >
                                        <PropVal
                                          level={1}
                                          maxPropArrayLength={3}
                                          maxPropObjectKeys={3}
                                          maxPropStringLength={50}
                                          maxPropsIntoLine={3}
                                          theme={Object {}}
                                          val={[Function]}
                                          valueStyles={null}
                                        >
                                          <span>
                                            {
                                            <span
                                              style={
                                                Object {
                                                  "color": "#170",
                                                }
                                              }
                                            >
                                              func()
                                            </span>
                                            }
                                          </span>
                                        </PropVal>
                                      </span>
                                    </span>
                                  </span>
                                  <span
                                    key="obj"
                                  >
                                    <span>
                                      <br />
                                        
                                    </span>
                                    <span
                                      style={Object {}}
                                    >
                                      obj
                                    </span>
                                    <span>
                                      =
                                      <span
                                        style={Object {}}
                                      >
                                        <PropVal
                                          level={1}
                                          maxPropArrayLength={3}
                                          maxPropObjectKeys={3}
                                          maxPropStringLength={50}
                                          maxPropsIntoLine={3}
                                          theme={Object {}}
                                          val={
                                            Object {
                                              "a": "a",
                                              "b": "b",
                                            }
                                          }
                                          valueStyles={null}
                                        >
<<<<<<< HEAD
                                          <span>
                                            {
                                            <PreviewObject
                                              level={1}
=======
                                          func
                                        </span>
                                        <span>
                                          =
                                          <span
                                            style={Object {}}
                                          >
                                            {
                                            <ThemedComponent
                                              maxPropArrayLength={3}
>>>>>>> 38992be0
                                              maxPropObjectKeys={3}
                                              maxPropStringLength={50}
                                              maxPropsIntoLine={3}
                                              val={
                                                Object {
                                                  "a": "a",
                                                  "b": "b",
                                                }
                                              }
                                              valueStyles={
                                                Object {
                                                  "array": Object {
                                                    "color": "#666",
                                                  },
                                                  "attr": Object {
                                                    "color": "#666",
                                                  },
                                                  "bool": Object {
                                                    "color": "#a11",
                                                  },
                                                  "empty": Object {
                                                    "color": "#777",
                                                  },
                                                  "func": Object {
                                                    "color": "#170",
                                                  },
                                                  "number": Object {
                                                    "color": "#a11",
                                                  },
                                                  "object": Object {
                                                    "color": "#666",
                                                  },
                                                  "string": Object {
                                                    "color": "#22a",
                                                    "wordBreak": "break-word",
                                                  },
                                                }
                                              }
                                            >
                                              <span
                                                style={
                                                  Object {
                                                    "color": "#666",
                                                  }
                                                }
                                              >
                                                {
                                                <span
                                                  key="k0/.0"
                                                >
                                                  <span
                                                    style={
                                                      Object {
                                                        "color": "#666",
                                                      }
                                                    }
                                                  >
                                                    a
                                                  </span>
                                                </span>
                                                : 
                                                <PropVal
                                                  key="v0/.0"
                                                  level={2}
                                                  maxPropArrayLength={3}
                                                  maxPropObjectKeys={3}
                                                  maxPropStringLength={50}
                                                  maxPropsIntoLine={3}
                                                  theme={Object {}}
                                                  val="a"
                                                  valueStyles={
                                                    Object {
                                                      "array": Object {
                                                        "color": "#666",
                                                      },
                                                      "attr": Object {
                                                        "color": "#666",
                                                      },
                                                      "bool": Object {
                                                        "color": "#a11",
                                                      },
                                                      "empty": Object {
                                                        "color": "#777",
                                                      },
                                                      "func": Object {
                                                        "color": "#170",
                                                      },
                                                      "number": Object {
                                                        "color": "#a11",
                                                      },
                                                      "object": Object {
                                                        "color": "#666",
                                                      },
                                                      "string": Object {
                                                        "color": "#22a",
                                                        "wordBreak": "break-word",
                                                      },
                                                    }
                                                  }
<<<<<<< HEAD
                                                >
                                                  <span
                                                    style={
                                                      Object {
                                                        "color": "#22a",
                                                        "wordBreak": "break-word",
                                                      }
                                                    }
                                                  >
                                                    a
                                                  </span>
                                                </PropVal>
                                                ,
                                                <span
                                                  key="k1/.0"
                                                >
                                                  <span
                                                    style={
                                                      Object {
                                                        "color": "#666",
                                                      }
                                                    }
                                                  >
                                                    b
                                                  </span>
                                                </span>
                                                : 
                                                <PropVal
                                                  key="v1/.0"
                                                  level={2}
                                                  maxPropArrayLength={3}
                                                  maxPropObjectKeys={3}
                                                  maxPropStringLength={50}
                                                  maxPropsIntoLine={3}
                                                  theme={Object {}}
                                                  val="b"
                                                  valueStyles={
                                                    Object {
                                                      "array": Object {
                                                        "color": "#666",
                                                      },
                                                      "attr": Object {
                                                        "color": "#666",
                                                      },
                                                      "bool": Object {
                                                        "color": "#a11",
                                                      },
                                                      "empty": Object {
                                                        "color": "#777",
                                                      },
                                                      "func": Object {
                                                        "color": "#170",
                                                      },
                                                      "number": Object {
                                                        "color": "#a11",
                                                      },
                                                      "object": Object {
                                                        "color": "#666",
                                                      },
                                                      "string": Object {
                                                        "color": "#22a",
                                                        "wordBreak": "break-word",
                                                      },
                                                    }
                                                  }
                                                >
                                                  <span
                                                    style={
                                                      Object {
                                                        "color": "#22a",
                                                        "wordBreak": "break-word",
                                                      }
                                                    }
                                                  >
                                                    b
                                                  </span>
                                                </PropVal>
                                                }
                                              </span>
                                            </PreviewObject>
=======
                                                }
                                                val={[Function]}
                                                valueStyles={null}
                                              >
                                                <span
                                                  style={
                                                    Object {
                                                      "color": "#170",
                                                    }
                                                  }
                                                >
                                                  func()
                                                </span>
                                              </PropVal>
                                            </ThemedComponent>
>>>>>>> 38992be0
                                            }
                                          </span>
                                        </PropVal>
                                      </span>
                                    </span>
                                  </span>
                                  <span
                                    key="array"
                                  >
                                    <span>
                                      <br />
                                        
                                    </span>
                                    <span
                                      style={Object {}}
                                    >
                                      array
                                    </span>
                                    <span>
                                      =
                                      <span
                                        style={Object {}}
                                      >
                                        <PropVal
                                          level={1}
                                          maxPropArrayLength={3}
                                          maxPropObjectKeys={3}
                                          maxPropStringLength={50}
                                          maxPropsIntoLine={3}
                                          theme={Object {}}
                                          val={
                                            Array [
                                              1,
                                              2,
                                              3,
                                            ]
                                          }
                                          valueStyles={null}
                                        >
<<<<<<< HEAD
                                          <span>
                                            {
                                            <PreviewArray
                                              level={1}
=======
                                          obj
                                        </span>
                                        <span>
                                          =
                                          <span
                                            style={Object {}}
                                          >
                                            {
                                            <ThemedComponent
>>>>>>> 38992be0
                                              maxPropArrayLength={3}
                                              maxPropStringLength={50}
                                              maxPropsIntoLine={3}
                                              val={
                                                Array [
                                                  1,
                                                  2,
                                                  3,
                                                ]
                                              }
                                              valueStyles={
                                                Object {
                                                  "array": Object {
                                                    "color": "#666",
                                                  },
                                                  "attr": Object {
                                                    "color": "#666",
                                                  },
                                                  "bool": Object {
                                                    "color": "#a11",
                                                  },
                                                  "empty": Object {
                                                    "color": "#777",
                                                  },
                                                  "func": Object {
                                                    "color": "#170",
                                                  },
                                                  "number": Object {
                                                    "color": "#a11",
                                                  },
                                                  "object": Object {
                                                    "color": "#666",
                                                  },
                                                  "string": Object {
                                                    "color": "#22a",
                                                    "wordBreak": "break-word",
                                                  },
                                                }
                                              }
                                            >
                                              <span
                                                style={
                                                  Object {
                                                    "color": "#666",
                                                  }
                                                }
                                              >
<<<<<<< HEAD
                                                [
                                                <span
                                                  key="n0/.0"
                                                >
                                                  <PropVal
                                                    level={2}
                                                    maxPropArrayLength={3}
                                                    maxPropObjectKeys={3}
                                                    maxPropStringLength={50}
                                                    maxPropsIntoLine={3}
                                                    theme={Object {}}
                                                    val={1}
                                                    valueStyles={
=======
                                                <PreviewObject
                                                  level={1}
                                                  maxPropObjectKeys={3}
                                                  maxPropStringLength={50}
                                                  maxPropsIntoLine={3}
                                                  val={
                                                    Object {
                                                      "a": "a",
                                                      "b": "b",
                                                    }
                                                  }
                                                  valueStyles={
                                                    Object {
                                                      "array": Object {
                                                        "color": "#666",
                                                      },
                                                      "attr": Object {
                                                        "color": "#666",
                                                      },
                                                      "bool": Object {
                                                        "color": "#a11",
                                                      },
                                                      "empty": Object {
                                                        "color": "#777",
                                                      },
                                                      "func": Object {
                                                        "color": "#170",
                                                      },
                                                      "number": Object {
                                                        "color": "#a11",
                                                      },
                                                      "object": Object {
                                                        "color": "#666",
                                                      },
                                                      "string": Object {
                                                        "color": "#22a",
                                                        "wordBreak": "break-word",
                                                      },
                                                    }
                                                  }
                                                >
                                                  <span
                                                    style={
>>>>>>> 38992be0
                                                      Object {
                                                        "color": "#666",
                                                      }
                                                    }
                                                  >
<<<<<<< HEAD
                                                    <span>
                                                      {
                                                      <span
                                                        style={
                                                          Object {
                                                            "color": "#a11",
                                                          }
                                                        }
                                                      >
                                                        1
                                                      </span>
                                                      }
                                                    </span>
                                                  </PropVal>
                                                </span>
                                                ,
                                                <span
                                                  key="n1/.0"
                                                >
                                                  <PropVal
                                                    level={2}
                                                    maxPropArrayLength={3}
                                                    maxPropObjectKeys={3}
                                                    maxPropStringLength={50}
                                                    maxPropsIntoLine={3}
                                                    theme={Object {}}
                                                    val={2}
                                                    valueStyles={
                                                      Object {
                                                        "array": Object {
                                                          "color": "#666",
                                                        },
                                                        "attr": Object {
                                                          "color": "#666",
                                                        },
                                                        "bool": Object {
                                                          "color": "#a11",
                                                        },
                                                        "empty": Object {
                                                          "color": "#777",
                                                        },
                                                        "func": Object {
                                                          "color": "#170",
                                                        },
                                                        "number": Object {
                                                          "color": "#a11",
                                                        },
                                                        "object": Object {
                                                          "color": "#666",
                                                        },
                                                        "string": Object {
                                                          "color": "#22a",
                                                          "wordBreak": "break-word",
                                                        },
                                                      }
                                                    }
                                                  >
                                                    <span>
                                                      {
                                                      <span
                                                        style={
                                                          Object {
                                                            "color": "#a11",
                                                          }
                                                        }
                                                      >
                                                        2
                                                      </span>
                                                      }
                                                    </span>
                                                  </PropVal>
                                                </span>
                                                ,
                                                <span
                                                  key="n2/.0"
                                                >
                                                  <PropVal
                                                    level={2}
                                                    maxPropArrayLength={3}
                                                    maxPropObjectKeys={3}
                                                    maxPropStringLength={50}
                                                    maxPropsIntoLine={3}
                                                    theme={Object {}}
                                                    val={3}
                                                    valueStyles={
=======
                                                    {
                                                    <span
                                                      key="k0/.0"
                                                    >
                                                      <span
                                                        style={
                                                          Object {
                                                            "color": "#666",
                                                          }
                                                        }
                                                      >
                                                        a
                                                      </span>
                                                    </span>
                                                    : 
                                                    <PropVal
                                                      key="v0/.0"
                                                      level={2}
                                                      maxPropArrayLength={3}
                                                      maxPropObjectKeys={3}
                                                      maxPropStringLength={50}
                                                      maxPropsIntoLine={3}
                                                      theme={Object {}}
                                                      val="a"
                                                      valueStyles={
                                                        Object {
                                                          "array": Object {
                                                            "color": "#666",
                                                          },
                                                          "attr": Object {
                                                            "color": "#666",
                                                          },
                                                          "bool": Object {
                                                            "color": "#a11",
                                                          },
                                                          "empty": Object {
                                                            "color": "#777",
                                                          },
                                                          "func": Object {
                                                            "color": "#170",
                                                          },
                                                          "number": Object {
                                                            "color": "#a11",
                                                          },
                                                          "object": Object {
                                                            "color": "#666",
                                                          },
                                                          "string": Object {
                                                            "color": "#22a",
                                                            "wordBreak": "break-word",
                                                          },
                                                        }
                                                      }
                                                    >
                                                      <span
                                                        style={
                                                          Object {
                                                            "color": "#22a",
                                                            "wordBreak": "break-word",
                                                          }
                                                        }
                                                      >
                                                        'a'
                                                      </span>
                                                    </PropVal>
                                                    ,
                                                    <span
                                                      key="k1/.0"
                                                    >
                                                      <span
                                                        style={
                                                          Object {
                                                            "color": "#666",
                                                          }
                                                        }
                                                      >
                                                        b
                                                      </span>
                                                    </span>
                                                    : 
                                                    <PropVal
                                                      key="v1/.0"
                                                      level={2}
                                                      maxPropArrayLength={3}
                                                      maxPropObjectKeys={3}
                                                      maxPropStringLength={50}
                                                      maxPropsIntoLine={3}
                                                      theme={Object {}}
                                                      val="b"
                                                      valueStyles={
                                                        Object {
                                                          "array": Object {
                                                            "color": "#666",
                                                          },
                                                          "attr": Object {
                                                            "color": "#666",
                                                          },
                                                          "bool": Object {
                                                            "color": "#a11",
                                                          },
                                                          "empty": Object {
                                                            "color": "#777",
                                                          },
                                                          "func": Object {
                                                            "color": "#170",
                                                          },
                                                          "number": Object {
                                                            "color": "#a11",
                                                          },
                                                          "object": Object {
                                                            "color": "#666",
                                                          },
                                                          "string": Object {
                                                            "color": "#22a",
                                                            "wordBreak": "break-word",
                                                          },
                                                        }
                                                      }
                                                    >
                                                      <span
                                                        style={
                                                          Object {
                                                            "color": "#22a",
                                                            "wordBreak": "break-word",
                                                          }
                                                        }
                                                      >
                                                        'b'
                                                      </span>
                                                    </PropVal>
                                                    }
                                                  </span>
                                                </PreviewObject>
                                              </PropVal>
                                            </ThemedComponent>
                                            }
                                          </span>
                                        </span>
                                      </span>
                                      <span
                                        key="array"
                                      >
                                        <span>
                                          <br />
                                            
                                        </span>
                                        <span
                                          style={Object {}}
                                        >
                                          array
                                        </span>
                                        <span>
                                          =
                                          <span
                                            style={Object {}}
                                          >
                                            {
                                            <ThemedComponent
                                              maxPropArrayLength={3}
                                              maxPropObjectKeys={3}
                                              maxPropStringLength={50}
                                              maxPropsIntoLine={3}
                                              val={
                                                Array [
                                                  1,
                                                  2,
                                                  3,
                                                ]
                                              }
                                            >
                                              <PropVal
                                                level={1}
                                                maxPropArrayLength={3}
                                                maxPropObjectKeys={3}
                                                maxPropStringLength={50}
                                                maxPropsIntoLine={3}
                                                theme={
                                                  Object {
                                                    "button": Object {
                                                      "base": Object {
                                                        "background": "#28c",
                                                        "border": "none",
                                                        "color": "#fff",
                                                        "cursor": "pointer",
                                                        "display": "block",
                                                        "fontFamily": "sans-serif",
                                                        "fontSize": "12px",
                                                        "padding": "5px 15px",
                                                        "position": "fixed",
                                                      },
                                                      "topRight": Object {
                                                        "borderRadius": "0 0 0 5px",
                                                        "right": 0,
                                                        "top": 0,
                                                      },
                                                    },
                                                    "children": Object {
                                                      "position": "relative",
                                                      "zIndex": 0,
                                                    },
                                                    "header": Object {
                                                      "body": Object {
                                                        "borderBottom": "1px solid #eee",
                                                        "marginBottom": 10,
                                                        "paddingTop": 10,
                                                      },
                                                      "h1": Object {
                                                        "fontSize": "35px",
                                                        "margin": 0,
                                                        "padding": 0,
                                                      },
                                                      "h2": Object {
                                                        "fontSize": "22px",
                                                        "fontWeight": 400,
                                                        "margin": "0 0 10px 0",
                                                        "padding": 0,
                                                      },
                                                    },
                                                    "info": Object {
                                                      "background": "white",
                                                      "bottom": 0,
                                                      "left": 0,
                                                      "overflow": "auto",
                                                      "padding": "0 40px",
                                                      "position": "fixed",
                                                      "right": 0,
                                                      "top": 0,
                                                      "zIndex": 99999,
                                                    },
                                                    "infoBody": Object {
                                                      "WebkitFontSmoothing": "antialiased",
                                                      "backgroundColor": "#fff",
                                                      "border": "1px solid #eee",
                                                      "borderRadius": "2px",
                                                      "color": "#444",
                                                      "fontFamily": "-apple-system, \\".SFNSText-Regular\\", \\"San Francisco\\", BlinkMacSystemFont, \\"Segoe UI\\", \\"Roboto\\", \\"Oxygen\\", \\"Ubuntu\\", \\"Cantarell\\", \\"Fira Sans\\", \\"Droid Sans\\", \\"Helvetica Neue\\", \\"Lucida Grande\\", \\"Arial\\", sans-serif",
                                                      "fontSize": "15px",
                                                      "fontWeight": 300,
                                                      "lineHeight": 1.45,
                                                      "marginBottom": "20px",
                                                      "marginTop": "20px",
                                                      "padding": "20px 40px 40px",
                                                    },
                                                    "infoContent": Object {
                                                      "marginBottom": 0,
                                                    },
                                                    "infoStory": Object {},
                                                    "jsxInfoContent": Object {
                                                      "borderTop": "1px solid #eee",
                                                      "margin": "20px 0 0 0",
                                                    },
                                                    "propTableHead": Object {
                                                      "margin": "20px 0 0 0",
                                                    },
                                                    "source": Object {
                                                      "h1": Object {
                                                        "borderBottom": "1px solid #EEE",
                                                        "fontSize": "25px",
                                                        "margin": "20px 0 0 0",
                                                        "padding": "0 0 5px 0",
                                                      },
                                                    },
                                                  }
                                                }
                                                val={
                                                  Array [
                                                    1,
                                                    2,
                                                    3,
                                                  ]
                                                }
                                                valueStyles={null}
                                              >
                                                <PreviewArray
                                                  level={1}
                                                  maxPropArrayLength={3}
                                                  maxPropStringLength={50}
                                                  maxPropsIntoLine={3}
                                                  val={
                                                    Array [
                                                      1,
                                                      2,
                                                      3,
                                                    ]
                                                  }
                                                  valueStyles={
                                                    Object {
                                                      "array": Object {
                                                        "color": "#666",
                                                      },
                                                      "attr": Object {
                                                        "color": "#666",
                                                      },
                                                      "bool": Object {
                                                        "color": "#a11",
                                                      },
                                                      "empty": Object {
                                                        "color": "#777",
                                                      },
                                                      "func": Object {
                                                        "color": "#170",
                                                      },
                                                      "number": Object {
                                                        "color": "#a11",
                                                      },
                                                      "object": Object {
                                                        "color": "#666",
                                                      },
                                                      "string": Object {
                                                        "color": "#22a",
                                                        "wordBreak": "break-word",
                                                      },
                                                    }
                                                  }
                                                >
                                                  <span
                                                    style={
>>>>>>> 38992be0
                                                      Object {
                                                        "color": "#666",
                                                      }
                                                    }
                                                  >
<<<<<<< HEAD
                                                    <span>
                                                      {
                                                      <span
                                                        style={
                                                          Object {
                                                            "color": "#a11",
                                                          }
                                                        }
                                                      >
                                                        3
                                                      </span>
                                                      }
                                                    </span>
                                                  </PropVal>
                                                </span>
                                                ]
                                              </span>
                                            </PreviewArray>
=======
                                                    [
                                                    <span
                                                      key="n0/.0"
                                                    >
                                                      <PropVal
                                                        level={2}
                                                        maxPropArrayLength={3}
                                                        maxPropObjectKeys={3}
                                                        maxPropStringLength={50}
                                                        maxPropsIntoLine={3}
                                                        theme={Object {}}
                                                        val={1}
                                                        valueStyles={
                                                          Object {
                                                            "array": Object {
                                                              "color": "#666",
                                                            },
                                                            "attr": Object {
                                                              "color": "#666",
                                                            },
                                                            "bool": Object {
                                                              "color": "#a11",
                                                            },
                                                            "empty": Object {
                                                              "color": "#777",
                                                            },
                                                            "func": Object {
                                                              "color": "#170",
                                                            },
                                                            "number": Object {
                                                              "color": "#a11",
                                                            },
                                                            "object": Object {
                                                              "color": "#666",
                                                            },
                                                            "string": Object {
                                                              "color": "#22a",
                                                              "wordBreak": "break-word",
                                                            },
                                                          }
                                                        }
                                                      >
                                                        <span
                                                          style={
                                                            Object {
                                                              "color": "#a11",
                                                            }
                                                          }
                                                        >
                                                          1
                                                        </span>
                                                      </PropVal>
                                                    </span>
                                                    ,
                                                    <span
                                                      key="n1/.0"
                                                    >
                                                      <PropVal
                                                        level={2}
                                                        maxPropArrayLength={3}
                                                        maxPropObjectKeys={3}
                                                        maxPropStringLength={50}
                                                        maxPropsIntoLine={3}
                                                        theme={Object {}}
                                                        val={2}
                                                        valueStyles={
                                                          Object {
                                                            "array": Object {
                                                              "color": "#666",
                                                            },
                                                            "attr": Object {
                                                              "color": "#666",
                                                            },
                                                            "bool": Object {
                                                              "color": "#a11",
                                                            },
                                                            "empty": Object {
                                                              "color": "#777",
                                                            },
                                                            "func": Object {
                                                              "color": "#170",
                                                            },
                                                            "number": Object {
                                                              "color": "#a11",
                                                            },
                                                            "object": Object {
                                                              "color": "#666",
                                                            },
                                                            "string": Object {
                                                              "color": "#22a",
                                                              "wordBreak": "break-word",
                                                            },
                                                          }
                                                        }
                                                      >
                                                        <span
                                                          style={
                                                            Object {
                                                              "color": "#a11",
                                                            }
                                                          }
                                                        >
                                                          2
                                                        </span>
                                                      </PropVal>
                                                    </span>
                                                    ,
                                                    <span
                                                      key="n2/.0"
                                                    >
                                                      <PropVal
                                                        level={2}
                                                        maxPropArrayLength={3}
                                                        maxPropObjectKeys={3}
                                                        maxPropStringLength={50}
                                                        maxPropsIntoLine={3}
                                                        theme={Object {}}
                                                        val={3}
                                                        valueStyles={
                                                          Object {
                                                            "array": Object {
                                                              "color": "#666",
                                                            },
                                                            "attr": Object {
                                                              "color": "#666",
                                                            },
                                                            "bool": Object {
                                                              "color": "#a11",
                                                            },
                                                            "empty": Object {
                                                              "color": "#777",
                                                            },
                                                            "func": Object {
                                                              "color": "#170",
                                                            },
                                                            "number": Object {
                                                              "color": "#a11",
                                                            },
                                                            "object": Object {
                                                              "color": "#666",
                                                            },
                                                            "string": Object {
                                                              "color": "#22a",
                                                              "wordBreak": "break-word",
                                                            },
                                                          }
                                                        }
                                                      >
                                                        <span
                                                          style={
                                                            Object {
                                                              "color": "#a11",
                                                            }
                                                          }
                                                        >
                                                          3
                                                        </span>
                                                      </PropVal>
                                                    </span>
                                                    ]
                                                  </span>
                                                </PreviewArray>
                                              </PropVal>
                                            </ThemedComponent>
>>>>>>> 38992be0
                                            }
                                          </span>
                                        </PropVal>
                                      </span>
                                    </span>
                                  </span>
                                  <span
                                    key="number"
                                  >
                                    <span>
                                      <br />
                                        
                                    </span>
                                    <span
                                      style={Object {}}
                                    >
                                      number
                                    </span>
                                    <span>
                                      =
                                      <span
                                        style={Object {}}
                                      >
                                        <PropVal
                                          level={1}
                                          maxPropArrayLength={3}
                                          maxPropObjectKeys={3}
                                          maxPropStringLength={50}
                                          maxPropsIntoLine={3}
                                          theme={Object {}}
                                          val={7}
                                          valueStyles={null}
                                        >
<<<<<<< HEAD
                                          <span>
                                            {
                                            <span
                                              style={
                                                Object {
                                                  "color": "#a11",
                                                }
                                              }
                                            >
                                              7
                                            </span>
=======
                                          number
                                        </span>
                                        <span>
                                          =
                                          <span
                                            style={Object {}}
                                          >
                                            {
                                            <ThemedComponent
                                              maxPropArrayLength={3}
                                              maxPropObjectKeys={3}
                                              maxPropStringLength={50}
                                              maxPropsIntoLine={3}
                                              val={7}
                                            >
                                              <PropVal
                                                level={1}
                                                maxPropArrayLength={3}
                                                maxPropObjectKeys={3}
                                                maxPropStringLength={50}
                                                maxPropsIntoLine={3}
                                                theme={
                                                  Object {
                                                    "button": Object {
                                                      "base": Object {
                                                        "background": "#28c",
                                                        "border": "none",
                                                        "color": "#fff",
                                                        "cursor": "pointer",
                                                        "display": "block",
                                                        "fontFamily": "sans-serif",
                                                        "fontSize": "12px",
                                                        "padding": "5px 15px",
                                                        "position": "fixed",
                                                      },
                                                      "topRight": Object {
                                                        "borderRadius": "0 0 0 5px",
                                                        "right": 0,
                                                        "top": 0,
                                                      },
                                                    },
                                                    "children": Object {
                                                      "position": "relative",
                                                      "zIndex": 0,
                                                    },
                                                    "header": Object {
                                                      "body": Object {
                                                        "borderBottom": "1px solid #eee",
                                                        "marginBottom": 10,
                                                        "paddingTop": 10,
                                                      },
                                                      "h1": Object {
                                                        "fontSize": "35px",
                                                        "margin": 0,
                                                        "padding": 0,
                                                      },
                                                      "h2": Object {
                                                        "fontSize": "22px",
                                                        "fontWeight": 400,
                                                        "margin": "0 0 10px 0",
                                                        "padding": 0,
                                                      },
                                                    },
                                                    "info": Object {
                                                      "background": "white",
                                                      "bottom": 0,
                                                      "left": 0,
                                                      "overflow": "auto",
                                                      "padding": "0 40px",
                                                      "position": "fixed",
                                                      "right": 0,
                                                      "top": 0,
                                                      "zIndex": 99999,
                                                    },
                                                    "infoBody": Object {
                                                      "WebkitFontSmoothing": "antialiased",
                                                      "backgroundColor": "#fff",
                                                      "border": "1px solid #eee",
                                                      "borderRadius": "2px",
                                                      "color": "#444",
                                                      "fontFamily": "-apple-system, \\".SFNSText-Regular\\", \\"San Francisco\\", BlinkMacSystemFont, \\"Segoe UI\\", \\"Roboto\\", \\"Oxygen\\", \\"Ubuntu\\", \\"Cantarell\\", \\"Fira Sans\\", \\"Droid Sans\\", \\"Helvetica Neue\\", \\"Lucida Grande\\", \\"Arial\\", sans-serif",
                                                      "fontSize": "15px",
                                                      "fontWeight": 300,
                                                      "lineHeight": 1.45,
                                                      "marginBottom": "20px",
                                                      "marginTop": "20px",
                                                      "padding": "20px 40px 40px",
                                                    },
                                                    "infoContent": Object {
                                                      "marginBottom": 0,
                                                    },
                                                    "infoStory": Object {},
                                                    "jsxInfoContent": Object {
                                                      "borderTop": "1px solid #eee",
                                                      "margin": "20px 0 0 0",
                                                    },
                                                    "propTableHead": Object {
                                                      "margin": "20px 0 0 0",
                                                    },
                                                    "source": Object {
                                                      "h1": Object {
                                                        "borderBottom": "1px solid #EEE",
                                                        "fontSize": "25px",
                                                        "margin": "20px 0 0 0",
                                                        "padding": "0 0 5px 0",
                                                      },
                                                    },
                                                  }
                                                }
                                                val={7}
                                                valueStyles={null}
                                              >
                                                <span
                                                  style={
                                                    Object {
                                                      "color": "#a11",
                                                    }
                                                  }
                                                >
                                                  7
                                                </span>
                                              </PropVal>
                                            </ThemedComponent>
>>>>>>> 38992be0
                                            }
                                          </span>
                                        </PropVal>
                                      </span>
                                    </span>
                                  </span>
                                  <span
                                    key="string"
                                  >
                                    <span>
                                      <br />
                                        
                                    </span>
                                    <span
                                      style={Object {}}
                                    >
                                      string
                                    </span>
                                    <span>
                                      =
                                      <span
                                        style={Object {}}
                                      >
                                        "
                                        <PropVal
                                          level={1}
                                          maxPropArrayLength={3}
                                          maxPropObjectKeys={3}
                                          maxPropStringLength={50}
                                          maxPropsIntoLine={3}
                                          theme={Object {}}
                                          val="seven"
                                          valueStyles={null}
                                        >
                                          <span
                                            style={
                                              Object {
                                                "color": "#22a",
                                                "wordBreak": "break-word",
                                              }
                                            }
                                          >
                                            seven
                                          </span>
                                        </PropVal>
                                        "
                                      </span>
                                    </span>
                                  </span>
                                  <span
                                    key="bool"
                                  >
                                    <span>
                                      <br />
                                        
                                    </span>
                                    <span
                                      style={Object {}}
                                    >
                                      bool
                                    </span>
                                    <br />
                                  </span>
                                </span>
                              </Props>
                              <span
                                style={
                                  Object {
                                    "color": "#777",
                                  }
                                }
                              >
                                /&gt;
                              </span>
                            </div>
                          </Node>
                          <div
                            style={
                              Object {
                                "paddingLeft": 18,
                                "paddingRight": 3,
                              }
                            }
                          >
                            <span
                              style={
                                Object {
                                  "color": "#777",
                                }
                              }
                            >
                              &lt;/
                              div
                              &gt;
                            </span>
                          </div>
                        </div>
                      </Node>
                    </div>
                    <CopyButton
                      onClick={[Function]}
                      theme={Object {}}
                      toggled={false}
                    >
                      <Styled(button)
                        onClick={[Function]}
                        styles={Object {}}
                      >
                        <button
                          className="emotion-1"
                          onClick={[Function]}
                        >
                          <Styled(div)
                            toggled={false}
                          >
                            <div
                              className="emotion-0"
                            >
                              <div
                                style={
                                  Object {
                                    "marginBottom": 6,
                                  }
                                }
                              >
                                Copied!
                              </div>
                              <div>
                                Copy
                              </div>
                            </div>
                          </Styled(div)>
                        </button>
                      </Styled(button)>
                    </CopyButton>
                  </pre>
                </Styled(pre)>
              </Pre>
            </div>
            <div>
              <h1
                style={
                  Object {
                    "borderBottom": "1px solid #EEE",
                    "fontSize": "25px",
                    "margin": "20px 0 0 0",
                    "padding": "0 0 5px 0",
                  }
                }
              >
                Prop Types
              </h1>
              <div
                key="TestComponent_0"
              >
                <h2
                  style={
                    Object {
                      "margin": "20px 0 0 0",
                    }
                  }
                >
                  "
                  TestComponent
                  " Component
                </h2>
                <Component
                  excludedPropTypes={Array []}
                  maxPropArrayLength={3}
                  maxPropObjectKeys={3}
                  maxPropStringLength={50}
                  type={[Function]}
                >
                  <PropTable
                    excludedPropTypes={Array []}
                    maxPropArrayLength={3}
                    maxPropObjectKeys={3}
                    maxPropStringLength={50}
                    propDefinitions={Array []}
                    type={[Function]}
                  >
                    <small>
                      No propTypes defined!
                    </small>
                  </PropTable>
                </Component>
              </div>
            </div>
          </div>
        </div>
      </div>
    </div>
  </Story>
</Component>
`;<|MERGE_RESOLUTION|>--- conflicted
+++ resolved
@@ -576,6 +576,7 @@
                                       <span
                                         style={Object {}}
                                       >
+                                        {
                                         <PropVal
                                           level={1}
                                           maxPropArrayLength={3}
@@ -586,21 +587,17 @@
                                           val={[Function]}
                                           valueStyles={null}
                                         >
-<<<<<<< HEAD
-                                          <span>
-                                            {
-                                            <span
-                                              style={
-                                                Object {
-                                                  "color": "#170",
-                                                }
+                                          <span
+                                            style={
+                                              Object {
+                                                "color": "#170",
                                               }
-                                            >
-                                              func()
-                                            </span>
                                             }
+                                          >
+                                            func()
                                           </span>
                                         </PropVal>
+                                        }
                                       </span>
                                     </span>
                                   </span>
@@ -621,6 +618,7 @@
                                       <span
                                         style={Object {}}
                                       >
+                                        {
                                         <PropVal
                                           level={1}
                                           maxPropArrayLength={3}
@@ -636,222 +634,189 @@
                                           }
                                           valueStyles={null}
                                         >
-                                          <span>
-                                            {
-                                            <PreviewObject
-                                              level={1}
-=======
-                                          func
-                                        </span>
-                                        <span>
-                                          =
-                                          <span
-                                            style={Object {}}
+                                          <PreviewObject
+                                            level={1}
+                                            maxPropObjectKeys={3}
+                                            maxPropStringLength={50}
+                                            maxPropsIntoLine={3}
+                                            val={
+                                              Object {
+                                                "a": "a",
+                                                "b": "b",
+                                              }
+                                            }
+                                            valueStyles={
+                                              Object {
+                                                "array": Object {
+                                                  "color": "#666",
+                                                },
+                                                "attr": Object {
+                                                  "color": "#666",
+                                                },
+                                                "bool": Object {
+                                                  "color": "#a11",
+                                                },
+                                                "empty": Object {
+                                                  "color": "#777",
+                                                },
+                                                "func": Object {
+                                                  "color": "#170",
+                                                },
+                                                "number": Object {
+                                                  "color": "#a11",
+                                                },
+                                                "object": Object {
+                                                  "color": "#666",
+                                                },
+                                                "string": Object {
+                                                  "color": "#22a",
+                                                  "wordBreak": "break-word",
+                                                },
+                                              }
+                                            }
                                           >
-                                            {
-                                            <ThemedComponent
-                                              maxPropArrayLength={3}
->>>>>>> 38992be0
-                                              maxPropObjectKeys={3}
-                                              maxPropStringLength={50}
-                                              maxPropsIntoLine={3}
-                                              val={
+                                            <span
+                                              style={
                                                 Object {
-                                                  "a": "a",
-                                                  "b": "b",
-                                                }
-                                              }
-                                              valueStyles={
-                                                Object {
-                                                  "array": Object {
-                                                    "color": "#666",
-                                                  },
-                                                  "attr": Object {
-                                                    "color": "#666",
-                                                  },
-                                                  "bool": Object {
-                                                    "color": "#a11",
-                                                  },
-                                                  "empty": Object {
-                                                    "color": "#777",
-                                                  },
-                                                  "func": Object {
-                                                    "color": "#170",
-                                                  },
-                                                  "number": Object {
-                                                    "color": "#a11",
-                                                  },
-                                                  "object": Object {
-                                                    "color": "#666",
-                                                  },
-                                                  "string": Object {
-                                                    "color": "#22a",
-                                                    "wordBreak": "break-word",
-                                                  },
+                                                  "color": "#666",
                                                 }
                                               }
                                             >
+                                              {
                                               <span
-                                                style={
-                                                  Object {
-                                                    "color": "#666",
-                                                  }
-                                                }
-                                              >
-                                                {
-                                                <span
-                                                  key="k0/.0"
-                                                >
-                                                  <span
-                                                    style={
-                                                      Object {
-                                                        "color": "#666",
-                                                      }
-                                                    }
-                                                  >
-                                                    a
-                                                  </span>
-                                                </span>
-                                                : 
-                                                <PropVal
-                                                  key="v0/.0"
-                                                  level={2}
-                                                  maxPropArrayLength={3}
-                                                  maxPropObjectKeys={3}
-                                                  maxPropStringLength={50}
-                                                  maxPropsIntoLine={3}
-                                                  theme={Object {}}
-                                                  val="a"
-                                                  valueStyles={
-                                                    Object {
-                                                      "array": Object {
-                                                        "color": "#666",
-                                                      },
-                                                      "attr": Object {
-                                                        "color": "#666",
-                                                      },
-                                                      "bool": Object {
-                                                        "color": "#a11",
-                                                      },
-                                                      "empty": Object {
-                                                        "color": "#777",
-                                                      },
-                                                      "func": Object {
-                                                        "color": "#170",
-                                                      },
-                                                      "number": Object {
-                                                        "color": "#a11",
-                                                      },
-                                                      "object": Object {
-                                                        "color": "#666",
-                                                      },
-                                                      "string": Object {
-                                                        "color": "#22a",
-                                                        "wordBreak": "break-word",
-                                                      },
-                                                    }
-                                                  }
-<<<<<<< HEAD
-                                                >
-                                                  <span
-                                                    style={
-                                                      Object {
-                                                        "color": "#22a",
-                                                        "wordBreak": "break-word",
-                                                      }
-                                                    }
-                                                  >
-                                                    a
-                                                  </span>
-                                                </PropVal>
-                                                ,
-                                                <span
-                                                  key="k1/.0"
-                                                >
-                                                  <span
-                                                    style={
-                                                      Object {
-                                                        "color": "#666",
-                                                      }
-                                                    }
-                                                  >
-                                                    b
-                                                  </span>
-                                                </span>
-                                                : 
-                                                <PropVal
-                                                  key="v1/.0"
-                                                  level={2}
-                                                  maxPropArrayLength={3}
-                                                  maxPropObjectKeys={3}
-                                                  maxPropStringLength={50}
-                                                  maxPropsIntoLine={3}
-                                                  theme={Object {}}
-                                                  val="b"
-                                                  valueStyles={
-                                                    Object {
-                                                      "array": Object {
-                                                        "color": "#666",
-                                                      },
-                                                      "attr": Object {
-                                                        "color": "#666",
-                                                      },
-                                                      "bool": Object {
-                                                        "color": "#a11",
-                                                      },
-                                                      "empty": Object {
-                                                        "color": "#777",
-                                                      },
-                                                      "func": Object {
-                                                        "color": "#170",
-                                                      },
-                                                      "number": Object {
-                                                        "color": "#a11",
-                                                      },
-                                                      "object": Object {
-                                                        "color": "#666",
-                                                      },
-                                                      "string": Object {
-                                                        "color": "#22a",
-                                                        "wordBreak": "break-word",
-                                                      },
-                                                    }
-                                                  }
-                                                >
-                                                  <span
-                                                    style={
-                                                      Object {
-                                                        "color": "#22a",
-                                                        "wordBreak": "break-word",
-                                                      }
-                                                    }
-                                                  >
-                                                    b
-                                                  </span>
-                                                </PropVal>
-                                                }
-                                              </span>
-                                            </PreviewObject>
-=======
-                                                }
-                                                val={[Function]}
-                                                valueStyles={null}
+                                                key="k0/.0"
                                               >
                                                 <span
                                                   style={
                                                     Object {
-                                                      "color": "#170",
+                                                      "color": "#666",
                                                     }
                                                   }
                                                 >
-                                                  func()
+                                                  a
+                                                </span>
+                                              </span>
+                                              : 
+                                              <PropVal
+                                                key="v0/.0"
+                                                level={2}
+                                                maxPropArrayLength={3}
+                                                maxPropObjectKeys={3}
+                                                maxPropStringLength={50}
+                                                maxPropsIntoLine={3}
+                                                theme={Object {}}
+                                                val="a"
+                                                valueStyles={
+                                                  Object {
+                                                    "array": Object {
+                                                      "color": "#666",
+                                                    },
+                                                    "attr": Object {
+                                                      "color": "#666",
+                                                    },
+                                                    "bool": Object {
+                                                      "color": "#a11",
+                                                    },
+                                                    "empty": Object {
+                                                      "color": "#777",
+                                                    },
+                                                    "func": Object {
+                                                      "color": "#170",
+                                                    },
+                                                    "number": Object {
+                                                      "color": "#a11",
+                                                    },
+                                                    "object": Object {
+                                                      "color": "#666",
+                                                    },
+                                                    "string": Object {
+                                                      "color": "#22a",
+                                                      "wordBreak": "break-word",
+                                                    },
+                                                  }
+                                                }
+                                              >
+                                                <span
+                                                  style={
+                                                    Object {
+                                                      "color": "#22a",
+                                                      "wordBreak": "break-word",
+                                                    }
+                                                  }
+                                                >
+                                                  'a'
                                                 </span>
                                               </PropVal>
-                                            </ThemedComponent>
->>>>>>> 38992be0
-                                            }
-                                          </span>
+                                              ,
+                                              <span
+                                                key="k1/.0"
+                                              >
+                                                <span
+                                                  style={
+                                                    Object {
+                                                      "color": "#666",
+                                                    }
+                                                  }
+                                                >
+                                                  b
+                                                </span>
+                                              </span>
+                                              : 
+                                              <PropVal
+                                                key="v1/.0"
+                                                level={2}
+                                                maxPropArrayLength={3}
+                                                maxPropObjectKeys={3}
+                                                maxPropStringLength={50}
+                                                maxPropsIntoLine={3}
+                                                theme={Object {}}
+                                                val="b"
+                                                valueStyles={
+                                                  Object {
+                                                    "array": Object {
+                                                      "color": "#666",
+                                                    },
+                                                    "attr": Object {
+                                                      "color": "#666",
+                                                    },
+                                                    "bool": Object {
+                                                      "color": "#a11",
+                                                    },
+                                                    "empty": Object {
+                                                      "color": "#777",
+                                                    },
+                                                    "func": Object {
+                                                      "color": "#170",
+                                                    },
+                                                    "number": Object {
+                                                      "color": "#a11",
+                                                    },
+                                                    "object": Object {
+                                                      "color": "#666",
+                                                    },
+                                                    "string": Object {
+                                                      "color": "#22a",
+                                                      "wordBreak": "break-word",
+                                                    },
+                                                  }
+                                                }
+                                              >
+                                                <span
+                                                  style={
+                                                    Object {
+                                                      "color": "#22a",
+                                                      "wordBreak": "break-word",
+                                                    }
+                                                  }
+                                                >
+                                                  'b'
+                                                </span>
+                                              </PropVal>
+                                              }
+                                            </span>
+                                          </PreviewObject>
                                         </PropVal>
+                                        }
                                       </span>
                                     </span>
                                   </span>
@@ -872,6 +837,7 @@
                                       <span
                                         style={Object {}}
                                       >
+                                        {
                                         <PropVal
                                           level={1}
                                           maxPropArrayLength={3}
@@ -888,95 +854,67 @@
                                           }
                                           valueStyles={null}
                                         >
-<<<<<<< HEAD
-                                          <span>
-                                            {
-                                            <PreviewArray
-                                              level={1}
-=======
-                                          obj
-                                        </span>
-                                        <span>
-                                          =
-                                          <span
-                                            style={Object {}}
+                                          <PreviewArray
+                                            level={1}
+                                            maxPropArrayLength={3}
+                                            maxPropStringLength={50}
+                                            maxPropsIntoLine={3}
+                                            val={
+                                              Array [
+                                                1,
+                                                2,
+                                                3,
+                                              ]
+                                            }
+                                            valueStyles={
+                                              Object {
+                                                "array": Object {
+                                                  "color": "#666",
+                                                },
+                                                "attr": Object {
+                                                  "color": "#666",
+                                                },
+                                                "bool": Object {
+                                                  "color": "#a11",
+                                                },
+                                                "empty": Object {
+                                                  "color": "#777",
+                                                },
+                                                "func": Object {
+                                                  "color": "#170",
+                                                },
+                                                "number": Object {
+                                                  "color": "#a11",
+                                                },
+                                                "object": Object {
+                                                  "color": "#666",
+                                                },
+                                                "string": Object {
+                                                  "color": "#22a",
+                                                  "wordBreak": "break-word",
+                                                },
+                                              }
+                                            }
                                           >
-                                            {
-                                            <ThemedComponent
->>>>>>> 38992be0
-                                              maxPropArrayLength={3}
-                                              maxPropStringLength={50}
-                                              maxPropsIntoLine={3}
-                                              val={
-                                                Array [
-                                                  1,
-                                                  2,
-                                                  3,
-                                                ]
-                                              }
-                                              valueStyles={
+                                            <span
+                                              style={
                                                 Object {
-                                                  "array": Object {
-                                                    "color": "#666",
-                                                  },
-                                                  "attr": Object {
-                                                    "color": "#666",
-                                                  },
-                                                  "bool": Object {
-                                                    "color": "#a11",
-                                                  },
-                                                  "empty": Object {
-                                                    "color": "#777",
-                                                  },
-                                                  "func": Object {
-                                                    "color": "#170",
-                                                  },
-                                                  "number": Object {
-                                                    "color": "#a11",
-                                                  },
-                                                  "object": Object {
-                                                    "color": "#666",
-                                                  },
-                                                  "string": Object {
-                                                    "color": "#22a",
-                                                    "wordBreak": "break-word",
-                                                  },
+                                                  "color": "#666",
                                                 }
                                               }
                                             >
+                                              [
                                               <span
-                                                style={
-                                                  Object {
-                                                    "color": "#666",
-                                                  }
-                                                }
+                                                key="n0/.0"
                                               >
-<<<<<<< HEAD
-                                                [
-                                                <span
-                                                  key="n0/.0"
-                                                >
-                                                  <PropVal
-                                                    level={2}
-                                                    maxPropArrayLength={3}
-                                                    maxPropObjectKeys={3}
-                                                    maxPropStringLength={50}
-                                                    maxPropsIntoLine={3}
-                                                    theme={Object {}}
-                                                    val={1}
-                                                    valueStyles={
-=======
-                                                <PreviewObject
-                                                  level={1}
+                                                <PropVal
+                                                  level={2}
+                                                  maxPropArrayLength={3}
                                                   maxPropObjectKeys={3}
                                                   maxPropStringLength={50}
                                                   maxPropsIntoLine={3}
-                                                  val={
-                                                    Object {
-                                                      "a": "a",
-                                                      "b": "b",
-                                                    }
-                                                  }
+                                                  theme={Object {}}
+                                                  val={1}
                                                   valueStyles={
                                                     Object {
                                                       "array": Object {
@@ -1009,384 +947,27 @@
                                                 >
                                                   <span
                                                     style={
->>>>>>> 38992be0
                                                       Object {
-                                                        "color": "#666",
+                                                        "color": "#a11",
                                                       }
                                                     }
                                                   >
-<<<<<<< HEAD
-                                                    <span>
-                                                      {
-                                                      <span
-                                                        style={
-                                                          Object {
-                                                            "color": "#a11",
-                                                          }
-                                                        }
-                                                      >
-                                                        1
-                                                      </span>
-                                                      }
-                                                    </span>
-                                                  </PropVal>
-                                                </span>
-                                                ,
-                                                <span
-                                                  key="n1/.0"
-                                                >
-                                                  <PropVal
-                                                    level={2}
-                                                    maxPropArrayLength={3}
-                                                    maxPropObjectKeys={3}
-                                                    maxPropStringLength={50}
-                                                    maxPropsIntoLine={3}
-                                                    theme={Object {}}
-                                                    val={2}
-                                                    valueStyles={
-                                                      Object {
-                                                        "array": Object {
-                                                          "color": "#666",
-                                                        },
-                                                        "attr": Object {
-                                                          "color": "#666",
-                                                        },
-                                                        "bool": Object {
-                                                          "color": "#a11",
-                                                        },
-                                                        "empty": Object {
-                                                          "color": "#777",
-                                                        },
-                                                        "func": Object {
-                                                          "color": "#170",
-                                                        },
-                                                        "number": Object {
-                                                          "color": "#a11",
-                                                        },
-                                                        "object": Object {
-                                                          "color": "#666",
-                                                        },
-                                                        "string": Object {
-                                                          "color": "#22a",
-                                                          "wordBreak": "break-word",
-                                                        },
-                                                      }
-                                                    }
-                                                  >
-                                                    <span>
-                                                      {
-                                                      <span
-                                                        style={
-                                                          Object {
-                                                            "color": "#a11",
-                                                          }
-                                                        }
-                                                      >
-                                                        2
-                                                      </span>
-                                                      }
-                                                    </span>
-                                                  </PropVal>
-                                                </span>
-                                                ,
-                                                <span
-                                                  key="n2/.0"
-                                                >
-                                                  <PropVal
-                                                    level={2}
-                                                    maxPropArrayLength={3}
-                                                    maxPropObjectKeys={3}
-                                                    maxPropStringLength={50}
-                                                    maxPropsIntoLine={3}
-                                                    theme={Object {}}
-                                                    val={3}
-                                                    valueStyles={
-=======
-                                                    {
-                                                    <span
-                                                      key="k0/.0"
-                                                    >
-                                                      <span
-                                                        style={
-                                                          Object {
-                                                            "color": "#666",
-                                                          }
-                                                        }
-                                                      >
-                                                        a
-                                                      </span>
-                                                    </span>
-                                                    : 
-                                                    <PropVal
-                                                      key="v0/.0"
-                                                      level={2}
-                                                      maxPropArrayLength={3}
-                                                      maxPropObjectKeys={3}
-                                                      maxPropStringLength={50}
-                                                      maxPropsIntoLine={3}
-                                                      theme={Object {}}
-                                                      val="a"
-                                                      valueStyles={
-                                                        Object {
-                                                          "array": Object {
-                                                            "color": "#666",
-                                                          },
-                                                          "attr": Object {
-                                                            "color": "#666",
-                                                          },
-                                                          "bool": Object {
-                                                            "color": "#a11",
-                                                          },
-                                                          "empty": Object {
-                                                            "color": "#777",
-                                                          },
-                                                          "func": Object {
-                                                            "color": "#170",
-                                                          },
-                                                          "number": Object {
-                                                            "color": "#a11",
-                                                          },
-                                                          "object": Object {
-                                                            "color": "#666",
-                                                          },
-                                                          "string": Object {
-                                                            "color": "#22a",
-                                                            "wordBreak": "break-word",
-                                                          },
-                                                        }
-                                                      }
-                                                    >
-                                                      <span
-                                                        style={
-                                                          Object {
-                                                            "color": "#22a",
-                                                            "wordBreak": "break-word",
-                                                          }
-                                                        }
-                                                      >
-                                                        'a'
-                                                      </span>
-                                                    </PropVal>
-                                                    ,
-                                                    <span
-                                                      key="k1/.0"
-                                                    >
-                                                      <span
-                                                        style={
-                                                          Object {
-                                                            "color": "#666",
-                                                          }
-                                                        }
-                                                      >
-                                                        b
-                                                      </span>
-                                                    </span>
-                                                    : 
-                                                    <PropVal
-                                                      key="v1/.0"
-                                                      level={2}
-                                                      maxPropArrayLength={3}
-                                                      maxPropObjectKeys={3}
-                                                      maxPropStringLength={50}
-                                                      maxPropsIntoLine={3}
-                                                      theme={Object {}}
-                                                      val="b"
-                                                      valueStyles={
-                                                        Object {
-                                                          "array": Object {
-                                                            "color": "#666",
-                                                          },
-                                                          "attr": Object {
-                                                            "color": "#666",
-                                                          },
-                                                          "bool": Object {
-                                                            "color": "#a11",
-                                                          },
-                                                          "empty": Object {
-                                                            "color": "#777",
-                                                          },
-                                                          "func": Object {
-                                                            "color": "#170",
-                                                          },
-                                                          "number": Object {
-                                                            "color": "#a11",
-                                                          },
-                                                          "object": Object {
-                                                            "color": "#666",
-                                                          },
-                                                          "string": Object {
-                                                            "color": "#22a",
-                                                            "wordBreak": "break-word",
-                                                          },
-                                                        }
-                                                      }
-                                                    >
-                                                      <span
-                                                        style={
-                                                          Object {
-                                                            "color": "#22a",
-                                                            "wordBreak": "break-word",
-                                                          }
-                                                        }
-                                                      >
-                                                        'b'
-                                                      </span>
-                                                    </PropVal>
-                                                    }
+                                                    1
                                                   </span>
-                                                </PreviewObject>
-                                              </PropVal>
-                                            </ThemedComponent>
-                                            }
-                                          </span>
-                                        </span>
-                                      </span>
-                                      <span
-                                        key="array"
-                                      >
-                                        <span>
-                                          <br />
-                                            
-                                        </span>
-                                        <span
-                                          style={Object {}}
-                                        >
-                                          array
-                                        </span>
-                                        <span>
-                                          =
-                                          <span
-                                            style={Object {}}
-                                          >
-                                            {
-                                            <ThemedComponent
-                                              maxPropArrayLength={3}
-                                              maxPropObjectKeys={3}
-                                              maxPropStringLength={50}
-                                              maxPropsIntoLine={3}
-                                              val={
-                                                Array [
-                                                  1,
-                                                  2,
-                                                  3,
-                                                ]
-                                              }
-                                            >
-                                              <PropVal
-                                                level={1}
-                                                maxPropArrayLength={3}
-                                                maxPropObjectKeys={3}
-                                                maxPropStringLength={50}
-                                                maxPropsIntoLine={3}
-                                                theme={
-                                                  Object {
-                                                    "button": Object {
-                                                      "base": Object {
-                                                        "background": "#28c",
-                                                        "border": "none",
-                                                        "color": "#fff",
-                                                        "cursor": "pointer",
-                                                        "display": "block",
-                                                        "fontFamily": "sans-serif",
-                                                        "fontSize": "12px",
-                                                        "padding": "5px 15px",
-                                                        "position": "fixed",
-                                                      },
-                                                      "topRight": Object {
-                                                        "borderRadius": "0 0 0 5px",
-                                                        "right": 0,
-                                                        "top": 0,
-                                                      },
-                                                    },
-                                                    "children": Object {
-                                                      "position": "relative",
-                                                      "zIndex": 0,
-                                                    },
-                                                    "header": Object {
-                                                      "body": Object {
-                                                        "borderBottom": "1px solid #eee",
-                                                        "marginBottom": 10,
-                                                        "paddingTop": 10,
-                                                      },
-                                                      "h1": Object {
-                                                        "fontSize": "35px",
-                                                        "margin": 0,
-                                                        "padding": 0,
-                                                      },
-                                                      "h2": Object {
-                                                        "fontSize": "22px",
-                                                        "fontWeight": 400,
-                                                        "margin": "0 0 10px 0",
-                                                        "padding": 0,
-                                                      },
-                                                    },
-                                                    "info": Object {
-                                                      "background": "white",
-                                                      "bottom": 0,
-                                                      "left": 0,
-                                                      "overflow": "auto",
-                                                      "padding": "0 40px",
-                                                      "position": "fixed",
-                                                      "right": 0,
-                                                      "top": 0,
-                                                      "zIndex": 99999,
-                                                    },
-                                                    "infoBody": Object {
-                                                      "WebkitFontSmoothing": "antialiased",
-                                                      "backgroundColor": "#fff",
-                                                      "border": "1px solid #eee",
-                                                      "borderRadius": "2px",
-                                                      "color": "#444",
-                                                      "fontFamily": "-apple-system, \\".SFNSText-Regular\\", \\"San Francisco\\", BlinkMacSystemFont, \\"Segoe UI\\", \\"Roboto\\", \\"Oxygen\\", \\"Ubuntu\\", \\"Cantarell\\", \\"Fira Sans\\", \\"Droid Sans\\", \\"Helvetica Neue\\", \\"Lucida Grande\\", \\"Arial\\", sans-serif",
-                                                      "fontSize": "15px",
-                                                      "fontWeight": 300,
-                                                      "lineHeight": 1.45,
-                                                      "marginBottom": "20px",
-                                                      "marginTop": "20px",
-                                                      "padding": "20px 40px 40px",
-                                                    },
-                                                    "infoContent": Object {
-                                                      "marginBottom": 0,
-                                                    },
-                                                    "infoStory": Object {},
-                                                    "jsxInfoContent": Object {
-                                                      "borderTop": "1px solid #eee",
-                                                      "margin": "20px 0 0 0",
-                                                    },
-                                                    "propTableHead": Object {
-                                                      "margin": "20px 0 0 0",
-                                                    },
-                                                    "source": Object {
-                                                      "h1": Object {
-                                                        "borderBottom": "1px solid #EEE",
-                                                        "fontSize": "25px",
-                                                        "margin": "20px 0 0 0",
-                                                        "padding": "0 0 5px 0",
-                                                      },
-                                                    },
-                                                  }
-                                                }
-                                                val={
-                                                  Array [
-                                                    1,
-                                                    2,
-                                                    3,
-                                                  ]
-                                                }
-                                                valueStyles={null}
+                                                </PropVal>
+                                              </span>
+                                              ,
+                                              <span
+                                                key="n1/.0"
                                               >
-                                                <PreviewArray
-                                                  level={1}
+                                                <PropVal
+                                                  level={2}
                                                   maxPropArrayLength={3}
+                                                  maxPropObjectKeys={3}
                                                   maxPropStringLength={50}
                                                   maxPropsIntoLine={3}
-                                                  val={
-                                                    Array [
-                                                      1,
-                                                      2,
-                                                      3,
-                                                    ]
-                                                  }
+                                                  theme={Object {}}
+                                                  val={2}
                                                   valueStyles={
                                                     Object {
                                                       "array": Object {
@@ -1419,34 +1000,73 @@
                                                 >
                                                   <span
                                                     style={
->>>>>>> 38992be0
                                                       Object {
-                                                        "color": "#666",
+                                                        "color": "#a11",
                                                       }
                                                     }
                                                   >
-<<<<<<< HEAD
-                                                    <span>
-                                                      {
-                                                      <span
-                                                        style={
-                                                          Object {
-                                                            "color": "#a11",
-                                                          }
-                                                        }
-                                                      >
-                                                        3
-                                                      </span>
+                                                    2
+                                                  </span>
+                                                </PropVal>
+                                              </span>
+                                              ,
+                                              <span
+                                                key="n2/.0"
+                                              >
+                                                <PropVal
+                                                  level={2}
+                                                  maxPropArrayLength={3}
+                                                  maxPropObjectKeys={3}
+                                                  maxPropStringLength={50}
+                                                  maxPropsIntoLine={3}
+                                                  theme={Object {}}
+                                                  val={3}
+                                                  valueStyles={
+                                                    Object {
+                                                      "array": Object {
+                                                        "color": "#666",
+                                                      },
+                                                      "attr": Object {
+                                                        "color": "#666",
+                                                      },
+                                                      "bool": Object {
+                                                        "color": "#a11",
+                                                      },
+                                                      "empty": Object {
+                                                        "color": "#777",
+                                                      },
+                                                      "func": Object {
+                                                        "color": "#170",
+                                                      },
+                                                      "number": Object {
+                                                        "color": "#a11",
+                                                      },
+                                                      "object": Object {
+                                                        "color": "#666",
+                                                      },
+                                                      "string": Object {
+                                                        "color": "#22a",
+                                                        "wordBreak": "break-word",
+                                                      },
+                                                    }
+                                                  }
+                                                >
+                                                  <span
+                                                    style={
+                                                      Object {
+                                                        "color": "#a11",
                                                       }
-                                                    </span>
-                                                  </PropVal>
-                                                </span>
-                                                ]
+                                                    }
+                                                  >
+                                                    3
+                                                  </span>
+                                                </PropVal>
                                               </span>
-                                            </PreviewArray>
-                                            }
-                                          </span>
+                                              ]
+                                            </span>
+                                          </PreviewArray>
                                         </PropVal>
+                                        }
                                       </span>
                                     </span>
                                   </span>
@@ -1467,6 +1087,7 @@
                                       <span
                                         style={Object {}}
                                       >
+                                        {
                                         <PropVal
                                           level={1}
                                           maxPropArrayLength={3}
@@ -1477,323 +1098,17 @@
                                           val={7}
                                           valueStyles={null}
                                         >
-                                          <span>
-                                            {
-                                            <span
-                                              style={
-                                                Object {
-                                                  "color": "#a11",
-                                                }
+                                          <span
+                                            style={
+                                              Object {
+                                                "color": "#a11",
                                               }
-                                            >
-                                              7
-                                            </span>
-=======
-                                                    [
-                                                    <span
-                                                      key="n0/.0"
-                                                    >
-                                                      <PropVal
-                                                        level={2}
-                                                        maxPropArrayLength={3}
-                                                        maxPropObjectKeys={3}
-                                                        maxPropStringLength={50}
-                                                        maxPropsIntoLine={3}
-                                                        theme={Object {}}
-                                                        val={1}
-                                                        valueStyles={
-                                                          Object {
-                                                            "array": Object {
-                                                              "color": "#666",
-                                                            },
-                                                            "attr": Object {
-                                                              "color": "#666",
-                                                            },
-                                                            "bool": Object {
-                                                              "color": "#a11",
-                                                            },
-                                                            "empty": Object {
-                                                              "color": "#777",
-                                                            },
-                                                            "func": Object {
-                                                              "color": "#170",
-                                                            },
-                                                            "number": Object {
-                                                              "color": "#a11",
-                                                            },
-                                                            "object": Object {
-                                                              "color": "#666",
-                                                            },
-                                                            "string": Object {
-                                                              "color": "#22a",
-                                                              "wordBreak": "break-word",
-                                                            },
-                                                          }
-                                                        }
-                                                      >
-                                                        <span
-                                                          style={
-                                                            Object {
-                                                              "color": "#a11",
-                                                            }
-                                                          }
-                                                        >
-                                                          1
-                                                        </span>
-                                                      </PropVal>
-                                                    </span>
-                                                    ,
-                                                    <span
-                                                      key="n1/.0"
-                                                    >
-                                                      <PropVal
-                                                        level={2}
-                                                        maxPropArrayLength={3}
-                                                        maxPropObjectKeys={3}
-                                                        maxPropStringLength={50}
-                                                        maxPropsIntoLine={3}
-                                                        theme={Object {}}
-                                                        val={2}
-                                                        valueStyles={
-                                                          Object {
-                                                            "array": Object {
-                                                              "color": "#666",
-                                                            },
-                                                            "attr": Object {
-                                                              "color": "#666",
-                                                            },
-                                                            "bool": Object {
-                                                              "color": "#a11",
-                                                            },
-                                                            "empty": Object {
-                                                              "color": "#777",
-                                                            },
-                                                            "func": Object {
-                                                              "color": "#170",
-                                                            },
-                                                            "number": Object {
-                                                              "color": "#a11",
-                                                            },
-                                                            "object": Object {
-                                                              "color": "#666",
-                                                            },
-                                                            "string": Object {
-                                                              "color": "#22a",
-                                                              "wordBreak": "break-word",
-                                                            },
-                                                          }
-                                                        }
-                                                      >
-                                                        <span
-                                                          style={
-                                                            Object {
-                                                              "color": "#a11",
-                                                            }
-                                                          }
-                                                        >
-                                                          2
-                                                        </span>
-                                                      </PropVal>
-                                                    </span>
-                                                    ,
-                                                    <span
-                                                      key="n2/.0"
-                                                    >
-                                                      <PropVal
-                                                        level={2}
-                                                        maxPropArrayLength={3}
-                                                        maxPropObjectKeys={3}
-                                                        maxPropStringLength={50}
-                                                        maxPropsIntoLine={3}
-                                                        theme={Object {}}
-                                                        val={3}
-                                                        valueStyles={
-                                                          Object {
-                                                            "array": Object {
-                                                              "color": "#666",
-                                                            },
-                                                            "attr": Object {
-                                                              "color": "#666",
-                                                            },
-                                                            "bool": Object {
-                                                              "color": "#a11",
-                                                            },
-                                                            "empty": Object {
-                                                              "color": "#777",
-                                                            },
-                                                            "func": Object {
-                                                              "color": "#170",
-                                                            },
-                                                            "number": Object {
-                                                              "color": "#a11",
-                                                            },
-                                                            "object": Object {
-                                                              "color": "#666",
-                                                            },
-                                                            "string": Object {
-                                                              "color": "#22a",
-                                                              "wordBreak": "break-word",
-                                                            },
-                                                          }
-                                                        }
-                                                      >
-                                                        <span
-                                                          style={
-                                                            Object {
-                                                              "color": "#a11",
-                                                            }
-                                                          }
-                                                        >
-                                                          3
-                                                        </span>
-                                                      </PropVal>
-                                                    </span>
-                                                    ]
-                                                  </span>
-                                                </PreviewArray>
-                                              </PropVal>
-                                            </ThemedComponent>
                                             }
-                                          </span>
-                                        </span>
-                                      </span>
-                                      <span
-                                        key="number"
-                                      >
-                                        <span>
-                                          <br />
-                                            
-                                        </span>
-                                        <span
-                                          style={Object {}}
-                                        >
-                                          number
-                                        </span>
-                                        <span>
-                                          =
-                                          <span
-                                            style={Object {}}
                                           >
-                                            {
-                                            <ThemedComponent
-                                              maxPropArrayLength={3}
-                                              maxPropObjectKeys={3}
-                                              maxPropStringLength={50}
-                                              maxPropsIntoLine={3}
-                                              val={7}
-                                            >
-                                              <PropVal
-                                                level={1}
-                                                maxPropArrayLength={3}
-                                                maxPropObjectKeys={3}
-                                                maxPropStringLength={50}
-                                                maxPropsIntoLine={3}
-                                                theme={
-                                                  Object {
-                                                    "button": Object {
-                                                      "base": Object {
-                                                        "background": "#28c",
-                                                        "border": "none",
-                                                        "color": "#fff",
-                                                        "cursor": "pointer",
-                                                        "display": "block",
-                                                        "fontFamily": "sans-serif",
-                                                        "fontSize": "12px",
-                                                        "padding": "5px 15px",
-                                                        "position": "fixed",
-                                                      },
-                                                      "topRight": Object {
-                                                        "borderRadius": "0 0 0 5px",
-                                                        "right": 0,
-                                                        "top": 0,
-                                                      },
-                                                    },
-                                                    "children": Object {
-                                                      "position": "relative",
-                                                      "zIndex": 0,
-                                                    },
-                                                    "header": Object {
-                                                      "body": Object {
-                                                        "borderBottom": "1px solid #eee",
-                                                        "marginBottom": 10,
-                                                        "paddingTop": 10,
-                                                      },
-                                                      "h1": Object {
-                                                        "fontSize": "35px",
-                                                        "margin": 0,
-                                                        "padding": 0,
-                                                      },
-                                                      "h2": Object {
-                                                        "fontSize": "22px",
-                                                        "fontWeight": 400,
-                                                        "margin": "0 0 10px 0",
-                                                        "padding": 0,
-                                                      },
-                                                    },
-                                                    "info": Object {
-                                                      "background": "white",
-                                                      "bottom": 0,
-                                                      "left": 0,
-                                                      "overflow": "auto",
-                                                      "padding": "0 40px",
-                                                      "position": "fixed",
-                                                      "right": 0,
-                                                      "top": 0,
-                                                      "zIndex": 99999,
-                                                    },
-                                                    "infoBody": Object {
-                                                      "WebkitFontSmoothing": "antialiased",
-                                                      "backgroundColor": "#fff",
-                                                      "border": "1px solid #eee",
-                                                      "borderRadius": "2px",
-                                                      "color": "#444",
-                                                      "fontFamily": "-apple-system, \\".SFNSText-Regular\\", \\"San Francisco\\", BlinkMacSystemFont, \\"Segoe UI\\", \\"Roboto\\", \\"Oxygen\\", \\"Ubuntu\\", \\"Cantarell\\", \\"Fira Sans\\", \\"Droid Sans\\", \\"Helvetica Neue\\", \\"Lucida Grande\\", \\"Arial\\", sans-serif",
-                                                      "fontSize": "15px",
-                                                      "fontWeight": 300,
-                                                      "lineHeight": 1.45,
-                                                      "marginBottom": "20px",
-                                                      "marginTop": "20px",
-                                                      "padding": "20px 40px 40px",
-                                                    },
-                                                    "infoContent": Object {
-                                                      "marginBottom": 0,
-                                                    },
-                                                    "infoStory": Object {},
-                                                    "jsxInfoContent": Object {
-                                                      "borderTop": "1px solid #eee",
-                                                      "margin": "20px 0 0 0",
-                                                    },
-                                                    "propTableHead": Object {
-                                                      "margin": "20px 0 0 0",
-                                                    },
-                                                    "source": Object {
-                                                      "h1": Object {
-                                                        "borderBottom": "1px solid #EEE",
-                                                        "fontSize": "25px",
-                                                        "margin": "20px 0 0 0",
-                                                        "padding": "0 0 5px 0",
-                                                      },
-                                                    },
-                                                  }
-                                                }
-                                                val={7}
-                                                valueStyles={null}
-                                              >
-                                                <span
-                                                  style={
-                                                    Object {
-                                                      "color": "#a11",
-                                                    }
-                                                  }
-                                                >
-                                                  7
-                                                </span>
-                                              </PropVal>
-                                            </ThemedComponent>
->>>>>>> 38992be0
-                                            }
+                                            7
                                           </span>
                                         </PropVal>
+                                        }
                                       </span>
                                     </span>
                                   </span>
@@ -2656,6 +1971,7 @@
                                       <span
                                         style={Object {}}
                                       >
+                                        {
                                         <PropVal
                                           level={1}
                                           maxPropArrayLength={3}
@@ -2666,20 +1982,17 @@
                                           val={[Function]}
                                           valueStyles={null}
                                         >
-                                          <span>
-                                            {
-                                            <span
-                                              style={
-                                                Object {
-                                                  "color": "#170",
-                                                }
+                                          <span
+                                            style={
+                                              Object {
+                                                "color": "#170",
                                               }
-                                            >
-                                              func()
-                                            </span>
                                             }
+                                          >
+                                            func()
                                           </span>
                                         </PropVal>
+                                        }
                                       </span>
                                     </span>
                                   </span>
@@ -2700,6 +2013,7 @@
                                       <span
                                         style={Object {}}
                                       >
+                                        {
                                         <PropVal
                                           level={1}
                                           maxPropArrayLength={3}
@@ -2715,223 +2029,189 @@
                                           }
                                           valueStyles={null}
                                         >
-<<<<<<< HEAD
-                                          <span>
-                                            {
-                                            <PreviewObject
-                                              level={1}
-=======
-                                          func
-                                        </span>
-                                        <span>
-                                          =
-                                          <span
-                                            style={Object {}}
+                                          <PreviewObject
+                                            level={1}
+                                            maxPropObjectKeys={3}
+                                            maxPropStringLength={50}
+                                            maxPropsIntoLine={3}
+                                            val={
+                                              Object {
+                                                "a": "a",
+                                                "b": "b",
+                                              }
+                                            }
+                                            valueStyles={
+                                              Object {
+                                                "array": Object {
+                                                  "color": "#666",
+                                                },
+                                                "attr": Object {
+                                                  "color": "#666",
+                                                },
+                                                "bool": Object {
+                                                  "color": "#a11",
+                                                },
+                                                "empty": Object {
+                                                  "color": "#777",
+                                                },
+                                                "func": Object {
+                                                  "color": "#170",
+                                                },
+                                                "number": Object {
+                                                  "color": "#a11",
+                                                },
+                                                "object": Object {
+                                                  "color": "#666",
+                                                },
+                                                "string": Object {
+                                                  "color": "#22a",
+                                                  "wordBreak": "break-word",
+                                                },
+                                              }
+                                            }
                                           >
-                                            {
-                                            <ThemedComponent
-                                              maxPropArrayLength={3}
->>>>>>> 38992be0
-                                              maxPropObjectKeys={3}
-                                              maxPropStringLength={50}
-                                              maxPropsIntoLine={3}
-                                              val={
+                                            <span
+                                              style={
                                                 Object {
-                                                  "a": "a",
-                                                  "b": "b",
-                                                }
-                                              }
-                                              valueStyles={
-                                                Object {
-                                                  "array": Object {
-                                                    "color": "#666",
-                                                  },
-                                                  "attr": Object {
-                                                    "color": "#666",
-                                                  },
-                                                  "bool": Object {
-                                                    "color": "#a11",
-                                                  },
-                                                  "empty": Object {
-                                                    "color": "#777",
-                                                  },
-                                                  "func": Object {
-                                                    "color": "#170",
-                                                  },
-                                                  "number": Object {
-                                                    "color": "#a11",
-                                                  },
-                                                  "object": Object {
-                                                    "color": "#666",
-                                                  },
-                                                  "string": Object {
-                                                    "color": "#22a",
-                                                    "wordBreak": "break-word",
-                                                  },
+                                                  "color": "#666",
                                                 }
                                               }
                                             >
+                                              {
                                               <span
-                                                style={
-                                                  Object {
-                                                    "color": "#666",
-                                                  }
-                                                }
-                                              >
-                                                {
-                                                <span
-                                                  key="k0/.0"
-                                                >
-                                                  <span
-                                                    style={
-                                                      Object {
-                                                        "color": "#666",
-                                                      }
-                                                    }
-                                                  >
-                                                    a
-                                                  </span>
-                                                </span>
-                                                : 
-                                                <PropVal
-                                                  key="v0/.0"
-                                                  level={2}
-                                                  maxPropArrayLength={3}
-                                                  maxPropObjectKeys={3}
-                                                  maxPropStringLength={50}
-                                                  maxPropsIntoLine={3}
-                                                  theme={Object {}}
-                                                  val="a"
-                                                  valueStyles={
-                                                    Object {
-                                                      "array": Object {
-                                                        "color": "#666",
-                                                      },
-                                                      "attr": Object {
-                                                        "color": "#666",
-                                                      },
-                                                      "bool": Object {
-                                                        "color": "#a11",
-                                                      },
-                                                      "empty": Object {
-                                                        "color": "#777",
-                                                      },
-                                                      "func": Object {
-                                                        "color": "#170",
-                                                      },
-                                                      "number": Object {
-                                                        "color": "#a11",
-                                                      },
-                                                      "object": Object {
-                                                        "color": "#666",
-                                                      },
-                                                      "string": Object {
-                                                        "color": "#22a",
-                                                        "wordBreak": "break-word",
-                                                      },
-                                                    }
-                                                  }
-<<<<<<< HEAD
-                                                >
-                                                  <span
-                                                    style={
-                                                      Object {
-                                                        "color": "#22a",
-                                                        "wordBreak": "break-word",
-                                                      }
-                                                    }
-                                                  >
-                                                    a
-                                                  </span>
-                                                </PropVal>
-                                                ,
-                                                <span
-                                                  key="k1/.0"
-                                                >
-                                                  <span
-                                                    style={
-                                                      Object {
-                                                        "color": "#666",
-                                                      }
-                                                    }
-                                                  >
-                                                    b
-                                                  </span>
-                                                </span>
-                                                : 
-                                                <PropVal
-                                                  key="v1/.0"
-                                                  level={2}
-                                                  maxPropArrayLength={3}
-                                                  maxPropObjectKeys={3}
-                                                  maxPropStringLength={50}
-                                                  maxPropsIntoLine={3}
-                                                  theme={Object {}}
-                                                  val="b"
-                                                  valueStyles={
-                                                    Object {
-                                                      "array": Object {
-                                                        "color": "#666",
-                                                      },
-                                                      "attr": Object {
-                                                        "color": "#666",
-                                                      },
-                                                      "bool": Object {
-                                                        "color": "#a11",
-                                                      },
-                                                      "empty": Object {
-                                                        "color": "#777",
-                                                      },
-                                                      "func": Object {
-                                                        "color": "#170",
-                                                      },
-                                                      "number": Object {
-                                                        "color": "#a11",
-                                                      },
-                                                      "object": Object {
-                                                        "color": "#666",
-                                                      },
-                                                      "string": Object {
-                                                        "color": "#22a",
-                                                        "wordBreak": "break-word",
-                                                      },
-                                                    }
-                                                  }
-                                                >
-                                                  <span
-                                                    style={
-                                                      Object {
-                                                        "color": "#22a",
-                                                        "wordBreak": "break-word",
-                                                      }
-                                                    }
-                                                  >
-                                                    b
-                                                  </span>
-                                                </PropVal>
-                                                }
-                                              </span>
-                                            </PreviewObject>
-=======
-                                                }
-                                                val={[Function]}
-                                                valueStyles={null}
+                                                key="k0/.0"
                                               >
                                                 <span
                                                   style={
                                                     Object {
-                                                      "color": "#170",
+                                                      "color": "#666",
                                                     }
                                                   }
                                                 >
-                                                  func()
+                                                  a
+                                                </span>
+                                              </span>
+                                              : 
+                                              <PropVal
+                                                key="v0/.0"
+                                                level={2}
+                                                maxPropArrayLength={3}
+                                                maxPropObjectKeys={3}
+                                                maxPropStringLength={50}
+                                                maxPropsIntoLine={3}
+                                                theme={Object {}}
+                                                val="a"
+                                                valueStyles={
+                                                  Object {
+                                                    "array": Object {
+                                                      "color": "#666",
+                                                    },
+                                                    "attr": Object {
+                                                      "color": "#666",
+                                                    },
+                                                    "bool": Object {
+                                                      "color": "#a11",
+                                                    },
+                                                    "empty": Object {
+                                                      "color": "#777",
+                                                    },
+                                                    "func": Object {
+                                                      "color": "#170",
+                                                    },
+                                                    "number": Object {
+                                                      "color": "#a11",
+                                                    },
+                                                    "object": Object {
+                                                      "color": "#666",
+                                                    },
+                                                    "string": Object {
+                                                      "color": "#22a",
+                                                      "wordBreak": "break-word",
+                                                    },
+                                                  }
+                                                }
+                                              >
+                                                <span
+                                                  style={
+                                                    Object {
+                                                      "color": "#22a",
+                                                      "wordBreak": "break-word",
+                                                    }
+                                                  }
+                                                >
+                                                  'a'
                                                 </span>
                                               </PropVal>
-                                            </ThemedComponent>
->>>>>>> 38992be0
-                                            }
-                                          </span>
+                                              ,
+                                              <span
+                                                key="k1/.0"
+                                              >
+                                                <span
+                                                  style={
+                                                    Object {
+                                                      "color": "#666",
+                                                    }
+                                                  }
+                                                >
+                                                  b
+                                                </span>
+                                              </span>
+                                              : 
+                                              <PropVal
+                                                key="v1/.0"
+                                                level={2}
+                                                maxPropArrayLength={3}
+                                                maxPropObjectKeys={3}
+                                                maxPropStringLength={50}
+                                                maxPropsIntoLine={3}
+                                                theme={Object {}}
+                                                val="b"
+                                                valueStyles={
+                                                  Object {
+                                                    "array": Object {
+                                                      "color": "#666",
+                                                    },
+                                                    "attr": Object {
+                                                      "color": "#666",
+                                                    },
+                                                    "bool": Object {
+                                                      "color": "#a11",
+                                                    },
+                                                    "empty": Object {
+                                                      "color": "#777",
+                                                    },
+                                                    "func": Object {
+                                                      "color": "#170",
+                                                    },
+                                                    "number": Object {
+                                                      "color": "#a11",
+                                                    },
+                                                    "object": Object {
+                                                      "color": "#666",
+                                                    },
+                                                    "string": Object {
+                                                      "color": "#22a",
+                                                      "wordBreak": "break-word",
+                                                    },
+                                                  }
+                                                }
+                                              >
+                                                <span
+                                                  style={
+                                                    Object {
+                                                      "color": "#22a",
+                                                      "wordBreak": "break-word",
+                                                    }
+                                                  }
+                                                >
+                                                  'b'
+                                                </span>
+                                              </PropVal>
+                                              }
+                                            </span>
+                                          </PreviewObject>
                                         </PropVal>
+                                        }
                                       </span>
                                     </span>
                                   </span>
@@ -2952,6 +2232,7 @@
                                       <span
                                         style={Object {}}
                                       >
+                                        {
                                         <PropVal
                                           level={1}
                                           maxPropArrayLength={3}
@@ -2968,95 +2249,67 @@
                                           }
                                           valueStyles={null}
                                         >
-<<<<<<< HEAD
-                                          <span>
-                                            {
-                                            <PreviewArray
-                                              level={1}
-=======
-                                          obj
-                                        </span>
-                                        <span>
-                                          =
-                                          <span
-                                            style={Object {}}
+                                          <PreviewArray
+                                            level={1}
+                                            maxPropArrayLength={3}
+                                            maxPropStringLength={50}
+                                            maxPropsIntoLine={3}
+                                            val={
+                                              Array [
+                                                1,
+                                                2,
+                                                3,
+                                              ]
+                                            }
+                                            valueStyles={
+                                              Object {
+                                                "array": Object {
+                                                  "color": "#666",
+                                                },
+                                                "attr": Object {
+                                                  "color": "#666",
+                                                },
+                                                "bool": Object {
+                                                  "color": "#a11",
+                                                },
+                                                "empty": Object {
+                                                  "color": "#777",
+                                                },
+                                                "func": Object {
+                                                  "color": "#170",
+                                                },
+                                                "number": Object {
+                                                  "color": "#a11",
+                                                },
+                                                "object": Object {
+                                                  "color": "#666",
+                                                },
+                                                "string": Object {
+                                                  "color": "#22a",
+                                                  "wordBreak": "break-word",
+                                                },
+                                              }
+                                            }
                                           >
-                                            {
-                                            <ThemedComponent
->>>>>>> 38992be0
-                                              maxPropArrayLength={3}
-                                              maxPropStringLength={50}
-                                              maxPropsIntoLine={3}
-                                              val={
-                                                Array [
-                                                  1,
-                                                  2,
-                                                  3,
-                                                ]
-                                              }
-                                              valueStyles={
+                                            <span
+                                              style={
                                                 Object {
-                                                  "array": Object {
-                                                    "color": "#666",
-                                                  },
-                                                  "attr": Object {
-                                                    "color": "#666",
-                                                  },
-                                                  "bool": Object {
-                                                    "color": "#a11",
-                                                  },
-                                                  "empty": Object {
-                                                    "color": "#777",
-                                                  },
-                                                  "func": Object {
-                                                    "color": "#170",
-                                                  },
-                                                  "number": Object {
-                                                    "color": "#a11",
-                                                  },
-                                                  "object": Object {
-                                                    "color": "#666",
-                                                  },
-                                                  "string": Object {
-                                                    "color": "#22a",
-                                                    "wordBreak": "break-word",
-                                                  },
+                                                  "color": "#666",
                                                 }
                                               }
                                             >
+                                              [
                                               <span
-                                                style={
-                                                  Object {
-                                                    "color": "#666",
-                                                  }
-                                                }
+                                                key="n0/.0"
                                               >
-<<<<<<< HEAD
-                                                [
-                                                <span
-                                                  key="n0/.0"
-                                                >
-                                                  <PropVal
-                                                    level={2}
-                                                    maxPropArrayLength={3}
-                                                    maxPropObjectKeys={3}
-                                                    maxPropStringLength={50}
-                                                    maxPropsIntoLine={3}
-                                                    theme={Object {}}
-                                                    val={1}
-                                                    valueStyles={
-=======
-                                                <PreviewObject
-                                                  level={1}
+                                                <PropVal
+                                                  level={2}
+                                                  maxPropArrayLength={3}
                                                   maxPropObjectKeys={3}
                                                   maxPropStringLength={50}
                                                   maxPropsIntoLine={3}
-                                                  val={
-                                                    Object {
-                                                      "a": "a",
-                                                      "b": "b",
-                                                    }
-                                                  }
+                                                  theme={Object {}}
+                                                  val={1}
                                                   valueStyles={
                                                     Object {
                                                       "array": Object {
@@ -3089,384 +2342,27 @@
                                                 >
                                                   <span
                                                     style={
->>>>>>> 38992be0
                                                       Object {
-                                                        "color": "#666",
+                                                        "color": "#a11",
                                                       }
                                                     }
                                                   >
-<<<<<<< HEAD
-                                                    <span>
-                                                      {
-                                                      <span
-                                                        style={
-                                                          Object {
-                                                            "color": "#a11",
-                                                          }
-                                                        }
-                                                      >
-                                                        1
-                                                      </span>
-                                                      }
-                                                    </span>
-                                                  </PropVal>
-                                                </span>
-                                                ,
-                                                <span
-                                                  key="n1/.0"
-                                                >
-                                                  <PropVal
-                                                    level={2}
-                                                    maxPropArrayLength={3}
-                                                    maxPropObjectKeys={3}
-                                                    maxPropStringLength={50}
-                                                    maxPropsIntoLine={3}
-                                                    theme={Object {}}
-                                                    val={2}
-                                                    valueStyles={
-                                                      Object {
-                                                        "array": Object {
-                                                          "color": "#666",
-                                                        },
-                                                        "attr": Object {
-                                                          "color": "#666",
-                                                        },
-                                                        "bool": Object {
-                                                          "color": "#a11",
-                                                        },
-                                                        "empty": Object {
-                                                          "color": "#777",
-                                                        },
-                                                        "func": Object {
-                                                          "color": "#170",
-                                                        },
-                                                        "number": Object {
-                                                          "color": "#a11",
-                                                        },
-                                                        "object": Object {
-                                                          "color": "#666",
-                                                        },
-                                                        "string": Object {
-                                                          "color": "#22a",
-                                                          "wordBreak": "break-word",
-                                                        },
-                                                      }
-                                                    }
-                                                  >
-                                                    <span>
-                                                      {
-                                                      <span
-                                                        style={
-                                                          Object {
-                                                            "color": "#a11",
-                                                          }
-                                                        }
-                                                      >
-                                                        2
-                                                      </span>
-                                                      }
-                                                    </span>
-                                                  </PropVal>
-                                                </span>
-                                                ,
-                                                <span
-                                                  key="n2/.0"
-                                                >
-                                                  <PropVal
-                                                    level={2}
-                                                    maxPropArrayLength={3}
-                                                    maxPropObjectKeys={3}
-                                                    maxPropStringLength={50}
-                                                    maxPropsIntoLine={3}
-                                                    theme={Object {}}
-                                                    val={3}
-                                                    valueStyles={
-=======
-                                                    {
-                                                    <span
-                                                      key="k0/.0"
-                                                    >
-                                                      <span
-                                                        style={
-                                                          Object {
-                                                            "color": "#666",
-                                                          }
-                                                        }
-                                                      >
-                                                        a
-                                                      </span>
-                                                    </span>
-                                                    : 
-                                                    <PropVal
-                                                      key="v0/.0"
-                                                      level={2}
-                                                      maxPropArrayLength={3}
-                                                      maxPropObjectKeys={3}
-                                                      maxPropStringLength={50}
-                                                      maxPropsIntoLine={3}
-                                                      theme={Object {}}
-                                                      val="a"
-                                                      valueStyles={
-                                                        Object {
-                                                          "array": Object {
-                                                            "color": "#666",
-                                                          },
-                                                          "attr": Object {
-                                                            "color": "#666",
-                                                          },
-                                                          "bool": Object {
-                                                            "color": "#a11",
-                                                          },
-                                                          "empty": Object {
-                                                            "color": "#777",
-                                                          },
-                                                          "func": Object {
-                                                            "color": "#170",
-                                                          },
-                                                          "number": Object {
-                                                            "color": "#a11",
-                                                          },
-                                                          "object": Object {
-                                                            "color": "#666",
-                                                          },
-                                                          "string": Object {
-                                                            "color": "#22a",
-                                                            "wordBreak": "break-word",
-                                                          },
-                                                        }
-                                                      }
-                                                    >
-                                                      <span
-                                                        style={
-                                                          Object {
-                                                            "color": "#22a",
-                                                            "wordBreak": "break-word",
-                                                          }
-                                                        }
-                                                      >
-                                                        'a'
-                                                      </span>
-                                                    </PropVal>
-                                                    ,
-                                                    <span
-                                                      key="k1/.0"
-                                                    >
-                                                      <span
-                                                        style={
-                                                          Object {
-                                                            "color": "#666",
-                                                          }
-                                                        }
-                                                      >
-                                                        b
-                                                      </span>
-                                                    </span>
-                                                    : 
-                                                    <PropVal
-                                                      key="v1/.0"
-                                                      level={2}
-                                                      maxPropArrayLength={3}
-                                                      maxPropObjectKeys={3}
-                                                      maxPropStringLength={50}
-                                                      maxPropsIntoLine={3}
-                                                      theme={Object {}}
-                                                      val="b"
-                                                      valueStyles={
-                                                        Object {
-                                                          "array": Object {
-                                                            "color": "#666",
-                                                          },
-                                                          "attr": Object {
-                                                            "color": "#666",
-                                                          },
-                                                          "bool": Object {
-                                                            "color": "#a11",
-                                                          },
-                                                          "empty": Object {
-                                                            "color": "#777",
-                                                          },
-                                                          "func": Object {
-                                                            "color": "#170",
-                                                          },
-                                                          "number": Object {
-                                                            "color": "#a11",
-                                                          },
-                                                          "object": Object {
-                                                            "color": "#666",
-                                                          },
-                                                          "string": Object {
-                                                            "color": "#22a",
-                                                            "wordBreak": "break-word",
-                                                          },
-                                                        }
-                                                      }
-                                                    >
-                                                      <span
-                                                        style={
-                                                          Object {
-                                                            "color": "#22a",
-                                                            "wordBreak": "break-word",
-                                                          }
-                                                        }
-                                                      >
-                                                        'b'
-                                                      </span>
-                                                    </PropVal>
-                                                    }
+                                                    1
                                                   </span>
-                                                </PreviewObject>
-                                              </PropVal>
-                                            </ThemedComponent>
-                                            }
-                                          </span>
-                                        </span>
-                                      </span>
-                                      <span
-                                        key="array"
-                                      >
-                                        <span>
-                                          <br />
-                                            
-                                        </span>
-                                        <span
-                                          style={Object {}}
-                                        >
-                                          array
-                                        </span>
-                                        <span>
-                                          =
-                                          <span
-                                            style={Object {}}
-                                          >
-                                            {
-                                            <ThemedComponent
-                                              maxPropArrayLength={3}
-                                              maxPropObjectKeys={3}
-                                              maxPropStringLength={50}
-                                              maxPropsIntoLine={3}
-                                              val={
-                                                Array [
-                                                  1,
-                                                  2,
-                                                  3,
-                                                ]
-                                              }
-                                            >
-                                              <PropVal
-                                                level={1}
-                                                maxPropArrayLength={3}
-                                                maxPropObjectKeys={3}
-                                                maxPropStringLength={50}
-                                                maxPropsIntoLine={3}
-                                                theme={
-                                                  Object {
-                                                    "button": Object {
-                                                      "base": Object {
-                                                        "background": "#28c",
-                                                        "border": "none",
-                                                        "color": "#fff",
-                                                        "cursor": "pointer",
-                                                        "display": "block",
-                                                        "fontFamily": "sans-serif",
-                                                        "fontSize": "12px",
-                                                        "padding": "5px 15px",
-                                                        "position": "fixed",
-                                                      },
-                                                      "topRight": Object {
-                                                        "borderRadius": "0 0 0 5px",
-                                                        "right": 0,
-                                                        "top": 0,
-                                                      },
-                                                    },
-                                                    "children": Object {
-                                                      "position": "relative",
-                                                      "zIndex": 0,
-                                                    },
-                                                    "header": Object {
-                                                      "body": Object {
-                                                        "borderBottom": "1px solid #eee",
-                                                        "marginBottom": 10,
-                                                        "paddingTop": 10,
-                                                      },
-                                                      "h1": Object {
-                                                        "fontSize": "35px",
-                                                        "margin": 0,
-                                                        "padding": 0,
-                                                      },
-                                                      "h2": Object {
-                                                        "fontSize": "22px",
-                                                        "fontWeight": 400,
-                                                        "margin": "0 0 10px 0",
-                                                        "padding": 0,
-                                                      },
-                                                    },
-                                                    "info": Object {
-                                                      "background": "white",
-                                                      "bottom": 0,
-                                                      "left": 0,
-                                                      "overflow": "auto",
-                                                      "padding": "0 40px",
-                                                      "position": "fixed",
-                                                      "right": 0,
-                                                      "top": 0,
-                                                      "zIndex": 99999,
-                                                    },
-                                                    "infoBody": Object {
-                                                      "WebkitFontSmoothing": "antialiased",
-                                                      "backgroundColor": "#fff",
-                                                      "border": "1px solid #eee",
-                                                      "borderRadius": "2px",
-                                                      "color": "#444",
-                                                      "fontFamily": "-apple-system, \\".SFNSText-Regular\\", \\"San Francisco\\", BlinkMacSystemFont, \\"Segoe UI\\", \\"Roboto\\", \\"Oxygen\\", \\"Ubuntu\\", \\"Cantarell\\", \\"Fira Sans\\", \\"Droid Sans\\", \\"Helvetica Neue\\", \\"Lucida Grande\\", \\"Arial\\", sans-serif",
-                                                      "fontSize": "15px",
-                                                      "fontWeight": 300,
-                                                      "lineHeight": 1.45,
-                                                      "marginBottom": "20px",
-                                                      "marginTop": "20px",
-                                                      "padding": "20px 40px 40px",
-                                                    },
-                                                    "infoContent": Object {
-                                                      "marginBottom": 0,
-                                                    },
-                                                    "infoStory": Object {},
-                                                    "jsxInfoContent": Object {
-                                                      "borderTop": "1px solid #eee",
-                                                      "margin": "20px 0 0 0",
-                                                    },
-                                                    "propTableHead": Object {
-                                                      "margin": "20px 0 0 0",
-                                                    },
-                                                    "source": Object {
-                                                      "h1": Object {
-                                                        "borderBottom": "1px solid #EEE",
-                                                        "fontSize": "25px",
-                                                        "margin": "20px 0 0 0",
-                                                        "padding": "0 0 5px 0",
-                                                      },
-                                                    },
-                                                  }
-                                                }
-                                                val={
-                                                  Array [
-                                                    1,
-                                                    2,
-                                                    3,
-                                                  ]
-                                                }
-                                                valueStyles={null}
+                                                </PropVal>
+                                              </span>
+                                              ,
+                                              <span
+                                                key="n1/.0"
                                               >
-                                                <PreviewArray
-                                                  level={1}
+                                                <PropVal
+                                                  level={2}
                                                   maxPropArrayLength={3}
+                                                  maxPropObjectKeys={3}
                                                   maxPropStringLength={50}
                                                   maxPropsIntoLine={3}
-                                                  val={
-                                                    Array [
-                                                      1,
-                                                      2,
-                                                      3,
-                                                    ]
-                                                  }
+                                                  theme={Object {}}
+                                                  val={2}
                                                   valueStyles={
                                                     Object {
                                                       "array": Object {
@@ -3499,200 +2395,73 @@
                                                 >
                                                   <span
                                                     style={
->>>>>>> 38992be0
                                                       Object {
-                                                        "color": "#666",
+                                                        "color": "#a11",
                                                       }
                                                     }
                                                   >
-<<<<<<< HEAD
-                                                    <span>
-                                                      {
-                                                      <span
-                                                        style={
-                                                          Object {
-                                                            "color": "#a11",
-                                                          }
-                                                        }
-                                                      >
-                                                        3
-                                                      </span>
+                                                    2
+                                                  </span>
+                                                </PropVal>
+                                              </span>
+                                              ,
+                                              <span
+                                                key="n2/.0"
+                                              >
+                                                <PropVal
+                                                  level={2}
+                                                  maxPropArrayLength={3}
+                                                  maxPropObjectKeys={3}
+                                                  maxPropStringLength={50}
+                                                  maxPropsIntoLine={3}
+                                                  theme={Object {}}
+                                                  val={3}
+                                                  valueStyles={
+                                                    Object {
+                                                      "array": Object {
+                                                        "color": "#666",
+                                                      },
+                                                      "attr": Object {
+                                                        "color": "#666",
+                                                      },
+                                                      "bool": Object {
+                                                        "color": "#a11",
+                                                      },
+                                                      "empty": Object {
+                                                        "color": "#777",
+                                                      },
+                                                      "func": Object {
+                                                        "color": "#170",
+                                                      },
+                                                      "number": Object {
+                                                        "color": "#a11",
+                                                      },
+                                                      "object": Object {
+                                                        "color": "#666",
+                                                      },
+                                                      "string": Object {
+                                                        "color": "#22a",
+                                                        "wordBreak": "break-word",
+                                                      },
+                                                    }
+                                                  }
+                                                >
+                                                  <span
+                                                    style={
+                                                      Object {
+                                                        "color": "#a11",
                                                       }
-                                                    </span>
-                                                  </PropVal>
-                                                </span>
-                                                ]
+                                                    }
+                                                  >
+                                                    3
+                                                  </span>
+                                                </PropVal>
                                               </span>
-                                            </PreviewArray>
-=======
-                                                    [
-                                                    <span
-                                                      key="n0/.0"
-                                                    >
-                                                      <PropVal
-                                                        level={2}
-                                                        maxPropArrayLength={3}
-                                                        maxPropObjectKeys={3}
-                                                        maxPropStringLength={50}
-                                                        maxPropsIntoLine={3}
-                                                        theme={Object {}}
-                                                        val={1}
-                                                        valueStyles={
-                                                          Object {
-                                                            "array": Object {
-                                                              "color": "#666",
-                                                            },
-                                                            "attr": Object {
-                                                              "color": "#666",
-                                                            },
-                                                            "bool": Object {
-                                                              "color": "#a11",
-                                                            },
-                                                            "empty": Object {
-                                                              "color": "#777",
-                                                            },
-                                                            "func": Object {
-                                                              "color": "#170",
-                                                            },
-                                                            "number": Object {
-                                                              "color": "#a11",
-                                                            },
-                                                            "object": Object {
-                                                              "color": "#666",
-                                                            },
-                                                            "string": Object {
-                                                              "color": "#22a",
-                                                              "wordBreak": "break-word",
-                                                            },
-                                                          }
-                                                        }
-                                                      >
-                                                        <span
-                                                          style={
-                                                            Object {
-                                                              "color": "#a11",
-                                                            }
-                                                          }
-                                                        >
-                                                          1
-                                                        </span>
-                                                      </PropVal>
-                                                    </span>
-                                                    ,
-                                                    <span
-                                                      key="n1/.0"
-                                                    >
-                                                      <PropVal
-                                                        level={2}
-                                                        maxPropArrayLength={3}
-                                                        maxPropObjectKeys={3}
-                                                        maxPropStringLength={50}
-                                                        maxPropsIntoLine={3}
-                                                        theme={Object {}}
-                                                        val={2}
-                                                        valueStyles={
-                                                          Object {
-                                                            "array": Object {
-                                                              "color": "#666",
-                                                            },
-                                                            "attr": Object {
-                                                              "color": "#666",
-                                                            },
-                                                            "bool": Object {
-                                                              "color": "#a11",
-                                                            },
-                                                            "empty": Object {
-                                                              "color": "#777",
-                                                            },
-                                                            "func": Object {
-                                                              "color": "#170",
-                                                            },
-                                                            "number": Object {
-                                                              "color": "#a11",
-                                                            },
-                                                            "object": Object {
-                                                              "color": "#666",
-                                                            },
-                                                            "string": Object {
-                                                              "color": "#22a",
-                                                              "wordBreak": "break-word",
-                                                            },
-                                                          }
-                                                        }
-                                                      >
-                                                        <span
-                                                          style={
-                                                            Object {
-                                                              "color": "#a11",
-                                                            }
-                                                          }
-                                                        >
-                                                          2
-                                                        </span>
-                                                      </PropVal>
-                                                    </span>
-                                                    ,
-                                                    <span
-                                                      key="n2/.0"
-                                                    >
-                                                      <PropVal
-                                                        level={2}
-                                                        maxPropArrayLength={3}
-                                                        maxPropObjectKeys={3}
-                                                        maxPropStringLength={50}
-                                                        maxPropsIntoLine={3}
-                                                        theme={Object {}}
-                                                        val={3}
-                                                        valueStyles={
-                                                          Object {
-                                                            "array": Object {
-                                                              "color": "#666",
-                                                            },
-                                                            "attr": Object {
-                                                              "color": "#666",
-                                                            },
-                                                            "bool": Object {
-                                                              "color": "#a11",
-                                                            },
-                                                            "empty": Object {
-                                                              "color": "#777",
-                                                            },
-                                                            "func": Object {
-                                                              "color": "#170",
-                                                            },
-                                                            "number": Object {
-                                                              "color": "#a11",
-                                                            },
-                                                            "object": Object {
-                                                              "color": "#666",
-                                                            },
-                                                            "string": Object {
-                                                              "color": "#22a",
-                                                              "wordBreak": "break-word",
-                                                            },
-                                                          }
-                                                        }
-                                                      >
-                                                        <span
-                                                          style={
-                                                            Object {
-                                                              "color": "#a11",
-                                                            }
-                                                          }
-                                                        >
-                                                          3
-                                                        </span>
-                                                      </PropVal>
-                                                    </span>
-                                                    ]
-                                                  </span>
-                                                </PreviewArray>
-                                              </PropVal>
-                                            </ThemedComponent>
->>>>>>> 38992be0
-                                            }
-                                          </span>
+                                              ]
+                                            </span>
+                                          </PreviewArray>
                                         </PropVal>
+                                        }
                                       </span>
                                     </span>
                                   </span>
@@ -3713,6 +2482,7 @@
                                       <span
                                         style={Object {}}
                                       >
+                                        {
                                         <PropVal
                                           level={1}
                                           maxPropArrayLength={3}
@@ -3723,146 +2493,17 @@
                                           val={7}
                                           valueStyles={null}
                                         >
-<<<<<<< HEAD
-                                          <span>
-                                            {
-                                            <span
-                                              style={
-                                                Object {
-                                                  "color": "#a11",
-                                                }
+                                          <span
+                                            style={
+                                              Object {
+                                                "color": "#a11",
                                               }
-                                            >
-                                              7
-                                            </span>
-=======
-                                          number
-                                        </span>
-                                        <span>
-                                          =
-                                          <span
-                                            style={Object {}}
+                                            }
                                           >
-                                            {
-                                            <ThemedComponent
-                                              maxPropArrayLength={3}
-                                              maxPropObjectKeys={3}
-                                              maxPropStringLength={50}
-                                              maxPropsIntoLine={3}
-                                              val={7}
-                                            >
-                                              <PropVal
-                                                level={1}
-                                                maxPropArrayLength={3}
-                                                maxPropObjectKeys={3}
-                                                maxPropStringLength={50}
-                                                maxPropsIntoLine={3}
-                                                theme={
-                                                  Object {
-                                                    "button": Object {
-                                                      "base": Object {
-                                                        "background": "#28c",
-                                                        "border": "none",
-                                                        "color": "#fff",
-                                                        "cursor": "pointer",
-                                                        "display": "block",
-                                                        "fontFamily": "sans-serif",
-                                                        "fontSize": "12px",
-                                                        "padding": "5px 15px",
-                                                        "position": "fixed",
-                                                      },
-                                                      "topRight": Object {
-                                                        "borderRadius": "0 0 0 5px",
-                                                        "right": 0,
-                                                        "top": 0,
-                                                      },
-                                                    },
-                                                    "children": Object {
-                                                      "position": "relative",
-                                                      "zIndex": 0,
-                                                    },
-                                                    "header": Object {
-                                                      "body": Object {
-                                                        "borderBottom": "1px solid #eee",
-                                                        "marginBottom": 10,
-                                                        "paddingTop": 10,
-                                                      },
-                                                      "h1": Object {
-                                                        "fontSize": "35px",
-                                                        "margin": 0,
-                                                        "padding": 0,
-                                                      },
-                                                      "h2": Object {
-                                                        "fontSize": "22px",
-                                                        "fontWeight": 400,
-                                                        "margin": "0 0 10px 0",
-                                                        "padding": 0,
-                                                      },
-                                                    },
-                                                    "info": Object {
-                                                      "background": "white",
-                                                      "bottom": 0,
-                                                      "left": 0,
-                                                      "overflow": "auto",
-                                                      "padding": "0 40px",
-                                                      "position": "fixed",
-                                                      "right": 0,
-                                                      "top": 0,
-                                                      "zIndex": 99999,
-                                                    },
-                                                    "infoBody": Object {
-                                                      "WebkitFontSmoothing": "antialiased",
-                                                      "backgroundColor": "#fff",
-                                                      "border": "1px solid #eee",
-                                                      "borderRadius": "2px",
-                                                      "color": "#444",
-                                                      "fontFamily": "-apple-system, \\".SFNSText-Regular\\", \\"San Francisco\\", BlinkMacSystemFont, \\"Segoe UI\\", \\"Roboto\\", \\"Oxygen\\", \\"Ubuntu\\", \\"Cantarell\\", \\"Fira Sans\\", \\"Droid Sans\\", \\"Helvetica Neue\\", \\"Lucida Grande\\", \\"Arial\\", sans-serif",
-                                                      "fontSize": "15px",
-                                                      "fontWeight": 300,
-                                                      "lineHeight": 1.45,
-                                                      "marginBottom": "20px",
-                                                      "marginTop": "20px",
-                                                      "padding": "20px 40px 40px",
-                                                    },
-                                                    "infoContent": Object {
-                                                      "marginBottom": 0,
-                                                    },
-                                                    "infoStory": Object {},
-                                                    "jsxInfoContent": Object {
-                                                      "borderTop": "1px solid #eee",
-                                                      "margin": "20px 0 0 0",
-                                                    },
-                                                    "propTableHead": Object {
-                                                      "margin": "20px 0 0 0",
-                                                    },
-                                                    "source": Object {
-                                                      "h1": Object {
-                                                        "borderBottom": "1px solid #EEE",
-                                                        "fontSize": "25px",
-                                                        "margin": "20px 0 0 0",
-                                                        "padding": "0 0 5px 0",
-                                                      },
-                                                    },
-                                                  }
-                                                }
-                                                val={7}
-                                                valueStyles={null}
-                                              >
-                                                <span
-                                                  style={
-                                                    Object {
-                                                      "color": "#a11",
-                                                    }
-                                                  }
-                                                >
-                                                  7
-                                                </span>
-                                              </PropVal>
-                                            </ThemedComponent>
->>>>>>> 38992be0
-                                            }
+                                            7
                                           </span>
                                         </PropVal>
+                                        }
                                       </span>
                                     </span>
                                   </span>
