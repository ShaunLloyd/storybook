{
  "name": "@storybook/addon-interactions",
  "version": "6.5.0-rc.1",
  "description": "Automate, test and debug user interactions",
  "keywords": [
    "storybook-addons",
    "data-state",
    "test"
  ],
  "homepage": "https://github.com/storybookjs/storybook/tree/main/addons/interactions",
  "bugs": {
    "url": "https://github.com/storybookjs/storybook/issues"
  },
  "repository": {
    "type": "git",
    "url": "https://github.com/storybookjs/storybook.git",
    "directory": "addons/interactions"
  },
  "funding": {
    "type": "opencollective",
    "url": "https://opencollective.com/storybook"
  },
  "license": "MIT",
  "main": "dist/cjs/index.js",
  "module": "dist/esm/index.js",
  "types": "dist/ts3.9/index.d.ts",
  "typesVersions": {
    "<3.8": {
      "dist/ts3.9/*": [
        "dist/ts3.4/*"
      ]
    }
  },
  "files": [
    "dist/**/*",
    "README.md",
    "*.js",
    "*.d.ts"
  ],
  "scripts": {
    "prepare": "node ../../scripts/prepare.js"
  },
  "dependencies": {
    "@devtools-ds/object-inspector": "^1.1.2",
    "@storybook/addons": "6.5.0-rc.1",
    "@storybook/api": "6.5.0-rc.1",
    "@storybook/client-logger": "6.5.0-rc.1",
    "@storybook/components": "6.5.0-rc.1",
    "@storybook/core-common": "6.5.0-rc.1",
    "@storybook/core-events": "6.5.0-rc.1",
    "@storybook/csf": "0.0.2--canary.4566f4d.1",
    "@storybook/instrumenter": "6.5.0-rc.1",
    "@storybook/theming": "6.5.0-rc.1",
    "core-js": "^3.8.2",
    "global": "^4.4.0",
    "jest-mock": "^27.0.6",
    "polished": "^4.2.2",
    "ts-dedent": "^2.2.0"
  },
  "devDependencies": {
<<<<<<< HEAD
    "@storybook/jest": "^0.0.10",
    "@storybook/testing-library": "^0.0.11",
=======
    "@storybook/jest": "^0.0.5",
    "@storybook/testing-library": "0.0.14-next.0",
>>>>>>> ad3e6f08
    "formik": "^2.2.9"
  },
  "peerDependencies": {
    "react": "^16.8.0 || ^17.0.0 || ^18.0.0",
    "react-dom": "^16.8.0 || ^17.0.0 || ^18.0.0"
  },
  "peerDependenciesMeta": {
    "react": {
      "optional": true
    },
    "react-dom": {
      "optional": true
    }
  },
  "publishConfig": {
    "access": "public"
  },
  "gitHead": "3f09d4e6b0c655a092dc812488ef2c7ed3808401",
  "sbmodern": "dist/modern/index.js",
  "storybook": {
    "displayName": "Interactions",
    "unsupportedFrameworks": [
      "react-native"
    ],
    "icon": "https://user-images.githubusercontent.com/263385/101991666-479cc600-3c7c-11eb-837b-be4e5ffa1bb8.png"
  }
}<|MERGE_RESOLUTION|>--- conflicted
+++ resolved
@@ -58,13 +58,8 @@
     "ts-dedent": "^2.2.0"
   },
   "devDependencies": {
-<<<<<<< HEAD
-    "@storybook/jest": "^0.0.10",
-    "@storybook/testing-library": "^0.0.11",
-=======
     "@storybook/jest": "^0.0.5",
     "@storybook/testing-library": "0.0.14-next.0",
->>>>>>> ad3e6f08
     "formik": "^2.2.9"
   },
   "peerDependencies": {
