--- conflicted
+++ resolved
@@ -41,23 +41,15 @@
     "prepare": "node ../../scripts/prepare.js"
   },
   "dependencies": {
-<<<<<<< HEAD
-    "@storybook/addons": "6.5.0-alpha.64",
-=======
     "@devtools-ds/object-inspector": "^1.1.2",
     "@storybook/addons": "6.5.0-alpha.64",
-    "@storybook/api": "6.5.0-alpha.64",
->>>>>>> 96f6276d
     "@storybook/client-logger": "6.5.0-alpha.64",
     "@storybook/components": "6.5.0-alpha.64",
     "@storybook/core-common": "6.5.0-alpha.64",
     "@storybook/core-events": "6.5.0-alpha.64",
     "@storybook/csf": "0.0.2--canary.7c6c115.0",
     "@storybook/instrumenter": "6.5.0-alpha.64",
-<<<<<<< HEAD
     "@storybook/manager-api": "6.5.0-alpha.64",
-=======
->>>>>>> 96f6276d
     "@storybook/theming": "6.5.0-alpha.64",
     "core-js": "^3.8.2",
     "global": "^4.4.0",
