import * as React from 'react';
import { IconButton, Icons, TooltipNote, WithTooltip } from '@storybook/components';
import { Call, CallStates, ControlStates } from '@storybook/instrumenter';
import { IconButton, Icons } from '@storybook/components';
import { styled, typography } from '@storybook/theming';
import { transparentize } from 'polished';

import { MatcherResult } from '../MatcherResult';
import { MethodCall } from '../MethodCall';
import { StatusIcon } from '../StatusIcon/StatusIcon';
import { Controls } from '../../Panel';
import { findElementSelector } from '../../findElementSelectorFromCall';

const MethodCallWrapper = styled.div(() => ({
  fontFamily: typography.fonts.mono,
  fontSize: typography.size.s1,
  overflowWrap: 'break-word',
  inlineSize: 'calc( 100% - 40px )',
}));
const ElementHiglightButton = styled(IconButton)({
  position: 'absolute',
  right: '1rem',
});

const RowContainer = styled('div', {
  shouldForwardProp: (prop) => !['call', 'pausedAt'].includes(prop),
})<{ call: Call; pausedAt: Call['id'] }>(
  ({ theme, call }) => ({
    position: 'relative',
    display: 'flex',
    flexDirection: 'column',
    borderBottom: `1px solid ${theme.appBorderColor}`,
    fontFamily: typography.fonts.base,
    fontSize: 13,
    ...(call.status === CallStates.ERROR && {
      backgroundColor:
        theme.base === 'dark'
          ? transparentize(0.93, theme.color.negative)
          : theme.background.warning,
    }),
    paddingLeft: call.parentId ? 20 : 0,
  }),
  ({ theme, call, pausedAt }) =>
    pausedAt === call.id && {
      '&::before': {
        content: '""',
        position: 'absolute',
        top: -5,
        zIndex: 1,
        borderTop: '4.5px solid transparent',
        borderLeft: `7px solid ${theme.color.warning}`,
        borderBottom: '4.5px solid transparent',
      },
      '&::after': {
        content: '""',
        position: 'absolute',
        top: -1,
        zIndex: 1,
        width: '100%',
        borderTop: `1.5px solid ${theme.color.warning}`,
      },
    }
);

const RowHeader = styled.div<{ disabled: boolean }>(({ theme, disabled }) => ({
  display: 'flex',
  '&:hover': disabled ? {} : { background: theme.background.hoverable },
}));

const RowLabel = styled('button', { shouldForwardProp: (prop) => !['call'].includes(prop) })<
  React.ButtonHTMLAttributes<HTMLButtonElement> & { call: Call }
>(({ theme, disabled, call }) => ({
  flex: 1,
  display: 'grid',
  background: 'none',
  border: 0,
  gridTemplateColumns: '15px 1fr',
  alignItems: 'center',
  minHeight: 40,
  margin: 0,
  padding: '8px 15px',
  textAlign: 'start',
  cursor: disabled || call.status === CallStates.ERROR ? 'default' : 'pointer',
  '&:focus-visible': {
    outline: 0,
    boxShadow: `inset 3px 0 0 0 ${
      call.status === CallStates.ERROR ? theme.color.warning : theme.color.secondary
    }`,
    background: call.status === CallStates.ERROR ? 'transparent' : theme.background.hoverable,
  },
  '& > div': {
    opacity: call.status === CallStates.WAITING ? 0.5 : 1,
  },
}));

const RowActions = styled.div(({ theme }) => ({
  padding: 6,
}));

export const StyledIconButton = styled(IconButton as any)(({ theme }) => ({
  color: theme.color.mediumdark,
  margin: '0 3px',
}));

const Note = styled(TooltipNote)(({ theme }) => ({
  fontFamily: theme.typography.fonts.base,
}));

const RowMessage = styled('div')(({ theme }) => ({
  padding: '8px 10px 8px 36px',
  fontSize: typography.size.s1,
  pre: {
    margin: 0,
    padding: 0,
  },
  p: {
    color: theme.color.dark,
  },
}));

const Exception = ({ exception }: { exception: Call['exception'] }) => {
  if (exception.message.startsWith('expect(')) {
    return <MatcherResult {...exception} />;
  }
  const paragraphs = exception.message.split('\n\n');
  const more = paragraphs.length > 1;
  return (
    <RowMessage>
      <pre>{paragraphs[0]}</pre>
      {more && <p>See the full stack trace in the browser console.</p>}
    </RowMessage>
  );
};

export const Interaction = ({
  call,
  callsById,
  controls,
  controlStates,
<<<<<<< HEAD
  onElementSelect,
=======
  childCallIds,
  isCollapsed,
  toggleCollapsed,
  pausedAt,
>>>>>>> 3929b4a9
}: {
  call: Call;
  callsById: Map<Call['id'], Call>;
  controls: Controls;
  controlStates: ControlStates;
<<<<<<< HEAD
  onElementSelect?: (selector: string) => void;
}) => {
  const [isHovered, setIsHovered] = React.useState(false);
  return (
    <RowContainer call={call}>
      <RowLabel
        call={call}
        onClick={() => controls.goto(call.id)}
        disabled={!controlStates.goto}
        onMouseEnter={() => controlStates.goto && setIsHovered(true)}
        onMouseLeave={() => controlStates.goto && setIsHovered(false)}
      >
        <StatusIcon status={isHovered ? CallStates.ACTIVE : call.status} />
        <MethodCallWrapper style={{ marginLeft: 6, marginBottom: 1 }}>
          <MethodCall call={call} callsById={callsById} />
        </MethodCallWrapper>
      </RowLabel>
      <ElementHiglightButton
        onClick={() => {
          const callResult = findElementSelector(call, callsById);
          if (callResult && onElementSelect) {
            onElementSelect(callResult);
          }
        }}
      >
        <Icons icon="location" />
      </ElementHiglightButton>
      {call.status === CallStates.ERROR &&
        call.exception &&
        (call.exception.message.startsWith('expect(') ? (
          <MatcherResult {...call.exception} />
        ) : (
          <RowMessage>{call.exception.message}</RowMessage>
        ))}
=======
  childCallIds?: Call['id'][];
  isCollapsed: boolean;
  toggleCollapsed: () => void;
  pausedAt?: Call['id'];
}) => {
  const [isHovered, setIsHovered] = React.useState(false);
  return (
    <RowContainer call={call} pausedAt={pausedAt}>
      <RowHeader disabled={!controlStates.goto || !call.interceptable || !!call.parentId}>
        <RowLabel
          call={call}
          onClick={() => controls.goto(call.id)}
          disabled={!controlStates.goto || !call.interceptable || !!call.parentId}
          onMouseEnter={() => controlStates.goto && setIsHovered(true)}
          onMouseLeave={() => controlStates.goto && setIsHovered(false)}
        >
          <StatusIcon status={isHovered ? CallStates.ACTIVE : call.status} />
          <MethodCallWrapper style={{ marginLeft: 6, marginBottom: 1 }}>
            <MethodCall call={call} callsById={callsById} />
          </MethodCallWrapper>
        </RowLabel>
        <RowActions>
          {childCallIds?.length > 0 && (
            <WithTooltip
              hasChrome={false}
              tooltip={
                <Note
                  note={`${isCollapsed ? 'Show' : 'Hide'} interactions (${childCallIds.length})`}
                />
              }
            >
              <StyledIconButton containsIcon onClick={toggleCollapsed}>
                <Icons icon="listunordered" />
              </StyledIconButton>
            </WithTooltip>
          )}
        </RowActions>
      </RowHeader>

      {call.status === CallStates.ERROR && call.exception?.callId === call.id && (
        <Exception exception={call.exception} />
      )}
>>>>>>> 3929b4a9
    </RowContainer>
  );
};<|MERGE_RESOLUTION|>--- conflicted
+++ resolved
@@ -1,7 +1,6 @@
 import * as React from 'react';
 import { IconButton, Icons, TooltipNote, WithTooltip } from '@storybook/components';
 import { Call, CallStates, ControlStates } from '@storybook/instrumenter';
-import { IconButton, Icons } from '@storybook/components';
 import { styled, typography } from '@storybook/theming';
 import { transparentize } from 'polished';
 
@@ -17,10 +16,6 @@
   overflowWrap: 'break-word',
   inlineSize: 'calc( 100% - 40px )',
 }));
-const ElementHiglightButton = styled(IconButton)({
-  position: 'absolute',
-  right: '1rem',
-});
 
 const RowContainer = styled('div', {
   shouldForwardProp: (prop) => !['call', 'pausedAt'].includes(prop),
@@ -137,61 +132,26 @@
   callsById,
   controls,
   controlStates,
-<<<<<<< HEAD
-  onElementSelect,
-=======
   childCallIds,
   isCollapsed,
   toggleCollapsed,
   pausedAt,
->>>>>>> 3929b4a9
+  onElementSelect,
 }: {
   call: Call;
   callsById: Map<Call['id'], Call>;
   controls: Controls;
   controlStates: ControlStates;
-<<<<<<< HEAD
-  onElementSelect?: (selector: string) => void;
-}) => {
-  const [isHovered, setIsHovered] = React.useState(false);
-  return (
-    <RowContainer call={call}>
-      <RowLabel
-        call={call}
-        onClick={() => controls.goto(call.id)}
-        disabled={!controlStates.goto}
-        onMouseEnter={() => controlStates.goto && setIsHovered(true)}
-        onMouseLeave={() => controlStates.goto && setIsHovered(false)}
-      >
-        <StatusIcon status={isHovered ? CallStates.ACTIVE : call.status} />
-        <MethodCallWrapper style={{ marginLeft: 6, marginBottom: 1 }}>
-          <MethodCall call={call} callsById={callsById} />
-        </MethodCallWrapper>
-      </RowLabel>
-      <ElementHiglightButton
-        onClick={() => {
-          const callResult = findElementSelector(call, callsById);
-          if (callResult && onElementSelect) {
-            onElementSelect(callResult);
-          }
-        }}
-      >
-        <Icons icon="location" />
-      </ElementHiglightButton>
-      {call.status === CallStates.ERROR &&
-        call.exception &&
-        (call.exception.message.startsWith('expect(') ? (
-          <MatcherResult {...call.exception} />
-        ) : (
-          <RowMessage>{call.exception.message}</RowMessage>
-        ))}
-=======
   childCallIds?: Call['id'][];
   isCollapsed: boolean;
   toggleCollapsed: () => void;
   pausedAt?: Call['id'];
+  onElementSelect?: (selector: string) => void;
 }) => {
   const [isHovered, setIsHovered] = React.useState(false);
+  const interactionElementSelector = React.useMemo(() => {
+    return findElementSelector(call, callsById);
+  }, [call, callsById]);
   return (
     <RowContainer call={call} pausedAt={pausedAt}>
       <RowHeader disabled={!controlStates.goto || !call.interceptable || !!call.parentId}>
@@ -208,6 +168,18 @@
           </MethodCallWrapper>
         </RowLabel>
         <RowActions>
+          {!childCallIds && interactionElementSelector && call.status !== CallStates.ERROR && (
+            <WithTooltip hasChrome={false} tooltip={<Note note="highlight element" />}>
+              <StyledIconButton
+                containsIcon
+                onClick={() => {
+                  onElementSelect(interactionElementSelector);
+                }}
+              >
+                <Icons icon="location" />
+              </StyledIconButton>
+            </WithTooltip>
+          )}
           {childCallIds?.length > 0 && (
             <WithTooltip
               hasChrome={false}
@@ -228,7 +200,6 @@
       {call.status === CallStates.ERROR && call.exception?.callId === call.id && (
         <Exception exception={call.exception} />
       )}
->>>>>>> 3929b4a9
     </RowContainer>
   );
 };