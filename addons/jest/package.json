{
  "name": "@storybook/addon-jest",
  "version": "6.5.0-alpha.64",
  "description": "React storybook addon that show component jest report",
  "keywords": [
    "addon",
    "jest",
    "react",
    "report",
    "results",
    "storybook",
    "unit-testing",
    "test"
  ],
  "homepage": "https://github.com/storybookjs/storybook/tree/main/addons/jest",
  "bugs": {
    "url": "https://github.com/storybookjs/storybook/issues"
  },
  "repository": {
    "type": "git",
    "url": "https://github.com/storybookjs/storybook.git",
    "directory": "addons/jest"
  },
  "funding": {
    "type": "opencollective",
    "url": "https://opencollective.com/storybook"
  },
  "license": "MIT",
  "author": "Renaud Tertrais <renaud.tertrais@gmail.com> (https://github.com/renaudtertrais)",
  "main": "dist/cjs/index.js",
  "module": "dist/esm/index.js",
  "types": "dist/ts3.9/index.d.ts",
  "typesVersions": {
    "<3.8": {
      "dist/ts3.9/*": [
        "dist/ts3.4/*"
      ]
    }
  },
  "files": [
    "dist/**/*",
    "README.md",
    "*.js",
    "*.d.ts"
  ],
  "scripts": {
    "prepare": "node ../../scripts/prepare.js"
  },
  "dependencies": {
    "@storybook/addons": "6.5.0-alpha.64",
<<<<<<< HEAD
    "@storybook/client-logger": "6.5.0-alpha.64",
    "@storybook/components": "6.5.0-alpha.64",
    "@storybook/core-events": "6.5.0-alpha.64",
    "@storybook/manager-api": "6.5.0-alpha.64",
=======
    "@storybook/api": "6.5.0-alpha.64",
    "@storybook/client-logger": "6.5.0-alpha.64",
    "@storybook/components": "6.5.0-alpha.64",
    "@storybook/core-events": "6.5.0-alpha.64",
>>>>>>> 96f6276d
    "@storybook/theming": "6.5.0-alpha.64",
    "core-js": "^3.8.2",
    "global": "^4.4.0",
    "react-sizeme": "^3.0.1",
    "regenerator-runtime": "^0.13.7",
    "upath": "^1.2.0"
  },
  "devDependencies": {
    "@types/webpack-env": "^1.16.0"
  },
  "peerDependencies": {
    "react": "^16.8.0 || ^17.0.0 || ^18.0.0",
    "react-dom": "^16.8.0 || ^17.0.0 || ^18.0.0"
  },
  "peerDependenciesMeta": {
    "react": {
      "optional": true
    },
    "react-dom": {
      "optional": true
    }
  },
  "publishConfig": {
    "access": "public"
  },
  "gitHead": "7417a230d67b54d65caedcfb584f924b879ac9f5",
  "sbmodern": "dist/modern/index.js",
  "storybook": {
    "displayName": "Jest",
    "icon": "https://pbs.twimg.com/profile_images/821713465245102080/mMtKIMax_400x400.jpg",
    "unsupportedFrameworks": [
      "react-native"
    ]
  }
}<|MERGE_RESOLUTION|>--- conflicted
+++ resolved
@@ -48,17 +48,10 @@
   },
   "dependencies": {
     "@storybook/addons": "6.5.0-alpha.64",
-<<<<<<< HEAD
     "@storybook/client-logger": "6.5.0-alpha.64",
     "@storybook/components": "6.5.0-alpha.64",
     "@storybook/core-events": "6.5.0-alpha.64",
     "@storybook/manager-api": "6.5.0-alpha.64",
-=======
-    "@storybook/api": "6.5.0-alpha.64",
-    "@storybook/client-logger": "6.5.0-alpha.64",
-    "@storybook/components": "6.5.0-alpha.64",
-    "@storybook/core-events": "6.5.0-alpha.64",
->>>>>>> 96f6276d
     "@storybook/theming": "6.5.0-alpha.64",
     "core-js": "^3.8.2",
     "global": "^4.4.0",
