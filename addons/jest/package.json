{
  "name": "@storybook/addon-jest",
<<<<<<< HEAD
  "version": "5.2.0-alpha.22",
=======
  "version": "5.1.1",
>>>>>>> 56fea533
  "description": "React storybook addon that show component jest report",
  "keywords": [
    "addon",
    "jest",
    "react",
    "report",
    "results",
    "storybook",
    "unit-testing"
  ],
  "homepage": "https://github.com/storybookjs/storybook/tree/master/addons/jest",
  "bugs": {
    "url": "https://github.com/storybookjs/storybook/issues"
  },
  "repository": {
    "type": "git",
    "url": "https://github.com/storybookjs/storybook.git",
    "directory": "addons/jest"
  },
  "license": "MIT",
  "author": "Renaud Tertrais <renaud.tertrais@gmail.com> (https://github.com/renaudtertrais)",
  "main": "dist/index.js",
  "types": "dist/index.d.ts",
  "scripts": {
    "prepare": "node ../../scripts/prepare.js"
  },
  "dependencies": {
<<<<<<< HEAD
    "@storybook/addons": "5.2.0-alpha.22",
    "@storybook/api": "5.2.0-alpha.22",
    "@storybook/components": "5.2.0-alpha.22",
    "@storybook/core-events": "5.2.0-alpha.22",
    "@storybook/theming": "5.2.0-alpha.22",
=======
    "@storybook/addons": "5.1.1",
    "@storybook/api": "5.1.1",
    "@storybook/components": "5.1.1",
    "@storybook/core-events": "5.1.1",
    "@storybook/theming": "5.1.1",
>>>>>>> 56fea533
    "core-js": "^3.0.1",
    "global": "^4.3.2",
    "react": "^16.8.3",
    "upath": "^1.1.0",
    "util-deprecate": "^1.0.2"
  },
  "peerDependencies": {
    "react": "*"
  },
  "publishConfig": {
    "access": "public"
  }
}<|MERGE_RESOLUTION|>--- conflicted
+++ resolved
@@ -1,10 +1,6 @@
 {
   "name": "@storybook/addon-jest",
-<<<<<<< HEAD
   "version": "5.2.0-alpha.22",
-=======
-  "version": "5.1.1",
->>>>>>> 56fea533
   "description": "React storybook addon that show component jest report",
   "keywords": [
     "addon",
@@ -32,19 +28,11 @@
     "prepare": "node ../../scripts/prepare.js"
   },
   "dependencies": {
-<<<<<<< HEAD
     "@storybook/addons": "5.2.0-alpha.22",
     "@storybook/api": "5.2.0-alpha.22",
     "@storybook/components": "5.2.0-alpha.22",
     "@storybook/core-events": "5.2.0-alpha.22",
     "@storybook/theming": "5.2.0-alpha.22",
-=======
-    "@storybook/addons": "5.1.1",
-    "@storybook/api": "5.1.1",
-    "@storybook/components": "5.1.1",
-    "@storybook/core-events": "5.1.1",
-    "@storybook/theming": "5.1.1",
->>>>>>> 56fea533
     "core-js": "^3.0.1",
     "global": "^4.3.2",
     "react": "^16.8.3",
