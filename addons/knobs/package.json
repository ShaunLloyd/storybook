--- conflicted
+++ resolved
@@ -21,19 +21,11 @@
     "prepare": "node ../../scripts/prepare.js"
   },
   "dependencies": {
-<<<<<<< HEAD
     "@emotion/core": "^10.0.2",
     "@emotion/styled": "^10.0.2",
-    "@storybook/addons": "4.2.0-alpha.6",
-    "@storybook/components": "4.2.0-alpha.6",
-    "@storybook/core-events": "4.2.0-alpha.6",
-=======
-    "@emotion/core": "^0.13.1",
-    "@emotion/styled": "^0.10.6",
     "@storybook/addons": "4.2.0-alpha.7",
     "@storybook/components": "4.2.0-alpha.7",
     "@storybook/core-events": "4.2.0-alpha.7",
->>>>>>> 429fcc1c
     "copy-to-clipboard": "^3.0.8",
     "core-js": "^2.5.7",
     "escape-html": "^1.0.3",
@@ -41,12 +33,7 @@
     "global": "^4.3.2",
     "prop-types": "^15.6.2",
     "qs": "^6.5.2",
-<<<<<<< HEAD
-    "react": "^16.7.0-alpha.2",
-    "react-color": "^2.14.1",
-=======
     "react-color": "^2.17.0",
->>>>>>> 429fcc1c
     "react-lifecycles-compat": "^3.0.4",
     "react-select": "^2.1.0",
     "util-deprecate": "^1.0.2"
