{
  "name": "@storybook/addon-links",
  "version": "6.4.0-alpha.26",
  "description": "Link stories together to build demos and prototypes with your UI components",
  "keywords": [
    "addon",
    "storybook",
    "organize"
  ],
  "homepage": "https://github.com/storybookjs/storybook/tree/main/addons/links",
  "bugs": {
    "url": "https://github.com/storybookjs/storybook/issues"
  },
  "repository": {
    "type": "git",
    "url": "https://github.com/storybookjs/storybook.git",
    "directory": "addons/links"
  },
  "funding": {
    "type": "opencollective",
    "url": "https://opencollective.com/storybook"
  },
  "license": "MIT",
  "main": "dist/cjs/index.js",
  "module": "dist/esm/index.js",
  "types": "dist/ts3.9/index.d.ts",
  "typesVersions": {
    "<3.8": {
      "*": [
        "dist/ts3.4/*"
      ]
    }
  },
  "files": [
    "dist/**/*",
    "README.md",
    "*.js",
    "*.d.ts"
  ],
  "scripts": {
    "prepare": "node ${PROJECT_CWD}/scripts/prepare.js",
    "build:watch-babel": "node ${PROJECT_CWD}/scripts/utils/watch-babel.js",
    "build:watch-tsc": "node ${PROJECT_CWD}/scripts/utils/watch-tsc.js"
  },
  "dependencies": {
<<<<<<< HEAD
    "@storybook/addons": "workspace:*",
    "@storybook/client-logger": "workspace:*",
    "@storybook/core-events": "workspace:*",
    "@storybook/csf": "0.0.1",
    "@storybook/router": "workspace:*",
=======
    "@storybook/addons": "6.4.0-alpha.26",
    "@storybook/client-logger": "6.4.0-alpha.26",
    "@storybook/core-events": "6.4.0-alpha.26",
    "@storybook/csf": "0.0.1",
    "@storybook/router": "6.4.0-alpha.26",
>>>>>>> a8a41dcf
    "@types/qs": "^6.9.5",
    "core-js": "^3.8.2",
    "global": "^4.4.0",
    "prop-types": "^15.7.2",
    "qs": "^6.10.0",
    "regenerator-runtime": "^0.13.7",
    "ts-dedent": "^2.0.0"
  },
  "devDependencies": {
    "@types/webpack-env": "^1.16.0"
  },
  "peerDependencies": {
    "react": "^16.8.0 || ^17.0.0",
    "react-dom": "^16.8.0 || ^17.0.0"
  },
  "peerDependenciesMeta": {
    "react": {
      "optional": true
    },
    "react-dom": {
      "optional": true
    }
  },
  "publishConfig": {
    "access": "public"
  },
  "gitHead": "6962d573023a8c779b676c3221b14b9d89c20cfc",
  "sbmodern": "dist/modern/index.js",
  "storybook": {
    "displayName": "Links",
    "icon": "https://user-images.githubusercontent.com/263385/101991673-48355c80-3c7c-11eb-9b6e-b627c96a75f6.png",
    "unsupportedFrameworks": [
      "marko",
      "react-native"
    ]
  }
}<|MERGE_RESOLUTION|>--- conflicted
+++ resolved
@@ -43,19 +43,11 @@
     "build:watch-tsc": "node ${PROJECT_CWD}/scripts/utils/watch-tsc.js"
   },
   "dependencies": {
-<<<<<<< HEAD
     "@storybook/addons": "workspace:*",
     "@storybook/client-logger": "workspace:*",
     "@storybook/core-events": "workspace:*",
     "@storybook/csf": "0.0.1",
     "@storybook/router": "workspace:*",
-=======
-    "@storybook/addons": "6.4.0-alpha.26",
-    "@storybook/client-logger": "6.4.0-alpha.26",
-    "@storybook/core-events": "6.4.0-alpha.26",
-    "@storybook/csf": "0.0.1",
-    "@storybook/router": "6.4.0-alpha.26",
->>>>>>> a8a41dcf
     "@types/qs": "^6.9.5",
     "core-js": "^3.8.2",
     "global": "^4.4.0",
