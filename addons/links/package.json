{
  "name": "@storybook/addon-links",
  "version": "3.3.0-alpha.0",
  "description": "Story Links addon for storybook",
  "keywords": [
    "storybook"
  ],
  "homepage": "https://github.com/storybooks/storybook/tree/master/addons/links",
  "bugs": {
    "url": "https://github.com/storybooks/storybook/issues"
  },
  "license": "MIT",
  "main": "dist/index.js",
  "repository": {
    "type": "git",
    "url": "https://github.com/storybooks/storybook.git"
  },
  "scripts": {
    "deploy-storybook": "storybook-to-ghpages",
    "prepare": "node ../../scripts/prepare.js",
    "storybook": "start-storybook -p 9001"
  },
  "dependencies": {
    "@storybook/addons": "^3.3.0-alpha.0",
    "@storybook/components": "^3.3.0-alpha.0",
    "global": "^4.3.2",
    "prop-types": "^15.5.10"
  },
  "devDependencies": {
<<<<<<< HEAD
    "enzyme": "^2.9.1",
    "react": "^15.6.1",
    "react-dom": "^15.6.1",
=======
    "react": "^16.0.0",
    "react-dom": "^16.0.0",
>>>>>>> 63e82acb
    "shelljs": "^0.7.8"
  },
  "peerDependencies": {
    "react": "*",
    "react-dom": "*"
  }
}<|MERGE_RESOLUTION|>--- conflicted
+++ resolved
@@ -27,14 +27,9 @@
     "prop-types": "^15.5.10"
   },
   "devDependencies": {
-<<<<<<< HEAD
-    "enzyme": "^2.9.1",
-    "react": "^15.6.1",
-    "react-dom": "^15.6.1",
-=======
+    "enzyme": "^3.0.0",
     "react": "^16.0.0",
     "react-dom": "^16.0.0",
->>>>>>> 63e82acb
     "shelljs": "^0.7.8"
   },
   "peerDependencies": {
