{
  "name": "@storybook/addon-notes",
  "version": "4.0.0-alpha.23",
  "description": "Write notes for your Storybook stories.",
  "keywords": [
    "addon",
    "notes",
    "storybook"
  ],
  "homepage": "https://github.com/storybooks/storybook/tree/master/addons/notes",
  "publishConfig": {
    "access": "public"
  },
  "bugs": {
    "url": "https://github.com/storybooks/storybook/issues"
  },
  "repository": {
    "type": "git",
    "url": "https://github.com/storybooks/storybook.git"
  },
  "license": "MIT",
  "main": "dist/index.js",
  "jsnext:main": "src/index.js",
  "scripts": {
    "prepare": "node ../../scripts/prepare.js"
  },
  "dependencies": {
<<<<<<< HEAD
    "@emotion/styled": "0.10.5",
    "@storybook/addons": "4.0.0-alpha.22",
    "@storybook/components": "4.0.0-alpha.22",
=======
    "@emotion/styled": "^0.10.6",
    "@storybook/addons": "4.0.0-alpha.23",
>>>>>>> 1717f9f4
    "marked": "^0.5.0",
    "prop-types": "^15.6.2"
  },
  "peerDependencies": {
    "react": "*"
  }
}<|MERGE_RESOLUTION|>--- conflicted
+++ resolved
@@ -25,14 +25,9 @@
     "prepare": "node ../../scripts/prepare.js"
   },
   "dependencies": {
-<<<<<<< HEAD
-    "@emotion/styled": "0.10.5",
-    "@storybook/addons": "4.0.0-alpha.22",
-    "@storybook/components": "4.0.0-alpha.22",
-=======
     "@emotion/styled": "^0.10.6",
     "@storybook/addons": "4.0.0-alpha.23",
->>>>>>> 1717f9f4
+    "@storybook/components": "4.0.0-alpha.23",
     "marked": "^0.5.0",
     "prop-types": "^15.6.2"
   },
