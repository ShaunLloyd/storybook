--- conflicted
+++ resolved
@@ -23,22 +23,13 @@
     "prepare": "node ../../scripts/prepare.js"
   },
   "dependencies": {
-<<<<<<< HEAD
-    "@storybook/addons": "5.1.0-alpha.25",
-    "@storybook/api": "5.1.0-alpha.25",
-    "@storybook/client-logger": "5.1.0-alpha.25",
-    "@storybook/components": "5.1.0-alpha.25",
-    "@storybook/core-events": "5.1.0-alpha.25",
-    "@storybook/router": "5.1.0-alpha.25",
-    "@storybook/theming": "5.1.0-alpha.25",
-=======
     "@storybook/addons": "5.1.0-alpha.34",
     "@storybook/api": "5.1.0-alpha.34",
     "@storybook/client-logger": "5.1.0-alpha.34",
     "@storybook/components": "5.1.0-alpha.34",
     "@storybook/core-events": "5.1.0-alpha.34",
+    "@storybook/router": "5.1.0-alpha.34",
     "@storybook/theming": "5.1.0-alpha.34",
->>>>>>> 8aae29d5
     "core-js": "^2.6.5",
     "global": "^4.3.2",
     "markdown-to-jsx": "^6.9.3",
