--- conflicted
+++ resolved
@@ -19,16 +19,12 @@
     "storybook": "start-storybook -p 9010"
   },
   "dependencies": {
-<<<<<<< HEAD
-=======
-    "@storybook/addons": "^3.3.0-alpha.4",
->>>>>>> fd33fadd
     "babel-runtime": "^6.26.0",
     "prop-types": "^15.6.0",
     "util-deprecate": "^1.0.2"
   },
   "peerDependencies": {
-    "@storybook/addons": "^3.3.0-alpha",
+    "@storybook/addons": "^3.3.0-alpha.4",
     "react": "*"
   },
   "optionalDependencies": {
