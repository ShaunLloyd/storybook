{
  "name": "@storybook/addon-queryparams",
  "version": "5.3.0-alpha.9",
  "description": "parameter addon for storybook",
  "keywords": [
    "addon",
    "query",
    "storybook"
  ],
  "homepage": "https://github.com/storybookjs/storybook#readme",
  "bugs": {
    "url": "https://github.com/storybookjs/storybook/issues"
  },
  "repository": {
    "type": "git",
    "url": "git+https://github.com/storybookjs/storybook.git",
    "directory": "addons/addon-queryparams"
  },
  "license": "MIT",
  "files": [
    "dist/**/*",
    "docs/**/*",
    "README.md"
  ],
  "main": "dist/index.js",
  "types": "dist/index.d.ts",
  "scripts": {
    "prepare": "node ../../scripts/prepare.js"
  },
  "dependencies": {
    "@storybook/addons": "5.3.0-alpha.9",
    "@storybook/api": "5.3.0-alpha.9",
    "@storybook/client-logger": "5.3.0-alpha.9",
    "@storybook/components": "5.3.0-alpha.9",
    "@storybook/core-events": "5.3.0-alpha.9",
    "@storybook/theming": "5.3.0-alpha.9",
    "core-js": "^3.0.1",
<<<<<<< HEAD
    "global": "^4.0.0",
    "qs": "^6.8.0",
    "react": "^16.9.0"
  },
  "devDependencies": {
    "@types/common-tags": "^1.8.0"
=======
    "global": "^4.3.2",
    "qs": "^6.6.0",
    "react": "^16.8.3",
    "ts-dedent": "^1.1.0"
>>>>>>> d0381ef6
  },
  "publishConfig": {
    "access": "public"
  }
}<|MERGE_RESOLUTION|>--- conflicted
+++ resolved
@@ -35,19 +35,10 @@
     "@storybook/core-events": "5.3.0-alpha.9",
     "@storybook/theming": "5.3.0-alpha.9",
     "core-js": "^3.0.1",
-<<<<<<< HEAD
-    "global": "^4.0.0",
-    "qs": "^6.8.0",
-    "react": "^16.9.0"
-  },
-  "devDependencies": {
-    "@types/common-tags": "^1.8.0"
-=======
     "global": "^4.3.2",
     "qs": "^6.6.0",
     "react": "^16.8.3",
     "ts-dedent": "^1.1.0"
->>>>>>> d0381ef6
   },
   "publishConfig": {
     "access": "public"
