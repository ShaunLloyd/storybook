{
  "name": "@storybook/addon-queryparams",
  "version": "6.1.0-alpha.30",
  "description": "parameter addon for storybook",
  "keywords": [
    "addon",
    "query",
    "storybook"
  ],
  "homepage": "https://github.com/storybookjs/storybook#readme",
  "bugs": {
    "url": "https://github.com/storybookjs/storybook/issues"
  },
  "repository": {
    "type": "git",
    "url": "git+https://github.com/storybookjs/storybook.git",
    "directory": "addons/addon-queryparams"
  },
  "license": "MIT",
  "main": "dist/index.js",
  "types": "dist/index.d.ts",
  "files": [
    "dist/**/*",
    "README.md",
    "*.js",
    "*.d.ts",
    "ts3.4/**/*"
  ],
  "scripts": {
    "prepare": "node ../../scripts/prepare.js"
  },
  "dependencies": {
    "@storybook/addons": "6.1.0-alpha.30",
    "@storybook/api": "6.1.0-alpha.30",
    "@storybook/client-logger": "6.1.0-alpha.30",
    "@storybook/components": "6.1.0-alpha.30",
    "@storybook/core-events": "6.1.0-alpha.30",
    "@storybook/theming": "6.1.0-alpha.30",
    "core-js": "^3.0.1",
    "global": "^4.3.2",
    "qs": "^6.6.0",
    "react": "^16.8.3 || ^17.0.0",
    "react-dom": "^16.8.3",
<<<<<<< HEAD
    "regenerator-runtime": "^0.13.7",
    "ts-dedent": "^1.1.1"
=======
    "regenerator-runtime": "^0.13.3",
    "ts-dedent": "^2.0.0"
>>>>>>> dd5aab23
  },
  "devDependencies": {
    "@types/webpack-env": "^1.15.2"
  },
  "publishConfig": {
    "access": "public"
  },
  "gitHead": "f883f080f23e6cd3900bc3de7950180ee5e8b226",
  "typesVersions": {
    "<3.8": {
      "*": [
        "ts3.4/*"
      ]
    }
  }
}<|MERGE_RESOLUTION|>--- conflicted
+++ resolved
@@ -41,13 +41,8 @@
     "qs": "^6.6.0",
     "react": "^16.8.3 || ^17.0.0",
     "react-dom": "^16.8.3",
-<<<<<<< HEAD
     "regenerator-runtime": "^0.13.7",
-    "ts-dedent": "^1.1.1"
-=======
-    "regenerator-runtime": "^0.13.3",
     "ts-dedent": "^2.0.0"
->>>>>>> dd5aab23
   },
   "devDependencies": {
     "@types/webpack-env": "^1.15.2"
