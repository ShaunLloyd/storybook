--- conflicted
+++ resolved
@@ -41,12 +41,8 @@
     "react-dom": "^16.1.0"
   },
   "peerDependencies": {
-<<<<<<< HEAD
 	"@angular/core": ">=4.0.0",
-    "@storybook/addons": "^3.3.2",
-=======
     "@storybook/addons": "^3.3.3",
->>>>>>> 6239662f
     "babel-core": "^6.26.0 | ^7.0.0-0",
     "react": "*",
     "react-test-renderer": "*"
