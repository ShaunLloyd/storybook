{
  "name": "@storybook/addon-storyshots",
  "version": "3.3.0-alpha.4",
  "description": "StoryShots is a Jest Snapshot Testing Addon for Storybook.",
  "license": "MIT",
  "main": "dist/index.js",
  "repository": {
    "type": "git",
    "url": "https://github.com/storybooks/storybook.git"
  },
  "scripts": {
    "build-storybook": "build-storybook",
    "prepare": "babel ./src --out-dir ./dist",
    "storybook": "start-storybook -p 6006",
    "example": "jest storyshot.test"
  },
  "dependencies": {
    "babel-runtime": "^6.26.0",
    "glob": "^7.1.2",
    "global": "^4.3.2",
    "jest-specific-snapshot": "^0.2.0",
    "prop-types": "^15.6.0",
    "read-pkg-up": "^3.0.0"
  },
  "devDependencies": {
    "@storybook/addons": "^3.3.0-alpha.4",
    "@storybook/channels": "^3.3.0-alpha.4",
    "@storybook/react": "^3.3.0-alpha.4",
    "babel-cli": "^6.26.0",
    "babel-jest": "^20.0.3",
    "babel-plugin-transform-runtime": "^6.23.0",
    "babel-preset-env": "^1.6.0",
    "babel-preset-react": "^6.24.1",
    "jest": "^20.0.4",
    "jest-cli": "^20.0.4",
    "react": "^16.1.0",
    "react-dom": "^16.1.0"
  },
  "peerDependencies": {
<<<<<<< HEAD
    "@storybook/addons": "^3.3.0-alpha",
    "@storybook/channels": "^3.3.0-alpha",
    "@storybook/react": "^3.3.0-alpha",
=======
    "@storybook/addons": "^3.3.0-alpha.4",
    "@storybook/channels": "^3.3.0-alpha.4",
    "@storybook/react": "^3.3.0-alpha.4",
>>>>>>> fd33fadd
    "babel-core": "^6.26.0",
    "react": "*",
    "react-test-renderer": "*"
  }
}<|MERGE_RESOLUTION|>--- conflicted
+++ resolved
@@ -37,15 +37,9 @@
     "react-dom": "^16.1.0"
   },
   "peerDependencies": {
-<<<<<<< HEAD
-    "@storybook/addons": "^3.3.0-alpha",
-    "@storybook/channels": "^3.3.0-alpha",
-    "@storybook/react": "^3.3.0-alpha",
-=======
     "@storybook/addons": "^3.3.0-alpha.4",
     "@storybook/channels": "^3.3.0-alpha.4",
     "@storybook/react": "^3.3.0-alpha.4",
->>>>>>> fd33fadd
     "babel-core": "^6.26.0",
     "react": "*",
     "react-test-renderer": "*"
