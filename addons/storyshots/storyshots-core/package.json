--- conflicted
+++ resolved
@@ -35,12 +35,8 @@
   },
   "devDependencies": {
     "enzyme-to-json": "^3.3.4",
-<<<<<<< HEAD
     "jest-emotion": "^10.0.6",
-    "react": "^16.8.1"
-=======
     "react": "^16.8.2"
->>>>>>> 1187e16b
   },
   "publishConfig": {
     "access": "public"
