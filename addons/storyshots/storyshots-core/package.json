{
  "name": "@storybook/addon-storyshots",
  "version": "6.5.0-alpha.63",
  "description": "Take a code snapshot of every story automatically with Jest",
  "keywords": [
    "addon",
    "storybook",
    "test"
  ],
  "homepage": "https://github.com/storybookjs/storybook/tree/main/addons/storyshots/storyshots-core",
  "bugs": {
    "url": "https://github.com/storybookjs/storybook/issues"
  },
  "repository": {
    "type": "git",
    "url": "https://github.com/storybookjs/storybook.git",
    "directory": "addons/storyshots/storyshots-core"
  },
  "funding": {
    "type": "opencollective",
    "url": "https://opencollective.com/storybook"
  },
  "license": "MIT",
  "main": "dist/ts3.9/index.js",
  "module": "dist/ts3.9/index.js",
  "types": "dist/ts3.9/index.d.ts",
  "typesVersions": {
    "<3.8": {
      "dist/ts3.9/*": [
        "dist/ts3.4/*"
      ]
    }
  },
  "files": [
    "dist/**/*",
    "README.md",
    "*.js",
    "*.d.ts"
  ],
  "scripts": {
    "build-storybook": "sb build",
    "example": "jest storyshot.test",
    "prepare": "node ../../../scripts/prepare.js",
    "storybook": "yarn sb dev -p 6006"
  },
  "dependencies": {
    "@jest/transform": "^26.6.2",
    "@storybook/addons": "6.5.0-alpha.63",
    "@storybook/babel-plugin-require-context-hook": "1.0.1",
<<<<<<< HEAD
    "@storybook/client-api": "6.5.0-alpha.62",
    "@storybook/core-client": "6.5.0-alpha.62",
    "@storybook/core-common": "6.5.0-alpha.62",
=======
    "@storybook/client-api": "6.5.0-alpha.63",
    "@storybook/core": "6.5.0-alpha.63",
    "@storybook/core-client": "6.5.0-alpha.63",
    "@storybook/core-common": "6.5.0-alpha.63",
>>>>>>> 26e7c4e6
    "@storybook/csf": "0.0.2--canary.7c6c115.0",
    "@types/glob": "^7.1.3",
    "@types/jest": "^26.0.16",
    "@types/jest-specific-snapshot": "^0.5.3",
    "core-js": "^3.8.2",
    "glob": "^7.1.6",
    "global": "^4.4.0",
    "jest-specific-snapshot": "^4.0.0",
    "preact-render-to-string": "^5.1.19",
    "pretty-format": "^26.6.2",
    "react-test-renderer": "^16.8.0 || ^17.0.0",
    "read-pkg-up": "^7.0.1",
    "regenerator-runtime": "^0.13.7",
    "ts-dedent": "^2.0.0"
  },
  "devDependencies": {
    "@angular/core": "^11.2.0",
    "@angular/platform-browser-dynamic": "^11.2.0",
    "@emotion/jest": "^11.8.0",
    "@storybook/addon-docs": "6.5.0-alpha.63",
    "@storybook/angular": "6.5.0-alpha.63",
    "@storybook/react": "6.5.0-alpha.63",
    "@storybook/vue": "6.5.0-alpha.63",
    "@storybook/vue3": "6.5.0-alpha.63",
    "babel-loader": "^8.0.0",
    "enzyme": "^3.11.0",
    "enzyme-to-json": "^3.6.1",
    "jest-preset-angular": "^8.3.2",
    "jest-vue-preprocessor": "^1.7.1",
    "rxjs": "^6.6.3",
    "vue-jest": "^5.0.0-alpha.8"
  },
  "peerDependencies": {
    "@angular/core": ">=6.0.0",
    "@angular/platform-browser-dynamic": ">=6.0.0",
    "@storybook/angular": "*",
    "@storybook/react": "*",
    "@storybook/vue": "*",
    "@storybook/vue3": "*",
    "jest": "*",
    "jest-preset-angular": "*",
    "jest-vue-preprocessor": "*",
    "preact": "^10.5.13",
    "react": "^16.8.0 || ^17.0.0 || ^18.0.0",
    "react-dom": "^16.8.0 || ^17.0.0 || ^18.0.0",
    "rxjs": "*",
    "svelte": "*",
    "vue": "*",
    "vue-jest": "*"
  },
  "peerDependenciesMeta": {
    "@angular/core": {
      "optional": true
    },
    "@angular/platform-browser-dynamic": {
      "optional": true
    },
    "@storybook/angular": {
      "optional": true
    },
    "@storybook/react": {
      "optional": true
    },
    "@storybook/vue": {
      "optional": true
    },
    "@storybook/vue3": {
      "optional": true
    },
    "jest-preset-angular": {
      "optional": true
    },
    "jest-vue-preprocessor": {
      "optional": true
    },
    "preact": {
      "optional": true
    },
    "react": {
      "optional": true
    },
    "react-dom": {
      "optional": true
    },
    "rxjs": {
      "optional": true
    },
    "svelte": {
      "optional": true
    },
    "vue": {
      "optional": true
    },
    "vue-jest": {
      "optional": true
    }
  },
  "publishConfig": {
    "access": "public"
  },
  "gitHead": "416f87dc715cae299c7b4f37f1c9db7f686d4d21",
  "storybook": {
    "displayName": "Storyshots",
    "icon": "https://user-images.githubusercontent.com/263385/101991676-48cdf300-3c7c-11eb-8aa1-944dab6ab29b.png",
    "unsupportedFrameworks": [
      "ember",
      "mithril",
      "marko"
    ]
  }
}<|MERGE_RESOLUTION|>--- conflicted
+++ resolved
@@ -47,16 +47,9 @@
     "@jest/transform": "^26.6.2",
     "@storybook/addons": "6.5.0-alpha.63",
     "@storybook/babel-plugin-require-context-hook": "1.0.1",
-<<<<<<< HEAD
-    "@storybook/client-api": "6.5.0-alpha.62",
-    "@storybook/core-client": "6.5.0-alpha.62",
-    "@storybook/core-common": "6.5.0-alpha.62",
-=======
     "@storybook/client-api": "6.5.0-alpha.63",
-    "@storybook/core": "6.5.0-alpha.63",
     "@storybook/core-client": "6.5.0-alpha.63",
     "@storybook/core-common": "6.5.0-alpha.63",
->>>>>>> 26e7c4e6
     "@storybook/csf": "0.0.2--canary.7c6c115.0",
     "@types/glob": "^7.1.3",
     "@types/jest": "^26.0.16",
