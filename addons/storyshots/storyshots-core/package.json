--- conflicted
+++ resolved
@@ -69,20 +69,12 @@
   "devDependencies": {
     "@angular/core": "^11.2.0",
     "@angular/platform-browser-dynamic": "^11.2.0",
-<<<<<<< HEAD
     "@emotion/jest": "^11.8.0",
-    "@storybook/addon-docs": "6.5.0-alpha.46",
-    "@storybook/angular": "6.5.0-alpha.46",
-    "@storybook/react": "6.5.0-alpha.46",
-    "@storybook/vue": "6.5.0-alpha.46",
-    "@storybook/vue3": "6.5.0-alpha.46",
-=======
     "@storybook/addon-docs": "6.5.0-alpha.49",
     "@storybook/angular": "6.5.0-alpha.49",
     "@storybook/react": "6.5.0-alpha.49",
     "@storybook/vue": "6.5.0-alpha.49",
     "@storybook/vue3": "6.5.0-alpha.49",
->>>>>>> 4a6fea8f
     "babel-loader": "^8.0.0",
     "enzyme": "^3.11.0",
     "enzyme-to-json": "^3.6.1",
