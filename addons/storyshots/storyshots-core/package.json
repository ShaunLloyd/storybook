--- conflicted
+++ resolved
@@ -47,20 +47,13 @@
   },
   "dependencies": {
     "@jest/transform": "^26.6.2",
-<<<<<<< HEAD
     "@storybook/addons": "workspace:*",
+    "@storybook/babel-plugin-require-context-hook": "1.0.1",
     "@storybook/client-api": "workspace:*",
     "@storybook/core": "workspace:*",
+    "@storybook/core-client": "workspace:*",
     "@storybook/core-common": "workspace:*",
-=======
-    "@storybook/addons": "6.5.0-rc.1",
-    "@storybook/babel-plugin-require-context-hook": "1.0.1",
-    "@storybook/client-api": "6.5.0-rc.1",
-    "@storybook/core": "6.5.0-rc.1",
-    "@storybook/core-client": "6.5.0-rc.1",
-    "@storybook/core-common": "6.5.0-rc.1",
     "@storybook/csf": "0.0.2--canary.4566f4d.1",
->>>>>>> 10a87ceb
     "@types/glob": "^7.1.3",
     "@types/jest": "^26.0.16",
     "@types/jest-specific-snapshot": "^0.5.3",
@@ -78,20 +71,12 @@
   "devDependencies": {
     "@angular/core": "^11.2.0",
     "@angular/platform-browser-dynamic": "^11.2.0",
-<<<<<<< HEAD
+    "@emotion/jest": "^11.8.0",
     "@storybook/addon-docs": "workspace:*",
     "@storybook/angular": "workspace:*",
     "@storybook/react": "workspace:*",
     "@storybook/vue": "workspace:*",
     "@storybook/vue3": "workspace:*",
-=======
-    "@emotion/jest": "^11.8.0",
-    "@storybook/addon-docs": "6.5.0-rc.1",
-    "@storybook/angular": "6.5.0-rc.1",
-    "@storybook/react": "6.5.0-rc.1",
-    "@storybook/vue": "6.5.0-rc.1",
-    "@storybook/vue3": "6.5.0-rc.1",
->>>>>>> 10a87ceb
     "babel-loader": "^8.0.0",
     "enzyme": "^3.11.0",
     "enzyme-to-json": "^3.6.1",
