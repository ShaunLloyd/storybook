--- conflicted
+++ resolved
@@ -58,14 +58,9 @@
     "ts-dedent": "^2.0.0"
   },
   "devDependencies": {
-<<<<<<< HEAD
-    "@storybook/addon-docs": "6.2.0-alpha.5",
-    "@storybook/angular": "6.2.0-alpha.5",
-    "@storybook/react": "6.2.0-alpha.5",
-=======
     "@storybook/addon-docs": "6.2.0-alpha.6",
+    "@storybook/angular": "6.2.0-alpha.6",
     "@storybook/react": "6.2.0-alpha.6",
->>>>>>> 8b7efa28
     "babel-loader": "^8.0.6",
     "enzyme": "^3.11.0",
     "enzyme-to-json": "^3.4.1",
@@ -82,14 +77,14 @@
     "jest-vue-preprocessor": "*",
     "react": "^16.8.0 || ^17.0.0",
     "react-dom": "^16.8.0 || ^17.0.0",
-    "vue": "*",
-    "rxjs": "*"
+    "rxjs": "*",
+    "vue": "*"
   },
   "peerDependenciesMeta": {
-    "@storybook/vue": {
+    "@storybook/angular": {
       "optional": true
     },
-    "@storybook/angular": {
+    "@storybook/vue": {
       "optional": true
     },
     "jest-preset-angular": {
@@ -104,10 +99,10 @@
     "react-dom": {
       "optional": true
     },
-    "vue": {
+    "rxjs": {
       "optional": true
     },
-    "rxjs": {
+    "vue": {
       "optional": true
     }
   },
