{
  "name": "@storybook/addon-storyshots-puppeteer",
<<<<<<< HEAD
  "version": "6.2.0-alpha.20",
=======
  "version": "6.2.0-alpha.24",
>>>>>>> 013f2658
  "description": "Image snapshots addition to StoryShots based on puppeteer",
  "keywords": [
    "addon",
    "storybook"
  ],
  "homepage": "https://github.com/storybookjs/storybook/tree/master/addons/storyshots/storyshots-puppeteer",
  "bugs": {
    "url": "https://github.com/storybookjs/storybook/issues"
  },
  "repository": {
    "type": "git",
    "url": "https://github.com/storybookjs/storybook.git",
    "directory": "addons/storyshots/storyshots-puppeteer"
  },
  "license": "MIT",
  "main": "dist/ts3.9/index.js",
  "module": "dist/ts3.9/index.js",
  "types": "dist/ts3.9/index.d.ts",
  "typesVersions": {
    "<3.8": {
      "*": [
        "dist/ts3.4/*"
      ]
    }
  },
  "files": [
    "dist/**/*",
    "README.md",
    "*.js",
    "*.d.ts"
  ],
  "scripts": {
    "prepare": "node ../../../scripts/prepare.js"
  },
  "dependencies": {
    "@storybook/csf": "0.0.1",
<<<<<<< HEAD
    "@storybook/node-logger": "6.2.0-alpha.20",
    "@types/jest-image-snapshot": "^4.1.3",
=======
    "@storybook/node-logger": "6.2.0-alpha.24",
    "@types/jest-image-snapshot": "^2.12.2",
>>>>>>> 013f2658
    "@wordpress/jest-puppeteer-axe": "^1.10.0",
    "core-js": "^3.8.2",
    "jest-image-snapshot": "^4.3.0",
    "regenerator-runtime": "^0.13.7"
  },
  "devDependencies": {
    "@storybook/csf": "0.0.1",
<<<<<<< HEAD
    "@types/puppeteer": "^5.4.0"
  },
  "peerDependencies": {
    "@storybook/addon-storyshots": "6.2.0-alpha.20",
=======
    "@types/puppeteer": "^2.1.5"
  },
  "peerDependencies": {
    "@storybook/addon-storyshots": "6.2.0-alpha.24",
>>>>>>> 013f2658
    "puppeteer": "^2.0.0 || ^3.0.0"
  },
  "peerDependenciesMeta": {
    "puppeteer": {
      "optional": true
    }
  },
  "publishConfig": {
    "access": "public"
  },
<<<<<<< HEAD
  "gitHead": "20db16edcd0c76c54f0d80970a288ec94ebd19e6"
=======
  "gitHead": "8001ec00b1023170e0a57f53edad61f3afe1b111"
>>>>>>> 013f2658
}<|MERGE_RESOLUTION|>--- conflicted
+++ resolved
@@ -1,10 +1,6 @@
 {
   "name": "@storybook/addon-storyshots-puppeteer",
-<<<<<<< HEAD
-  "version": "6.2.0-alpha.20",
-=======
   "version": "6.2.0-alpha.24",
->>>>>>> 013f2658
   "description": "Image snapshots addition to StoryShots based on puppeteer",
   "keywords": [
     "addon",
@@ -41,13 +37,8 @@
   },
   "dependencies": {
     "@storybook/csf": "0.0.1",
-<<<<<<< HEAD
-    "@storybook/node-logger": "6.2.0-alpha.20",
+    "@storybook/node-logger": "6.2.0-alpha.24",
     "@types/jest-image-snapshot": "^4.1.3",
-=======
-    "@storybook/node-logger": "6.2.0-alpha.24",
-    "@types/jest-image-snapshot": "^2.12.2",
->>>>>>> 013f2658
     "@wordpress/jest-puppeteer-axe": "^1.10.0",
     "core-js": "^3.8.2",
     "jest-image-snapshot": "^4.3.0",
@@ -55,17 +46,10 @@
   },
   "devDependencies": {
     "@storybook/csf": "0.0.1",
-<<<<<<< HEAD
     "@types/puppeteer": "^5.4.0"
   },
   "peerDependencies": {
-    "@storybook/addon-storyshots": "6.2.0-alpha.20",
-=======
-    "@types/puppeteer": "^2.1.5"
-  },
-  "peerDependencies": {
     "@storybook/addon-storyshots": "6.2.0-alpha.24",
->>>>>>> 013f2658
     "puppeteer": "^2.0.0 || ^3.0.0"
   },
   "peerDependenciesMeta": {
@@ -76,9 +60,5 @@
   "publishConfig": {
     "access": "public"
   },
-<<<<<<< HEAD
   "gitHead": "20db16edcd0c76c54f0d80970a288ec94ebd19e6"
-=======
-  "gitHead": "8001ec00b1023170e0a57f53edad61f3afe1b111"
->>>>>>> 013f2658
 }