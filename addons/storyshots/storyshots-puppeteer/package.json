{
  "name": "@storybook/addon-storyshots-puppeteer",
  "version": "6.4.0-beta.10",
  "description": "Image snapshots addition to StoryShots based on puppeteer",
  "keywords": [
    "addon",
    "storybook"
  ],
  "homepage": "https://github.com/storybookjs/storybook/tree/main/addons/storyshots/storyshots-puppeteer",
  "bugs": {
    "url": "https://github.com/storybookjs/storybook/issues"
  },
  "repository": {
    "type": "git",
    "url": "https://github.com/storybookjs/storybook.git",
    "directory": "addons/storyshots/storyshots-puppeteer"
  },
  "funding": {
    "type": "opencollective",
    "url": "https://opencollective.com/storybook"
  },
  "license": "MIT",
  "main": "dist/ts3.9/index.js",
  "module": "dist/ts3.9/index.js",
  "types": "dist/ts3.9/index.d.ts",
  "typesVersions": {
    "<3.8": {
      "dist/ts3.9/*": [
        "dist/ts3.4/*"
      ]
    }
  },
  "files": [
    "dist/**/*",
    "README.md",
    "*.js",
    "*.d.ts"
  ],
  "scripts": {
    "prepare": "node ../../../scripts/prepare.js"
  },
  "dependencies": {
    "@axe-core/puppeteer": "^4.2.0",
<<<<<<< HEAD
    "@storybook/csf": "0.0.2--canary.87bc651.0",
    "@storybook/node-logger": "6.4.0-beta.9",
=======
    "@storybook/csf": "0.0.2--canary.6aca495.0",
    "@storybook/node-logger": "6.4.0-beta.10",
>>>>>>> 0b67dc22
    "@types/jest-image-snapshot": "^4.1.3",
    "core-js": "^3.8.2",
    "jest-image-snapshot": "^4.3.0",
    "regenerator-runtime": "^0.13.7"
  },
  "devDependencies": {
    "@storybook/csf": "0.0.2--canary.87bc651.0",
    "@types/puppeteer": "^5.4.0"
  },
  "peerDependencies": {
    "@storybook/addon-storyshots": "6.4.0-beta.10",
    "puppeteer": "^2.0.0 || ^3.0.0"
  },
  "peerDependenciesMeta": {
    "puppeteer": {
      "optional": true
    }
  },
  "publishConfig": {
    "access": "public"
  },
  "gitHead": "9128cc184fa9771b332c1aabe85af6751dde890c"
}<|MERGE_RESOLUTION|>--- conflicted
+++ resolved
@@ -41,13 +41,8 @@
   },
   "dependencies": {
     "@axe-core/puppeteer": "^4.2.0",
-<<<<<<< HEAD
-    "@storybook/csf": "0.0.2--canary.87bc651.0",
-    "@storybook/node-logger": "6.4.0-beta.9",
-=======
     "@storybook/csf": "0.0.2--canary.6aca495.0",
     "@storybook/node-logger": "6.4.0-beta.10",
->>>>>>> 0b67dc22
     "@types/jest-image-snapshot": "^4.1.3",
     "core-js": "^3.8.2",
     "jest-image-snapshot": "^4.3.0",
