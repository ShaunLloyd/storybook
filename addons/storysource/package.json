{
  "name": "@storybook/addon-storysource",
<<<<<<< HEAD
  "version": "4.0.2",
=======
  "version": "4.0.0",
>>>>>>> 7de043ec
  "description": "Stories addon for storybook",
  "keywords": [
    "addon",
    "storybook"
  ],
  "homepage": "https://github.com/storybooks/storybook/tree/master/addons/storysource",
  "publishConfig": {
    "access": "public"
  },
  "bugs": {
    "url": "https://github.com/storybooks/storybook/issues"
  },
  "repository": {
    "type": "git",
    "url": "https://github.com/storybooks/storybook.git"
  },
  "license": "MIT",
  "main": "dist/index.js",
  "jsnext:main": "src/index.js",
  "scripts": {
    "prepare": "node ../../scripts/prepare.js"
  },
  "dependencies": {
    "@babel/runtime": "^7.1.2",
<<<<<<< HEAD
    "@storybook/addons": "4.0.2",
    "@storybook/components": "4.0.2",
=======
    "@storybook/addons": "4.0.0",
    "@storybook/components": "4.0.0",
>>>>>>> 7de043ec
    "estraverse": "^4.2.0",
    "loader-utils": "^1.1.0",
    "prettier": "^1.14.3",
    "prop-types": "^15.6.2",
    "react-syntax-highlighter": "^9.0.1"
  },
  "peerDependencies": {
    "react": "*"
  }
}<|MERGE_RESOLUTION|>--- conflicted
+++ resolved
@@ -1,10 +1,6 @@
 {
   "name": "@storybook/addon-storysource",
-<<<<<<< HEAD
   "version": "4.0.2",
-=======
-  "version": "4.0.0",
->>>>>>> 7de043ec
   "description": "Stories addon for storybook",
   "keywords": [
     "addon",
@@ -29,13 +25,8 @@
   },
   "dependencies": {
     "@babel/runtime": "^7.1.2",
-<<<<<<< HEAD
     "@storybook/addons": "4.0.2",
     "@storybook/components": "4.0.2",
-=======
-    "@storybook/addons": "4.0.0",
-    "@storybook/components": "4.0.0",
->>>>>>> 7de043ec
     "estraverse": "^4.2.0",
     "loader-utils": "^1.1.0",
     "prettier": "^1.14.3",
