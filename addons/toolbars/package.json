{
  "name": "@storybook/addon-toolbars",
  "version": "7.0.0-alpha.3",
  "description": "Create your own toolbar items that control story rendering",
  "keywords": [
    "addon",
    "storybook",
    "theming",
    "i18n",
    "internationalization",
    "test",
    "essentials"
  ],
  "homepage": "https://github.com/storybookjs/storybook/tree/next/addons/toolbars",
  "bugs": {
    "url": "https://github.com/storybookjs/storybook/issues"
  },
  "repository": {
    "type": "git",
    "url": "https://github.com/storybookjs/storybook.git",
    "directory": "addons/toolbars"
  },
  "funding": {
    "type": "opencollective",
    "url": "https://opencollective.com/storybook"
  },
  "license": "MIT",
  "main": "dist/cjs/manager.js",
  "module": "dist/esm/manager.js",
  "types": "dist/types/manager.d.ts",
  "files": [
    "dist/**/*",
    "README.md",
    "*.js",
    "*.d.ts"
  ],
  "scripts": {
    "prepare": "node ../../scripts/prepare.js"
  },
  "dependencies": {
<<<<<<< HEAD
    "@storybook/addons": "7.0.0-alpha.2",
    "@storybook/api": "7.0.0-alpha.2",
    "@storybook/client-logger": "7.0.0-alpha.2",
    "@storybook/components": "7.0.0-alpha.2",
    "@storybook/theming": "7.0.0-alpha.2",
    "core-js": "^3.8.2"
=======
    "@storybook/addons": "7.0.0-alpha.3",
    "@storybook/api": "7.0.0-alpha.3",
    "@storybook/client-logger": "7.0.0-alpha.3",
    "@storybook/components": "7.0.0-alpha.3",
    "@storybook/theming": "7.0.0-alpha.3",
    "core-js": "^3.8.2",
    "regenerator-runtime": "^0.13.7"
>>>>>>> db42e93c
  },
  "peerDependencies": {
    "react": "^16.8.0 || ^17.0.0 || ^18.0.0",
    "react-dom": "^16.8.0 || ^17.0.0 || ^18.0.0"
  },
  "peerDependenciesMeta": {
    "react": {
      "optional": true
    },
    "react-dom": {
      "optional": true
    }
  },
  "publishConfig": {
    "access": "public"
  },
  "gitHead": "629b056190993bcee6445471b8cb27208eb401a9",
  "storybook": {
    "displayName": "Toolbars",
    "icon": "https://user-images.githubusercontent.com/263385/101991677-48cdf300-3c7c-11eb-93b4-19b0e3366959.png",
    "unsupportedFrameworks": [
      "react-native"
    ]
  }
}<|MERGE_RESOLUTION|>--- conflicted
+++ resolved
@@ -38,22 +38,12 @@
     "prepare": "node ../../scripts/prepare.js"
   },
   "dependencies": {
-<<<<<<< HEAD
-    "@storybook/addons": "7.0.0-alpha.2",
-    "@storybook/api": "7.0.0-alpha.2",
-    "@storybook/client-logger": "7.0.0-alpha.2",
-    "@storybook/components": "7.0.0-alpha.2",
-    "@storybook/theming": "7.0.0-alpha.2",
-    "core-js": "^3.8.2"
-=======
     "@storybook/addons": "7.0.0-alpha.3",
     "@storybook/api": "7.0.0-alpha.3",
     "@storybook/client-logger": "7.0.0-alpha.3",
     "@storybook/components": "7.0.0-alpha.3",
     "@storybook/theming": "7.0.0-alpha.3",
-    "core-js": "^3.8.2",
-    "regenerator-runtime": "^0.13.7"
->>>>>>> db42e93c
+    "core-js": "^3.8.2"
   },
   "peerDependencies": {
     "react": "^16.8.0 || ^17.0.0 || ^18.0.0",
