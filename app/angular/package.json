--- conflicted
+++ resolved
@@ -47,21 +47,12 @@
     "build:watch-tsc": "node ${PROJECT_CWD}/scripts/utils/watch-tsc.js"
   },
   "dependencies": {
-<<<<<<< HEAD
     "@storybook/addons": "workspace:*",
     "@storybook/api": "workspace:*",
     "@storybook/core": "workspace:*",
     "@storybook/core-common": "workspace:*",
     "@storybook/core-events": "workspace:*",
     "@storybook/node-logger": "workspace:*",
-=======
-    "@storybook/addons": "6.4.0-alpha.26",
-    "@storybook/api": "6.4.0-alpha.26",
-    "@storybook/core": "6.4.0-alpha.26",
-    "@storybook/core-common": "6.4.0-alpha.26",
-    "@storybook/core-events": "6.4.0-alpha.26",
-    "@storybook/node-logger": "6.4.0-alpha.26",
->>>>>>> a8a41dcf
     "@types/webpack-env": "^1.16.0",
     "autoprefixer": "^9.8.6",
     "core-js": "^3.8.2",
