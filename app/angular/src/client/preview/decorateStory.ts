--- conflicted
+++ resolved
@@ -1,22 +1,8 @@
 import { DecoratorFunction, StoryContext, StoryFn } from '@storybook/csf';
 import { sanitizeStoryContextUpdate } from '@storybook/store';
 import { computesTemplateFromComponent } from './angular-beta/ComputesTemplateFromComponent';
-<<<<<<< HEAD
 
 import { AngularFramework } from './types-6-0';
-=======
-import { StoryFnAngularReturnType } from './types';
-
-const defaultContext: StoryContext = {
-  id: 'unspecified',
-  name: 'unspecified',
-  kind: 'unspecified',
-  parameters: {},
-  args: {},
-  argTypes: {},
-  globals: {},
-};
->>>>>>> 94b3a49c
 
 export default function decorateStory(
   mainStoryFn: StoryFn<AngularFramework>,
@@ -47,12 +33,8 @@
 ): AngularFramework['storyResult'] => {
   let { template } = story;
 
-<<<<<<< HEAD
   const component = story.component ?? context.component;
-=======
-  const component = story.component ?? context.parameters.component;
   const userDefinedTemplate = !hasNoTemplate(template);
->>>>>>> 94b3a49c
 
   if (!userDefinedTemplate && component) {
     template = computesTemplateFromComponent(component, story.props, '');
