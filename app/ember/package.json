{
  "name": "@storybook/ember",
  "version": "6.5.0-rc.1",
  "description": "Storybook for Ember: Develop Ember Component in isolation with Hot Reloading.",
  "homepage": "https://github.com/storybookjs/storybook/tree/main/app/ember",
  "bugs": {
    "url": "https://github.com/storybookjs/storybook/issues"
  },
  "repository": {
    "type": "git",
    "url": "https://github.com/storybookjs/storybook.git",
    "directory": "app/ember"
  },
  "funding": {
    "type": "opencollective",
    "url": "https://opencollective.com/storybook"
  },
  "license": "MIT",
  "main": "dist/cjs/client/index.js",
  "module": "dist/esm/client/index.js",
  "types": "dist/ts3.9/client/index.d.ts",
  "typesVersions": {
    "<3.8": {
      "dist/ts3.9/*": [
        "dist/ts3.4/*"
      ]
    }
  },
  "bin": {
    "build-storybook": "./bin/build.js",
    "start-storybook": "./bin/index.js",
    "storybook-server": "./bin/index.js"
  },
  "files": [
    "bin/**/*",
    "dist/**/*",
    "README.md",
    "*.js",
    "*.d.ts"
  ],
  "scripts": {
    "prepare": "node ${PROJECT_CWD}/scripts/prepare.js",
    "build:watch-babel": "node ${PROJECT_CWD}/scripts/utils/watch-babel.js",
    "build:watch-tsc": "node ${PROJECT_CWD}/scripts/utils/watch-tsc.js"
  },
  "dependencies": {
<<<<<<< HEAD
    "@ember/test-helpers": "^2.1.4",
    "@storybook/core": "workspace:*",
    "@storybook/core-common": "workspace:*",
=======
    "@storybook/core": "6.5.0-rc.1",
    "@storybook/core-common": "6.5.0-rc.1",
    "@storybook/docs-tools": "6.5.0-rc.1",
    "@storybook/store": "6.5.0-rc.1",
>>>>>>> 10a87ceb
    "core-js": "^3.8.2",
    "global": "^4.4.0",
    "react": "16.14.0",
    "react-dom": "16.14.0",
    "read-pkg-up": "^7.0.1",
    "regenerator-runtime": "^0.13.7",
    "ts-dedent": "^2.0.0"
  },
  "peerDependencies": {
    "@babel/core": "*",
    "babel-plugin-ember-modules-api-polyfill": "^2.12.0",
    "babel-plugin-htmlbars-inline-precompile": "2 || 3",
    "ember-source": "^3.16.0"
  },
  "engines": {
    "node": ">=10.13.0"
  },
  "publishConfig": {
    "access": "public"
  },
  "gitHead": "3f09d4e6b0c655a092dc812488ef2c7ed3808401",
  "sbmodern": "dist/modern/client/index.js"
}<|MERGE_RESOLUTION|>--- conflicted
+++ resolved
@@ -44,16 +44,10 @@
     "build:watch-tsc": "node ${PROJECT_CWD}/scripts/utils/watch-tsc.js"
   },
   "dependencies": {
-<<<<<<< HEAD
-    "@ember/test-helpers": "^2.1.4",
     "@storybook/core": "workspace:*",
     "@storybook/core-common": "workspace:*",
-=======
-    "@storybook/core": "6.5.0-rc.1",
-    "@storybook/core-common": "6.5.0-rc.1",
-    "@storybook/docs-tools": "6.5.0-rc.1",
-    "@storybook/store": "6.5.0-rc.1",
->>>>>>> 10a87ceb
+    "@storybook/docs-tools": "workspace:*",
+    "@storybook/store": "workspace:*",
     "core-js": "^3.8.2",
     "global": "^4.4.0",
     "react": "16.14.0",
