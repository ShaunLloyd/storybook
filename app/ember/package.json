{
  "name": "@storybook/ember",
  "version": "6.2.0-alpha.28",
  "description": "Storybook for Ember: Develop Ember Component in isolation with Hot Reloading.",
  "homepage": "https://github.com/storybookjs/storybook/tree/master/app/ember",
  "bugs": {
    "url": "https://github.com/storybookjs/storybook/issues"
  },
  "repository": {
    "type": "git",
    "url": "https://github.com/storybookjs/storybook.git",
    "directory": "app/ember"
  },
  "license": "MIT",
  "main": "dist/cjs/client/index.js",
  "module": "dist/esm/client/index.js",
  "types": "dist/ts3.9/client/index.d.ts",
  "typesVersions": {
    "<3.8": {
      "*": [
        "dist/ts3.4/*"
      ]
    }
  },
  "bin": {
    "build-storybook": "./bin/build.js",
    "start-storybook": "./bin/index.js",
    "storybook-server": "./bin/index.js"
  },
  "files": [
    "bin/**/*",
    "dist/**/*",
    "README.md",
    "*.js",
    "*.d.ts"
  ],
  "scripts": {
    "prepare": "node ../../scripts/prepare.js"
  },
  "dependencies": {
    "@ember/test-helpers": "^2.1.4",
<<<<<<< HEAD
    "@storybook/core-common": "6.2.0-alpha.28",
=======
>>>>>>> ae2f56e9
    "@storybook/core": "6.2.0-alpha.28",
    "core-js": "^3.8.2",
    "global": "^4.4.0",
    "react": "16.14.0",
    "react-dom": "16.14.0",
    "read-pkg-up": "^7.0.1",
    "regenerator-runtime": "^0.13.7",
    "ts-dedent": "^2.0.0"
  },
  "peerDependencies": {
    "@babel/core": "*",
    "babel-plugin-ember-modules-api-polyfill": "^2.12.0",
    "babel-plugin-htmlbars-inline-precompile": "2 || 3",
    "ember-source": "^3.16.0"
  },
  "engines": {
    "node": ">=10.13.0"
  },
  "publishConfig": {
    "access": "public"
  },
  "gitHead": "899ca0824d698925edcc519c7afc7408f7b1ab46"
}<|MERGE_RESOLUTION|>--- conflicted
+++ resolved
@@ -39,11 +39,8 @@
   },
   "dependencies": {
     "@ember/test-helpers": "^2.1.4",
-<<<<<<< HEAD
+    "@storybook/core": "6.2.0-alpha.28",
     "@storybook/core-common": "6.2.0-alpha.28",
-=======
->>>>>>> ae2f56e9
-    "@storybook/core": "6.2.0-alpha.28",
     "core-js": "^3.8.2",
     "global": "^4.4.0",
     "react": "16.14.0",
