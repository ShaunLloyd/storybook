{
  "name": "@storybook/html",
<<<<<<< HEAD
  "version": "6.5.9",
=======
  "version": "6.5.10-alpha.1",
>>>>>>> 26558032
  "description": "Storybook for HTML: View HTML snippets in isolation with Hot Reloading.",
  "keywords": [
    "storybook"
  ],
  "homepage": "https://github.com/storybookjs/storybook/tree/main/app/html",
  "bugs": {
    "url": "https://github.com/storybookjs/storybook/issues"
  },
  "repository": {
    "type": "git",
    "url": "https://github.com/storybookjs/storybook.git",
    "directory": "app/html"
  },
  "funding": {
    "type": "opencollective",
    "url": "https://opencollective.com/storybook"
  },
  "license": "MIT",
  "main": "dist/cjs/client/index.js",
  "module": "dist/esm/client/index.js",
  "types": "dist/ts3.9/client/index.d.ts",
  "typesVersions": {
    "<3.8": {
      "dist/ts3.9/*": [
        "dist/ts3.4/*"
      ]
    }
  },
  "bin": {
    "build-storybook": "./bin/build.js",
    "start-storybook": "./bin/index.js",
    "storybook-server": "./bin/index.js"
  },
  "files": [
    "bin/**/*",
    "dist/**/*",
    "README.md",
    "*.js",
    "*.d.ts"
  ],
  "scripts": {
    "prepare": "node ../../scripts/prepare.js"
  },
  "dependencies": {
<<<<<<< HEAD
    "@storybook/addons": "6.5.9",
    "@storybook/core": "6.5.9",
    "@storybook/core-common": "6.5.9",
    "@storybook/csf": "0.0.2--canary.4566f4d.1",
    "@storybook/docs-tools": "6.5.9",
    "@storybook/preview-web": "6.5.9",
    "@storybook/store": "6.5.9",
=======
    "@storybook/addons": "6.5.10-alpha.1",
    "@storybook/core": "6.5.10-alpha.1",
    "@storybook/core-common": "6.5.10-alpha.1",
    "@storybook/csf": "0.0.2--canary.4566f4d.1",
    "@storybook/docs-tools": "6.5.10-alpha.1",
    "@storybook/preview-web": "6.5.10-alpha.1",
    "@storybook/store": "6.5.10-alpha.1",
>>>>>>> 26558032
    "@types/node": "^14.14.20 || ^16.0.0",
    "@types/webpack-env": "^1.16.0",
    "core-js": "^3.8.2",
    "global": "^4.4.0",
    "html-loader": "^1.3.2",
    "react": "16.14.0",
    "react-dom": "16.14.0",
    "read-pkg-up": "^7.0.1",
    "regenerator-runtime": "^0.13.7",
    "ts-dedent": "^2.0.0",
    "webpack": ">=4.0.0 <6.0.0"
  },
  "devDependencies": {
    "webpack": "4"
  },
  "peerDependencies": {
    "@babel/core": "*"
  },
  "engines": {
    "node": ">=10.13.0"
  },
  "publishConfig": {
    "access": "public"
  },
<<<<<<< HEAD
  "gitHead": "e2673f765722cbb542ef1b5cf8d533c8e746a127",
=======
  "gitHead": "b02a0ef8866c6cf8c609a32a14b4c55f513aa569",
>>>>>>> 26558032
  "sbmodern": "dist/modern/client/index.js"
}<|MERGE_RESOLUTION|>--- conflicted
+++ resolved
@@ -1,10 +1,6 @@
 {
   "name": "@storybook/html",
-<<<<<<< HEAD
-  "version": "6.5.9",
-=======
   "version": "6.5.10-alpha.1",
->>>>>>> 26558032
   "description": "Storybook for HTML: View HTML snippets in isolation with Hot Reloading.",
   "keywords": [
     "storybook"
@@ -49,15 +45,6 @@
     "prepare": "node ../../scripts/prepare.js"
   },
   "dependencies": {
-<<<<<<< HEAD
-    "@storybook/addons": "6.5.9",
-    "@storybook/core": "6.5.9",
-    "@storybook/core-common": "6.5.9",
-    "@storybook/csf": "0.0.2--canary.4566f4d.1",
-    "@storybook/docs-tools": "6.5.9",
-    "@storybook/preview-web": "6.5.9",
-    "@storybook/store": "6.5.9",
-=======
     "@storybook/addons": "6.5.10-alpha.1",
     "@storybook/core": "6.5.10-alpha.1",
     "@storybook/core-common": "6.5.10-alpha.1",
@@ -65,7 +52,6 @@
     "@storybook/docs-tools": "6.5.10-alpha.1",
     "@storybook/preview-web": "6.5.10-alpha.1",
     "@storybook/store": "6.5.10-alpha.1",
->>>>>>> 26558032
     "@types/node": "^14.14.20 || ^16.0.0",
     "@types/webpack-env": "^1.16.0",
     "core-js": "^3.8.2",
@@ -90,10 +76,6 @@
   "publishConfig": {
     "access": "public"
   },
-<<<<<<< HEAD
-  "gitHead": "e2673f765722cbb542ef1b5cf8d533c8e746a127",
-=======
   "gitHead": "b02a0ef8866c6cf8c609a32a14b4c55f513aa569",
->>>>>>> 26558032
   "sbmodern": "dist/modern/client/index.js"
 }