{
  "name": "@storybook/html",
  "version": "6.4.0-alpha.26",
  "description": "Storybook for HTML: View HTML snippets in isolation with Hot Reloading.",
  "keywords": [
    "storybook"
  ],
  "homepage": "https://github.com/storybookjs/storybook/tree/main/app/html",
  "bugs": {
    "url": "https://github.com/storybookjs/storybook/issues"
  },
  "repository": {
    "type": "git",
    "url": "https://github.com/storybookjs/storybook.git",
    "directory": "app/html"
  },
  "funding": {
    "type": "opencollective",
    "url": "https://opencollective.com/storybook"
  },
  "license": "MIT",
  "main": "dist/cjs/client/index.js",
  "module": "dist/esm/client/index.js",
  "types": "dist/ts3.9/client/index.d.ts",
  "typesVersions": {
    "<3.8": {
      "*": [
        "dist/ts3.4/*"
      ]
    }
  },
  "bin": {
    "build-storybook": "./bin/build.js",
    "start-storybook": "./bin/index.js",
    "storybook-server": "./bin/index.js"
  },
  "files": [
    "bin/**/*",
    "dist/**/*",
    "README.md",
    "*.js",
    "*.d.ts"
  ],
  "scripts": {
    "prepare": "node ${PROJECT_CWD}/scripts/prepare.js",
    "build:watch-babel": "node ${PROJECT_CWD}/scripts/utils/watch-babel.js",
    "build:watch-tsc": "node ${PROJECT_CWD}/scripts/utils/watch-tsc.js"
  },
  "dependencies": {
<<<<<<< HEAD
    "@storybook/addons": "workspace:*",
    "@storybook/client-api": "workspace:*",
    "@storybook/core": "workspace:*",
    "@storybook/core-common": "workspace:*",
=======
    "@storybook/addons": "6.4.0-alpha.26",
    "@storybook/client-api": "6.4.0-alpha.26",
    "@storybook/core": "6.4.0-alpha.26",
    "@storybook/core-common": "6.4.0-alpha.26",
>>>>>>> a8a41dcf
    "@types/webpack-env": "^1.16.0",
    "core-js": "^3.8.2",
    "global": "^4.4.0",
    "html-loader": "^1.3.2",
    "react": "16.14.0",
    "react-dom": "16.14.0",
    "read-pkg-up": "^7.0.1",
    "regenerator-runtime": "^0.13.7",
    "ts-dedent": "^2.0.0"
  },
  "peerDependencies": {
    "@babel/core": "*"
  },
  "engines": {
    "node": ">=10.13.0"
  },
  "publishConfig": {
    "access": "public"
  },
  "gitHead": "6962d573023a8c779b676c3221b14b9d89c20cfc",
  "sbmodern": "dist/modern/client/index.js"
}<|MERGE_RESOLUTION|>--- conflicted
+++ resolved
@@ -47,17 +47,10 @@
     "build:watch-tsc": "node ${PROJECT_CWD}/scripts/utils/watch-tsc.js"
   },
   "dependencies": {
-<<<<<<< HEAD
     "@storybook/addons": "workspace:*",
     "@storybook/client-api": "workspace:*",
     "@storybook/core": "workspace:*",
     "@storybook/core-common": "workspace:*",
-=======
-    "@storybook/addons": "6.4.0-alpha.26",
-    "@storybook/client-api": "6.4.0-alpha.26",
-    "@storybook/core": "6.4.0-alpha.26",
-    "@storybook/core-common": "6.4.0-alpha.26",
->>>>>>> a8a41dcf
     "@types/webpack-env": "^1.16.0",
     "core-js": "^3.8.2",
     "global": "^4.4.0",
