--- conflicted
+++ resolved
@@ -29,14 +29,9 @@
     "common-tags": "^1.8.0",
     "core-js": "^2.5.7",
     "global": "^4.3.2",
-<<<<<<< HEAD
     "react": "^16.7.0-alpha.2",
     "react-dom": "^16.7.0-alpha.2",
-=======
-    "react": "^16.6.0",
-    "react-dom": "^16.6.0",
     "regenerator-runtime": "^0.12.1",
->>>>>>> e42c6473
     "webpack": "^4.23.1"
   },
   "devDependencies": {
