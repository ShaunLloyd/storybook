import React from 'react';
import { Consumer } from '@storybook/api';
import { Provider } from '@storybook/ui';
import createChannel from '@storybook/channel-websocket';
import addons from '@storybook/addons';
import Events from '@storybook/core-events';
import uuid from 'uuid';
import PreviewHelp from './components/PreviewHelp';

const mapper = ({ state, api }) => ({
  api,
  storiesHash: state.storiesHash,
  storyId: state.storyId,
});

export default class ReactProvider extends Provider {
  constructor({ url: domain, options }) {
    super();

    const { secured, host, port } = options;
    const websocketType = secured ? 'wss' : 'ws';
    let url = `${websocketType}://${domain}`;

    if (options.manualId) {
      this.pairedId = uuid();
      url += `/pairedId=${this.pairedId}`;
    }

    const channel = this.channel || createChannel({ url });

    addons.setChannel(channel);
    channel.emit(Events.CHANNEL_CREATED, {
      host,
      pairedId: this.pairedId,
      port,
      secured,
    });

    this.addons = addons;
    this.channel = channel;
    this.options = options;
    this.selection = null;
  }

  getElements(type) {
    return addons.getElements(type);
  }

  renderPreview() {
    return (
      <Consumer filter={mapper}>
        {({ storiesHash, storyId, api }) => {
          if (storiesHash[storyId]) {
            const { kind, story } = storiesHash[storyId];

<<<<<<< HEAD
            if (this.selection.kind !== kind || this.selection.story !== story) {
              this.selection = { kind, story };
              // TODO: isn't this event sent twice now?
              api.emit(Events.SET_CURRENT_STORY, { kind, story });
            }

            // FIXME: getPreview not implemented yet.
            if (addons.getPreview) {
              const renderPreview = addons.getPreview();
              if (renderPreview) {
                return renderPreview(kind, story);
              }
            }
          }
          return <PreviewHelp />;
        }}
      </Consumer>
    );
=======
      if (!this.selection || this.selection.kind !== kind || this.selection.story !== story) {
        this.selection = { kind, story };
        api.emit(Events.SET_CURRENT_STORY, { kind, story });
        // FIXME: getPreview not implemented yet.
        if (addons.getPreview) {
          const renderPreview = addons.getPreview();
          if (renderPreview) {
            return renderPreview(kind, story);
          }
        }
      }
    }
    return <PreviewHelp />;
>>>>>>> 839f798e
  }

  handleAPI(api) {
    addons.loadAddons(api);

    api.onStory((kind, story) => {
      this.selection = { kind, story };
      api.emit(Events.SET_CURRENT_STORY, this.selection);
    });
    api.on(Events.GET_CURRENT_STORY, () => {
      api.emit(Events.SET_CURRENT_STORY, this.selection);
    });
    api.emit(Events.GET_STORIES);
  }
}<|MERGE_RESOLUTION|>--- conflicted
+++ resolved
@@ -53,8 +53,7 @@
           if (storiesHash[storyId]) {
             const { kind, story } = storiesHash[storyId];
 
-<<<<<<< HEAD
-            if (this.selection.kind !== kind || this.selection.story !== story) {
+            if (!this.selection || this.selection.kind !== kind || this.selection.story !== story) {
               this.selection = { kind, story };
               // TODO: isn't this event sent twice now?
               api.emit(Events.SET_CURRENT_STORY, { kind, story });
@@ -72,21 +71,6 @@
         }}
       </Consumer>
     );
-=======
-      if (!this.selection || this.selection.kind !== kind || this.selection.story !== story) {
-        this.selection = { kind, story };
-        api.emit(Events.SET_CURRENT_STORY, { kind, story });
-        // FIXME: getPreview not implemented yet.
-        if (addons.getPreview) {
-          const renderPreview = addons.getPreview();
-          if (renderPreview) {
-            return renderPreview(kind, story);
-          }
-        }
-      }
-    }
-    return <PreviewHelp />;
->>>>>>> 839f798e
   }
 
   handleAPI(api) {
