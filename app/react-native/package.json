--- conflicted
+++ resolved
@@ -53,11 +53,7 @@
     "express": "^4.16.3",
     "find-cache-dir": "^2.0.0",
     "global": "^4.3.2",
-<<<<<<< HEAD
-    "html-webpack-plugin": "^4.0.0-beta.1",
-=======
     "html-webpack-plugin": "^4.0.0-beta.2",
->>>>>>> 6d827667
     "json5": "^2.1.0",
     "lazy-universal-dotenv": "^2.0.0",
     "prop-types": "^15.6.2",
