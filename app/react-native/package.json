{
  "name": "@storybook/react-native",
<<<<<<< HEAD
  "version": "4.0.12",
=======
  "version": "4.1.0-alpha.12",
>>>>>>> 20549f6d
  "description": "A better way to develop React Native Components for your app",
  "keywords": [
    "react",
    "react-native",
    "storybook"
  ],
  "homepage": "https://github.com/storybooks/storybook/tree/master/app/react-native",
  "bugs": {
    "url": "https://github.com/storybooks/storybook/issues"
  },
  "repository": {
    "type": "git",
    "url": "https://github.com/storybooks/storybook.git"
  },
  "license": "MIT",
  "main": "dist/index.js",
  "jsnext:main": "src/index.js",
  "bin": {
    "storybook": "dist/bin/storybook.js"
  },
  "scripts": {
    "prepare": "node ../../scripts/prepare.js"
  },
  "dependencies": {
<<<<<<< HEAD
    "@storybook/addons": "4.0.12",
    "@storybook/channel-websocket": "4.0.12",
    "@storybook/channels": "4.0.12",
    "@storybook/core": "4.0.12",
    "@storybook/core-events": "4.0.12",
    "@storybook/ui": "4.0.12",
=======
    "@storybook/addons": "4.1.0-alpha.12",
    "@storybook/channel-websocket": "4.1.0-alpha.12",
    "@storybook/channels": "4.1.0-alpha.12",
    "@storybook/core": "4.1.0-alpha.12",
    "@storybook/core-events": "4.1.0-alpha.12",
    "@storybook/ui": "4.1.0-alpha.12",
>>>>>>> 20549f6d
    "babel-loader": "^8.0.4",
    "babel-plugin-macros": "^2.4.2",
    "babel-plugin-syntax-async-functions": "^6.13.0",
    "babel-plugin-syntax-trailing-function-commas": "^6.22.0",
    "babel-plugin-transform-class-properties": "^6.24.1",
    "babel-plugin-transform-object-rest-spread": "^6.23.0",
    "babel-plugin-transform-regenerator": "^6.26.0",
    "babel-plugin-transform-runtime": "^6.23.0",
    "babel-preset-env": "^1.7.0",
    "babel-preset-minify": "^0.5.0 || 0.6.0-alpha.5",
    "babel-preset-react": "^6.24.1",
    "babel-runtime": "^6.26.0",
    "case-sensitive-paths-webpack-plugin": "^2.1.2",
    "commander": "^2.19.0",
    "dotenv-webpack": "^1.5.7",
    "ejs": "^2.6.1",
    "express": "^4.16.3",
    "find-cache-dir": "^2.0.0",
    "global": "^4.3.2",
    "html-webpack-plugin": "^4.0.0-beta.2",
    "json5": "^2.1.0",
    "lazy-universal-dotenv": "^2.0.0",
    "prop-types": "^15.6.2",
    "raw-loader": "^0.5.1",
    "react-dev-utils": "^6.1.0",
    "react-native-swipe-gestures": "^1.0.2",
    "shelljs": "^0.8.2",
    "url-parse": "^1.4.3",
    "uuid": "^3.3.2",
    "webpack": "^4.23.1",
    "webpack-dev-middleware": "^3.4.0",
    "webpack-hot-middleware": "^2.24.3",
    "ws": "^6.1.0"
  },
  "devDependencies": {
    "react-native": "^0.52.2"
  },
  "peerDependencies": {
    "babel-core": "^6.26.0 || ^7.0.0-0 || ^7.0.0-bridge.0",
    "babel-runtime": ">=6.0.0",
    "react": "*",
    "react-native": ">=0.51.0"
  },
  "publishConfig": {
    "access": "public"
  }
}<|MERGE_RESOLUTION|>--- conflicted
+++ resolved
@@ -1,10 +1,6 @@
 {
   "name": "@storybook/react-native",
-<<<<<<< HEAD
-  "version": "4.0.12",
-=======
   "version": "4.1.0-alpha.12",
->>>>>>> 20549f6d
   "description": "A better way to develop React Native Components for your app",
   "keywords": [
     "react",
@@ -29,21 +25,12 @@
     "prepare": "node ../../scripts/prepare.js"
   },
   "dependencies": {
-<<<<<<< HEAD
-    "@storybook/addons": "4.0.12",
-    "@storybook/channel-websocket": "4.0.12",
-    "@storybook/channels": "4.0.12",
-    "@storybook/core": "4.0.12",
-    "@storybook/core-events": "4.0.12",
-    "@storybook/ui": "4.0.12",
-=======
     "@storybook/addons": "4.1.0-alpha.12",
     "@storybook/channel-websocket": "4.1.0-alpha.12",
     "@storybook/channels": "4.1.0-alpha.12",
     "@storybook/core": "4.1.0-alpha.12",
     "@storybook/core-events": "4.1.0-alpha.12",
     "@storybook/ui": "4.1.0-alpha.12",
->>>>>>> 20549f6d
     "babel-loader": "^8.0.4",
     "babel-plugin-macros": "^2.4.2",
     "babel-plugin-syntax-async-functions": "^6.13.0",
