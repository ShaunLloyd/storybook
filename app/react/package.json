--- conflicted
+++ resolved
@@ -47,10 +47,7 @@
     "@pmmmwh/react-refresh-webpack-plugin": "^0.4.2",
     "@storybook/addons": "6.2.0-alpha.28",
     "@storybook/core": "6.2.0-alpha.28",
-<<<<<<< HEAD
     "@storybook/core-common": "6.2.0-alpha.28",
-=======
->>>>>>> ae2f56e9
     "@storybook/node-logger": "6.2.0-alpha.28",
     "@storybook/semver": "^7.3.2",
     "@types/webpack-env": "^1.16.0",
