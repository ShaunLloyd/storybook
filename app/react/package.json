--- conflicted
+++ resolved
@@ -88,13 +88,8 @@
   "peerDependencies": {
     "@babel/core": "^7.11.5",
     "jest-specific-snapshot": "^4.0.0",
-<<<<<<< HEAD
-    "react": "^16.8.0 || >=17.0.0",
-    "react-dom": "^16.8.0 || >=17.0.0",
-=======
     "react": "^16.8.0 || ^17.0.0 || ^18.0.0",
     "react-dom": "^16.8.0 || ^17.0.0 || ^18.0.0",
->>>>>>> 60c5f5c7
     "require-from-string": "^2.0.2"
   },
   "peerDependenciesMeta": {
