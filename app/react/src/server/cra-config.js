--- conflicted
+++ resolved
@@ -3,11 +3,7 @@
 import semver from 'semver';
 import MiniCssExtractPlugin from 'mini-css-extract-plugin';
 import { normalizeCondition } from 'webpack/lib/RuleSet';
-<<<<<<< HEAD
-import { logger } from '@storybook/client-logger';
-=======
 import { logger } from '@storybook/node-logger';
->>>>>>> 71e1c18a
 
 const cssExtensions = ['.css', '.scss', '.sass'];
 const cssModuleExtensions = ['.module.css', '.module.scss', '.module.sass'];
