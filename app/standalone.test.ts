import build from '@storybook/core/standalone';

jest.mock('@storybook/core/standalone');

describe.each([
  ['angular'],
  ['aurelia'],
  ['ember'],
  ['html'],
<<<<<<< HEAD
  ['marko'],
  ['mithril'],
=======
  ['marionette'],
>>>>>>> 13e4d3b9
  ['preact'],
  ['react'],
  ['server'],
  ['svelte'],
  ['vue'],
  ['vue3'],
  ['web-components'],
])('%s', (app) => {
  it('should run standalone', async () => {
    // eslint-disable-next-line import/no-dynamic-require, global-require
    const storybook = require(`@storybook/${app}/standalone`);

    await storybook({
      mode: 'static',
      outputDir: '',
    });

    expect(build).toHaveBeenCalled();
  });
});<|MERGE_RESOLUTION|>--- conflicted
+++ resolved
@@ -7,12 +7,6 @@
   ['aurelia'],
   ['ember'],
   ['html'],
-<<<<<<< HEAD
-  ['marko'],
-  ['mithril'],
-=======
-  ['marionette'],
->>>>>>> 13e4d3b9
   ['preact'],
   ['react'],
   ['server'],
