--- conflicted
+++ resolved
@@ -48,20 +48,14 @@
     "build:watch-tsc": "node ${PROJECT_CWD}/scripts/utils/watch-tsc.js"
   },
   "dependencies": {
-<<<<<<< HEAD
     "@storybook/addons": "workspace:*",
+    "@storybook/client-logger": "workspace:*",
     "@storybook/core": "workspace:*",
     "@storybook/core-common": "workspace:*",
-=======
-    "@storybook/addons": "6.5.0-rc.1",
-    "@storybook/client-logger": "6.5.0-rc.1",
-    "@storybook/core": "6.5.0-rc.1",
-    "@storybook/core-common": "6.5.0-rc.1",
     "@storybook/csf": "0.0.2--canary.4566f4d.1",
-    "@storybook/docs-tools": "6.5.0-rc.1",
-    "@storybook/node-logger": "6.5.0-rc.1",
-    "@storybook/store": "6.5.0-rc.1",
->>>>>>> 10a87ceb
+    "@storybook/docs-tools": "workspace:*",
+    "@storybook/node-logger": "workspace:*",
+    "@storybook/store": "workspace:*",
     "core-js": "^3.8.2",
     "global": "^4.4.0",
     "loader-utils": "^2.0.0",
