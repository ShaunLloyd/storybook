--- conflicted
+++ resolved
@@ -45,17 +45,11 @@
     "prepare": "node ../../scripts/prepare.js"
   },
   "dependencies": {
-<<<<<<< HEAD
-    "@storybook/addons": "6.4.0-alpha.19",
-    "@storybook/core": "6.4.0-alpha.19",
-    "@storybook/core-common": "6.4.0-alpha.19",
-    "@storybook/csf": "0.0.2--canary.a925d24.0",
-    "@storybook/store": "6.4.0-alpha.19",
-=======
     "@storybook/addons": "6.4.0-alpha.34",
     "@storybook/core": "6.4.0-alpha.34",
     "@storybook/core-common": "6.4.0-alpha.34",
->>>>>>> 94b3a49c
+    "@storybook/csf": "0.0.2--canary.a925d24.0",
+    "@storybook/store": "6.4.0-alpha.19",
     "core-js": "^3.8.2",
     "global": "^4.4.0",
     "react": "16.14.0",
