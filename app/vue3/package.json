{
  "name": "@storybook/vue3",
  "version": "6.5.0-alpha.64",
  "description": "Storybook for Vue 3: Develop Vue 3 Components in isolation with Hot Reloading.",
  "keywords": [
    "storybook"
  ],
  "homepage": "https://github.com/storybookjs/storybook/tree/main/app/vue3",
  "bugs": {
    "url": "https://github.com/storybookjs/storybook/issues"
  },
  "repository": {
    "type": "git",
    "url": "https://github.com/storybookjs/storybook.git",
    "directory": "app/vue3"
  },
  "funding": {
    "type": "opencollective",
    "url": "https://opencollective.com/storybook"
  },
  "license": "MIT",
  "main": "dist/cjs/client/index.js",
  "module": "dist/esm/client/index.js",
  "types": "dist/ts3.9/client/index.d.ts",
  "typesVersions": {
    "<3.8": {
      "dist/ts3.9/*": [
        "dist/ts3.4/*"
      ]
    }
  },
  "files": [
    "bin/**/*",
    "dist/**/*",
    "README.md",
    "*.js",
    "*.d.ts"
  ],
  "scripts": {
    "prepare": "node ../../scripts/prepare.js"
  },
  "dependencies": {
<<<<<<< HEAD
    "@storybook/core-common": "6.5.0-alpha.63",
    "@storybook/core-server": "6.5.0-alpha.63",
    "@storybook/docs-tools": "6.5.0-alpha.63",
    "@storybook/renderer-vue3": "6.5.0-alpha.63",
=======
    "@storybook/addons": "6.5.0-alpha.64",
    "@storybook/core-client": "6.5.0-alpha.64",
    "@storybook/core-common": "6.5.0-alpha.64",
    "@storybook/core-server": "6.5.0-alpha.64",
    "@storybook/csf": "0.0.2--canary.7c6c115.0",
    "@storybook/docs-tools": "6.5.0-alpha.64",
    "@storybook/store": "6.5.0-alpha.64",
>>>>>>> fbd9c9fa
    "@types/node": "^14.14.20 || ^16.0.0",
    "@types/webpack-env": "^1.16.0",
    "core-js": "^3.8.2",
    "global": "^4.4.0",
    "react": "16.14.0",
    "react-dom": "16.14.0",
    "regenerator-runtime": "^0.13.7",
    "ts-dedent": "^2.0.0",
    "ts-loader": "^8.0.14",
    "vue-docgen-api": "^4.44.15",
    "vue-docgen-loader": "^1.5.0",
    "vue-loader": "^16.4.1",
    "webpack": ">=4.0.0 <6.0.0"
  },
  "devDependencies": {
    "@vue/compiler-sfc": "3.0.0",
    "vue": "3.0.0",
    "webpack": "4"
  },
  "peerDependencies": {
    "@babel/core": "*",
    "@vue/compiler-sfc": "^3.0.0",
    "babel-loader": "^7.0.0 || ^8.0.0",
    "vue": "^3.0.0"
  },
  "engines": {
    "node": ">=10.13.0"
  },
  "publishConfig": {
    "access": "public"
  },
  "gitHead": "7417a230d67b54d65caedcfb584f924b879ac9f5",
  "sbmodern": "dist/modern/client/index.js"
}<|MERGE_RESOLUTION|>--- conflicted
+++ resolved
@@ -40,20 +40,10 @@
     "prepare": "node ../../scripts/prepare.js"
   },
   "dependencies": {
-<<<<<<< HEAD
-    "@storybook/core-common": "6.5.0-alpha.63",
-    "@storybook/core-server": "6.5.0-alpha.63",
-    "@storybook/docs-tools": "6.5.0-alpha.63",
-    "@storybook/renderer-vue3": "6.5.0-alpha.63",
-=======
-    "@storybook/addons": "6.5.0-alpha.64",
-    "@storybook/core-client": "6.5.0-alpha.64",
     "@storybook/core-common": "6.5.0-alpha.64",
     "@storybook/core-server": "6.5.0-alpha.64",
-    "@storybook/csf": "0.0.2--canary.7c6c115.0",
     "@storybook/docs-tools": "6.5.0-alpha.64",
-    "@storybook/store": "6.5.0-alpha.64",
->>>>>>> fbd9c9fa
+    "@storybook/renderer-vue3": "6.5.0-alpha.64",
     "@types/node": "^14.14.20 || ^16.0.0",
     "@types/webpack-env": "^1.16.0",
     "core-js": "^3.8.2",
