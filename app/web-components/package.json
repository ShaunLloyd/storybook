--- conflicted
+++ resolved
@@ -46,13 +46,8 @@
     "babel-plugin-bundled-import-meta": "^0.3.1",
     "core-js": "^3.0.1",
     "global": "^4.3.2",
-<<<<<<< HEAD
     "regenerator-runtime": "^0.13.7",
-    "ts-dedent": "^1.1.1"
-=======
-    "regenerator-runtime": "^0.13.3",
     "ts-dedent": "^2.0.0"
->>>>>>> dd5aab23
   },
   "devDependencies": {
     "lit-html": "^1.0.0"
