--- conflicted
+++ resolved
@@ -1,10 +1,6 @@
 {
   "name": "@storybook/web-components",
-<<<<<<< HEAD
-  "version": "6.5.9",
-=======
   "version": "6.5.10-alpha.1",
->>>>>>> 26558032
   "description": "Storybook for web-components: View web components snippets in isolation with Hot Reloading.",
   "keywords": [
     "lit-html",
@@ -54,17 +50,6 @@
     "@babel/plugin-syntax-dynamic-import": "^7.8.3",
     "@babel/plugin-syntax-import-meta": "^7.10.4",
     "@babel/preset-env": "^7.12.11",
-<<<<<<< HEAD
-    "@storybook/addons": "6.5.9",
-    "@storybook/client-api": "6.5.9",
-    "@storybook/client-logger": "6.5.9",
-    "@storybook/core": "6.5.9",
-    "@storybook/core-common": "6.5.9",
-    "@storybook/csf": "0.0.2--canary.4566f4d.1",
-    "@storybook/docs-tools": "6.5.9",
-    "@storybook/preview-web": "6.5.9",
-    "@storybook/store": "6.5.9",
-=======
     "@storybook/addons": "6.5.10-alpha.1",
     "@storybook/client-api": "6.5.10-alpha.1",
     "@storybook/client-logger": "6.5.10-alpha.1",
@@ -74,7 +59,6 @@
     "@storybook/docs-tools": "6.5.10-alpha.1",
     "@storybook/preview-web": "6.5.10-alpha.1",
     "@storybook/store": "6.5.10-alpha.1",
->>>>>>> 26558032
     "@types/node": "^14.14.20 || ^16.0.0",
     "@types/webpack-env": "^1.16.0",
     "babel-plugin-bundled-import-meta": "^0.3.1",
@@ -98,10 +82,6 @@
   "publishConfig": {
     "access": "public"
   },
-<<<<<<< HEAD
-  "gitHead": "e2673f765722cbb542ef1b5cf8d533c8e746a127",
-=======
   "gitHead": "b02a0ef8866c6cf8c609a32a14b4c55f513aa569",
->>>>>>> 26558032
   "sbmodern": "dist/modern/client/index.js"
 }