{
  "name": "cra-ts-essentials",
<<<<<<< HEAD
  "version": "7.0.0-alpha.21",
=======
  "version": "7.0.0-alpha.23",
>>>>>>> 9b71ead5
  "private": true,
  "scripts": {
    "build": "react-scripts build",
    "build-storybook": "storybook build",
    "eject": "react-scripts eject",
    "start": "react-scripts start",
    "storybook": "storybook dev -p 9009 --no-manager-cache",
    "test": "SKIP_PREFLIGHT_CHECK=true react-scripts test"
  },
  "browserslist": {
    "production": [
      ">0.2%",
      "not dead",
      "not op_mini all"
    ],
    "development": [
      "last 1 chrome version",
      "last 1 firefox version",
      "last 1 safari version"
    ]
  },
  "dependencies": {
<<<<<<< HEAD
    "@storybook/components": "7.0.0-alpha.21",
    "@storybook/theming": "7.0.0-alpha.21",
=======
    "@storybook/components": "7.0.0-alpha.23",
    "@storybook/theming": "7.0.0-alpha.23",
>>>>>>> 9b71ead5
    "@types/jest": "^26.0.16",
    "@types/node": "^14.14.20 || ^16.0.0",
    "@types/react": "^16.14.23",
    "@types/react-dom": "16.9.14",
    "formik": "2.2.9",
    "global": "^4.4.0",
    "react": "16.14.0",
    "react-dom": "16.14.0",
    "react-scripts": "^5.0.1",
    "typescript": "~4.6.3"
  },
  "devDependencies": {
<<<<<<< HEAD
    "@storybook/addon-essentials": "7.0.0-alpha.21",
    "@storybook/addons": "7.0.0-alpha.21",
    "@storybook/builder-webpack5": "7.0.0-alpha.21",
    "@storybook/preset-create-react-app": "^4.1.0",
    "@storybook/react": "7.0.0-alpha.21",
    "@storybook/react-webpack5": "7.0.0-alpha.21",
    "@storybook/testing-library": "^0.0.9",
    "storybook": "7.0.0-alpha.21",
=======
    "@storybook/addon-essentials": "7.0.0-alpha.23",
    "@storybook/addon-interactions": "7.0.0-alpha.23",
    "@storybook/addons": "7.0.0-alpha.23",
    "@storybook/builder-webpack5": "7.0.0-alpha.23",
    "@storybook/preset-create-react-app": "^4.1.0",
    "@storybook/react": "7.0.0-alpha.23",
    "@storybook/react-webpack5": "7.0.0-alpha.23",
    "@storybook/testing-library": "^0.0.9",
    "storybook": "7.0.0-alpha.23",
>>>>>>> 9b71ead5
    "ts-node": "^10.4.0",
    "webpack": "5"
  },
  "storybook": {
    "chromatic": {
      "projectToken": "b311ypk6of"
    }
  }
}<|MERGE_RESOLUTION|>--- conflicted
+++ resolved
@@ -1,10 +1,6 @@
 {
   "name": "cra-ts-essentials",
-<<<<<<< HEAD
-  "version": "7.0.0-alpha.21",
-=======
   "version": "7.0.0-alpha.23",
->>>>>>> 9b71ead5
   "private": true,
   "scripts": {
     "build": "react-scripts build",
@@ -27,13 +23,8 @@
     ]
   },
   "dependencies": {
-<<<<<<< HEAD
-    "@storybook/components": "7.0.0-alpha.21",
-    "@storybook/theming": "7.0.0-alpha.21",
-=======
     "@storybook/components": "7.0.0-alpha.23",
     "@storybook/theming": "7.0.0-alpha.23",
->>>>>>> 9b71ead5
     "@types/jest": "^26.0.16",
     "@types/node": "^14.14.20 || ^16.0.0",
     "@types/react": "^16.14.23",
@@ -46,16 +37,6 @@
     "typescript": "~4.6.3"
   },
   "devDependencies": {
-<<<<<<< HEAD
-    "@storybook/addon-essentials": "7.0.0-alpha.21",
-    "@storybook/addons": "7.0.0-alpha.21",
-    "@storybook/builder-webpack5": "7.0.0-alpha.21",
-    "@storybook/preset-create-react-app": "^4.1.0",
-    "@storybook/react": "7.0.0-alpha.21",
-    "@storybook/react-webpack5": "7.0.0-alpha.21",
-    "@storybook/testing-library": "^0.0.9",
-    "storybook": "7.0.0-alpha.21",
-=======
     "@storybook/addon-essentials": "7.0.0-alpha.23",
     "@storybook/addon-interactions": "7.0.0-alpha.23",
     "@storybook/addons": "7.0.0-alpha.23",
@@ -65,7 +46,6 @@
     "@storybook/react-webpack5": "7.0.0-alpha.23",
     "@storybook/testing-library": "^0.0.9",
     "storybook": "7.0.0-alpha.23",
->>>>>>> 9b71ead5
     "ts-node": "^10.4.0",
     "webpack": "5"
   },
