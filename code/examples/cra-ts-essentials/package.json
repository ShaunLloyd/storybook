--- conflicted
+++ resolved
@@ -37,16 +37,10 @@
     "typescript": "~4.6.3"
   },
   "devDependencies": {
-<<<<<<< HEAD
-    "@storybook/addon-essentials": "7.0.0-alpha.19",
-    "@storybook/addon-interactions": "7.0.0-alpha.19",
-    "@storybook/addons": "7.0.0-alpha.19",
-    "@storybook/builder-webpack5": "7.0.0-alpha.19",
-=======
     "@storybook/addon-essentials": "7.0.0-alpha.20",
+    "@storybook/addon-interactions": "7.0.0-alpha.20",
     "@storybook/addons": "7.0.0-alpha.20",
     "@storybook/builder-webpack5": "7.0.0-alpha.20",
->>>>>>> 06ffa298
     "@storybook/preset-create-react-app": "^4.1.0",
     "@storybook/react": "7.0.0-alpha.20",
     "@storybook/react-webpack5": "7.0.0-alpha.20",
