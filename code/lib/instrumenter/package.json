--- conflicted
+++ resolved
@@ -1,10 +1,6 @@
 {
   "name": "@storybook/instrumenter",
-<<<<<<< HEAD
-  "version": "7.0.0-alpha.21",
-=======
   "version": "7.0.0-alpha.23",
->>>>>>> 9b71ead5
   "description": "",
   "keywords": [
     "storybook"
@@ -38,15 +34,9 @@
     "prepare": "node ../../../scripts/prepare.js"
   },
   "dependencies": {
-<<<<<<< HEAD
-    "@storybook/addons": "7.0.0-alpha.21",
-    "@storybook/client-logger": "7.0.0-alpha.21",
-    "@storybook/core-events": "7.0.0-alpha.21",
-=======
     "@storybook/addons": "7.0.0-alpha.23",
     "@storybook/client-logger": "7.0.0-alpha.23",
     "@storybook/core-events": "7.0.0-alpha.23",
->>>>>>> 9b71ead5
     "core-js": "^3.8.2",
     "global": "^4.4.0"
   },
@@ -56,9 +46,5 @@
   "publishConfig": {
     "access": "public"
   },
-<<<<<<< HEAD
-  "gitHead": "d8cdc5b21af68e69c6eefeaae0e1efadd06947ea"
-=======
   "gitHead": "0900e20acfbc12551c6a3f788b8de5dd6af5f80a"
->>>>>>> 9b71ead5
 }