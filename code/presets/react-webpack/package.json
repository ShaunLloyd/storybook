{
  "name": "@storybook/preset-react-webpack",
<<<<<<< HEAD
  "version": "7.0.0-alpha.21",
=======
  "version": "7.0.0-alpha.23",
>>>>>>> 9b71ead5
  "description": "Storybook for React: Develop React Component in isolation with Hot Reloading.",
  "keywords": [
    "storybook"
  ],
  "homepage": "https://github.com/storybookjs/storybook/tree/main/presets/react-webpack",
  "bugs": {
    "url": "https://github.com/storybookjs/storybook/issues"
  },
  "repository": {
    "type": "git",
    "url": "https://github.com/storybookjs/storybook.git",
    "directory": "presets/react-webpack"
  },
  "funding": {
    "type": "opencollective",
    "url": "https://opencollective.com/storybook"
  },
  "license": "MIT",
  "exports": {
    ".": {
      "require": "./dist/index.js",
      "import": "./dist/index.mjs",
      "types": "./dist/index.d.ts"
    },
    "./preset": {
      "require": "./dist/index.js",
      "import": "./dist/index.mjs",
      "types": "./dist/index.d.ts"
    },
    "./dist/framework-preset-cra": {
      "require": "./dist/framework-preset-cra.js",
      "import": "./dist/framework-preset-cra.mjs",
      "types": "./dist/framework-preset-cra.d.ts"
    },
    "./dist/framework-preset-react-docs": {
      "require": "./dist/framework-preset-react-docs.js",
      "import": "./dist/framework-preset-react-docs.mjs",
      "types": "./dist/framework-preset-react-docs.d.ts"
    },
    "./dist/framework-preset-react-dom-hack": {
      "require": "./dist/framework-preset-react-dom-hack.js",
      "import": "./dist/framework-preset-react-dom-hack.mjs",
      "types": "./dist/framework-preset-react-dom-hack.d.ts"
    },
    "./dist/framework-preset-react": {
      "require": "./dist/framework-preset-react.js",
      "import": "./dist/framework-preset-react.mjs",
      "types": "./dist/framework-preset-react.d.ts"
    },
    "./package.json": {
      "require": "./package.json",
      "import": "./package.json",
      "types": "./package.json"
    }
  },
  "main": "dist/index.js",
  "module": "dist/index.mjs",
  "types": "dist/index.d.ts",
  "files": [
    "dist/**/*",
    "types/**/*",
    "README.md",
    "*.js",
    "*.d.ts"
  ],
  "scripts": {
    "check": "tsc --noEmit",
    "prepare": "../../../scripts/prepare/bundle.ts"
  },
  "dependencies": {
    "@babel/preset-flow": "^7.12.1",
    "@babel/preset-react": "^7.12.10",
    "@pmmmwh/react-refresh-webpack-plugin": "^0.5.5",
<<<<<<< HEAD
    "@storybook/core-webpack": "7.0.0-alpha.21",
    "@storybook/docs-tools": "7.0.0-alpha.21",
    "@storybook/node-logger": "7.0.0-alpha.21",
    "@storybook/react": "7.0.0-alpha.21",
=======
    "@storybook/core-webpack": "7.0.0-alpha.23",
    "@storybook/docs-tools": "7.0.0-alpha.23",
    "@storybook/node-logger": "7.0.0-alpha.23",
    "@storybook/react": "7.0.0-alpha.23",
>>>>>>> 9b71ead5
    "@storybook/react-docgen-typescript-plugin": "1.0.2-canary.6.9d540b91e815f8fc2f8829189deb00553559ff63.0",
    "@storybook/semver": "^7.3.2",
    "@types/node": "^14.14.20 || ^16.0.0",
    "babel-plugin-add-react-displayname": "^0.0.5",
    "babel-plugin-react-docgen": "^4.2.1",
    "core-js": "^3.8.2",
    "fs-extra": "^9.0.1",
    "react-refresh": "^0.11.0"
  },
  "devDependencies": {
    "@types/util-deprecate": "^1.0.0",
    "typescript": "~4.6.3"
  },
  "peerDependencies": {
    "@babel/core": "^7.11.5",
    "jest-specific-snapshot": "^4.0.0",
    "react": "^16.8.0 || ^17.0.0 || ^18.0.0",
    "react-dom": "^16.8.0 || ^17.0.0 || ^18.0.0",
    "require-from-string": "^2.0.2",
    "webpack": "5"
  },
  "peerDependenciesMeta": {
    "@babel/core": {
      "optional": true
    },
    "typescript": {
      "optional": true
    }
  },
  "engines": {
    "node": ">=10.13.0"
  },
  "publishConfig": {
    "access": "public"
  },
  "bundler": {
    "entries": [
      "./src/index.ts",
      "./src/framework-preset-cra.ts",
      "./src/framework-preset-react-docs.ts",
      "./src/framework-preset-react-dom-hack.ts",
      "./src/framework-preset-react.ts"
    ],
    "platform": "node"
  },
<<<<<<< HEAD
  "gitHead": "d8cdc5b21af68e69c6eefeaae0e1efadd06947ea"
=======
  "gitHead": "0900e20acfbc12551c6a3f788b8de5dd6af5f80a"
>>>>>>> 9b71ead5
}<|MERGE_RESOLUTION|>--- conflicted
+++ resolved
@@ -1,10 +1,6 @@
 {
   "name": "@storybook/preset-react-webpack",
-<<<<<<< HEAD
-  "version": "7.0.0-alpha.21",
-=======
   "version": "7.0.0-alpha.23",
->>>>>>> 9b71ead5
   "description": "Storybook for React: Develop React Component in isolation with Hot Reloading.",
   "keywords": [
     "storybook"
@@ -78,17 +74,10 @@
     "@babel/preset-flow": "^7.12.1",
     "@babel/preset-react": "^7.12.10",
     "@pmmmwh/react-refresh-webpack-plugin": "^0.5.5",
-<<<<<<< HEAD
-    "@storybook/core-webpack": "7.0.0-alpha.21",
-    "@storybook/docs-tools": "7.0.0-alpha.21",
-    "@storybook/node-logger": "7.0.0-alpha.21",
-    "@storybook/react": "7.0.0-alpha.21",
-=======
     "@storybook/core-webpack": "7.0.0-alpha.23",
     "@storybook/docs-tools": "7.0.0-alpha.23",
     "@storybook/node-logger": "7.0.0-alpha.23",
     "@storybook/react": "7.0.0-alpha.23",
->>>>>>> 9b71ead5
     "@storybook/react-docgen-typescript-plugin": "1.0.2-canary.6.9d540b91e815f8fc2f8829189deb00553559ff63.0",
     "@storybook/semver": "^7.3.2",
     "@types/node": "^14.14.20 || ^16.0.0",
@@ -134,9 +123,5 @@
     ],
     "platform": "node"
   },
-<<<<<<< HEAD
-  "gitHead": "d8cdc5b21af68e69c6eefeaae0e1efadd06947ea"
-=======
   "gitHead": "0900e20acfbc12551c6a3f788b8de5dd6af5f80a"
->>>>>>> 9b71ead5
 }