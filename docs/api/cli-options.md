---
title: 'CLI options'
---

Storybook comes with two CLI utilities: `start-storybook` and `build-storybook`.

Pass these commands the following options to alter Storybook's behavior.

## start-storybook

```plaintext
Usage: start-storybook [options]
```

<<<<<<< HEAD
| Options                            | Description                                                                                                                                    | Example                                                   |
| ---------------------------------- | :--------------------------------------------------------------------------------------------------------------------------------------------- | :-------------------------------------------------------- |
| --help                             | Output usage information                                                                                                                       | `start-storybook --help`                                  |
| -V, --version                      | Output the version number                                                                                                                      | `start-storybook -V`                                      |
| -p, --port [number]                | Port to run Storybook                                                                                                                          | `start-storybook -p 9009`                                 |
| -h, --host [string]                | Host to run Storybook                                                                                                                          | `start-storybook -h my-host.com`                          |
| -s, --static-dir `<dir-names>`     | **[DEPRECATED]** Directory where to load static files from, comma-separated list                                                               | `start-storybook -s public`                               |
| -c, --config-dir [dir-name]        | Directory where to load Storybook configurations from                                                                                          | `start-storybook -c .storybook`                           |
| --https                            | Serve Storybook over HTTPS. Note: You must provide your own certificate information.                                                           | `start-storybook --https`                                 |
| --ssl-ca `<ca>`                    | Provide an SSL certificate authority. (Optional with --https, required if using a self-signed certificate)                                     | `start-storybook --ssl-ca my-certificate`                 |
| --ssl-cert `<cert>`                | Provide an SSL certificate. (Required with --https)                                                                                            | `start-storybook --ssl-cert my-ssl-certificate`           |
| --ssl-key `<key>`                  | Provide an SSL key. (Required with --https)                                                                                                    | `start-storybook --ssl-key my-ssl-key`                    |
| --smoke-test                       | Exit after successful start                                                                                                                    | `start-storybook --smoke-test`                            |
| --ci                               | CI mode (skip interactive prompts, don't open browser)                                                                                         | `start-storybook --ci`                                    |
| --no-open                          | Do not open Storybook automatically in the browser                                                                                             | `start-storybook --no-open`                               |
| --quiet                            | Suppress verbose build output                                                                                                                  | `start-storybook --quiet`                                 |
| --no-dll                           | Do not use dll reference (no-op)                                                                                                               | `start-storybook --no-dll`                                |
| --debug-webpack                    | Display final webpack configurations for debugging purposes                                                                                    | `start-storybook --debug-webpack`                         |
| `--webpack-stats-json <directory>` | Write Webpack Stats JSON to disk                                                                                                               | `start-storybook --webpack-stats-json /tmp/webpack-stats` |
| --docs                             | Starts Storybook in documentation mode. Learn more about it in [here](../writing-docs/build-documentation.md#preview-storybooks-documentation) | `start-storybook --docs`                                  |
| --no-manager-cache                 | Disables Storybook's manager caching mechanism. See note below.                                                                                | `start-storybook --no-manager-cache`                      |
=======
| Options                         | Description                                                                                                                                                                 |
| ------------------------------- | --------------------------------------------------------------------------------------------------------------------------------------------------------------------------- |
| `--help`                        | Output usage information <br/>`start-storybook --help`                                                                                                                      |
| `-V`, `--version`               | Output the version number <br/>`start-storybook -V`                                                                                                                         |
| `-p`, `--port [number]`         | Port to run Storybook <br/>`start-storybook -p 9009`                                                                                                                        |
| `-h`, `--host [string]`         | Host to run Storybook <br/>`start-storybook -h my-host.com`                                                                                                                 |
| `-s`, `--static-dir`            | **Deprecated** [see note](#static-dir-deprecation). Directory where to load static files from, comma-separated list <br/>`start-storybook -s public`                        |
| `-c`, `--config-dir [dir-name]` | Directory where to load Storybook configurations from <br/>`start-storybook -c .storybook`                                                                                  |
| `--https`                       | Serve Storybook over HTTPS. Note: You must provide your own certificate information. <br/>`start-storybook --https`                                                         |
| `--ssl-ca`                      | Provide an SSL certificate authority. (Optional with --https, required if using a self-signed certificate) <br/>`start-storybook --ssl-ca my-certificate`                   |
| `--ssl-cert`                    | Provide an SSL certificate. (Required with --https)<br/>`start-storybook --ssl-cert my-ssl-certificate`                                                                     |
| `--ssl-key`                     | Provide an SSL key. (Required with --https)<br/>`start-storybook --ssl-key my-ssl-key`                                                                                      |
| `--smoke-test`                  | Exit after successful start<br/>`start-storybook --smoke-test`                                                                                                              |
| `--ci`                          | CI mode (skip interactive prompts, don't open browser)<br/>`start-storybook --ci`                                                                                           |
| `--no-open`                     | Do not open Storybook automatically in the browser<br/>`start-storybook --no-open`                                                                                          |
| `--quiet`                       | Suppress verbose build output<br/>`start-storybook --quiet`                                                                                                                 |
| `--no-dll`                      | Do not use dll reference (no-op)<br/>`start-storybook --no-dll`                                                                                                             |
| `--debug-webpack`               | Display final webpack configurations for debugging purposes<br/>`start-storybook --debug-webpack`                                                                           |
| `--webpack-stats-json`          | Write Webpack Stats JSON to disk<br/>`start-storybook --webpack-stats-json /tmp/webpack-stats`                                                                              |
| `--docs`                        | Starts Storybook in documentation mode. Learn more about it in [here](../writing-docs/build-documentation.md#preview-storybooks-documentation)<br/>`start-storybook --docs` |
| `--no-manager-cache`            | Disables Storybook's manager caching mechanism. See note below.<br/>`start-storybook --no-manager-cache`                                                                    |
>>>>>>> 09dff904

<div class="aside">
💡 <strong>NOTE</strong>: The flag <code>--no-manager-cache</code> disables the internal caching of Storybook and can severely impact your Storybook loading time, so only use it when you need to refresh Storybook's UI, such as when editing themes.
</div>

<div class="aside" id="static-dir-deprecation">

💡 <strong>NOTE</strong>: Starting in 6.4 the `-s` flag is deprecated. Instead, use a configuration object in your `.storybook/main.js` file. See the [images and assets documentation](../configure/images-and-assets.md#serving-static-files-via-storybook) for more information.

</div>

## build-storybook

```plaintext
Usage: build-storybook [options]
```

<<<<<<< HEAD
| Options                            | Description                                                                                                                                     | Example                                                            |
| ---------------------------------- | :---------------------------------------------------------------------------------------------------------------------------------------------- | :----------------------------------------------------------------- |
| -h, --help                         | Output usage information                                                                                                                        | `build-storybook --help`                                           |
| -V, --version                      | Output the version number                                                                                                                       | `build-storybook -V`                                               |
| -s, --static-dir `<dir-names>`     | **[DEPRECATED]** Directory where to load static files from, comma-separated list                                                                | `build-storybook -s public`                                        |
| -o, --output-dir [dir-name]        | Directory where to store built files                                                                                                            | `build-storybook -o /my-deployed-storybook`                        |
| -c, --config-dir [dir-name]        | Directory where to load Storybook configurations from                                                                                           | `build-storybook -c .storybook`                                    |
| --loglevel [level]                 | Controls level of logging during build. Can be one of: [silly, verbose, info (default), warn, error, silent]                                    | `build-storybook --loglevel warn`                                  |
| --quiet                            | Suppress verbose build output                                                                                                                   | `build-storybook --quiet`                                          |
| --no-dll                           | Do not use dll reference (no-op)                                                                                                                | `build-storybook --no-dll`                                         |
| --debug-webpack                    | Display final webpack configurations for debugging purposes                                                                                     | `build-storybook --debug-webpack`                                  |
| `--webpack-stats-json <directory>` | Write Webpack Stats JSON to disk                                                                                                                | `build-storybook --webpack-stats-json /my-storybook/webpack-stats` |
| --docs                             | Builds Storybook in documentation mode. Learn more about it in [here](../writing-docs/build-documentation.md#publish-storybooks-documentation)) | `build-storybook --docs`                                           |
=======
| Options                         | Description                                                                                                                                                                 |
| ------------------------------- | --------------------------------------------------------------------------------------------------------------------------------------------------------------------------- |
| `-h`, `--help`                  | Output usage information<br/>`build-storybook --help`                                                                                                                       |
| `-V`, `--version`               | Output the version number<br/>`build-storybook -V`                                                                                                                          |
| `-s`, `--static-dir`            | **Deprecated** [see note](#static-dir-deprecation). Directory where to load static files from, comma-separated list<br/>`build-storybook -s public`                         |
| `-o`, `--output-dir [dir-name]` | Directory where to store built files<br/>`build-storybook -o /my-deployed-storybook`                                                                                        |
| `-c`, `--config-dir [dir-name]` | Directory where to load Storybook configurations from<br/>`build-storybook -c .storybook`                                                                                   |
| `--loglevel [level]`            | Controls level of logging during build. Can be one of: [silly, verbose, info (default), warn, error, silent]<br/>`build-storybook --loglevel warn`                          |
| `--quiet`                       | Suppress verbose build output<br/>`build-storybook --quiet`                                                                                                                 |
| `--no-dll`                      | Do not use dll reference (no-op)<br/>`build-storybook --no-dll`                                                                                                             |
| `--debug-webpack`               | Display final webpack configurations for debugging purposes<br/>`build-storybook --debug-webpack`                                                                           |
| `--webpack-stats-json`          | Write Webpack Stats JSON to disk<br/>`build-storybook --webpack-stats-json /my-storybook/webpack-stats`                                                                     |
| `--docs`                        | Builds Storybook in documentation mode. Learn more about it in [here](../writing-docs/build-documentation.md#publish-storybooks-documentation)<br/>`build-storybook --docs` |
>>>>>>> 09dff904

<div class="aside">
💡 <strong>NOTE</strong>: If you're using npm instead of yarn to publish Storybook, the commands work slightly different. For example, <code>npm run build-storybook -- -o ./path/to/build</code>.
</div><|MERGE_RESOLUTION|>--- conflicted
+++ resolved
@@ -12,29 +12,6 @@
 Usage: start-storybook [options]
 ```
 
-<<<<<<< HEAD
-| Options                            | Description                                                                                                                                    | Example                                                   |
-| ---------------------------------- | :--------------------------------------------------------------------------------------------------------------------------------------------- | :-------------------------------------------------------- |
-| --help                             | Output usage information                                                                                                                       | `start-storybook --help`                                  |
-| -V, --version                      | Output the version number                                                                                                                      | `start-storybook -V`                                      |
-| -p, --port [number]                | Port to run Storybook                                                                                                                          | `start-storybook -p 9009`                                 |
-| -h, --host [string]                | Host to run Storybook                                                                                                                          | `start-storybook -h my-host.com`                          |
-| -s, --static-dir `<dir-names>`     | **[DEPRECATED]** Directory where to load static files from, comma-separated list                                                               | `start-storybook -s public`                               |
-| -c, --config-dir [dir-name]        | Directory where to load Storybook configurations from                                                                                          | `start-storybook -c .storybook`                           |
-| --https                            | Serve Storybook over HTTPS. Note: You must provide your own certificate information.                                                           | `start-storybook --https`                                 |
-| --ssl-ca `<ca>`                    | Provide an SSL certificate authority. (Optional with --https, required if using a self-signed certificate)                                     | `start-storybook --ssl-ca my-certificate`                 |
-| --ssl-cert `<cert>`                | Provide an SSL certificate. (Required with --https)                                                                                            | `start-storybook --ssl-cert my-ssl-certificate`           |
-| --ssl-key `<key>`                  | Provide an SSL key. (Required with --https)                                                                                                    | `start-storybook --ssl-key my-ssl-key`                    |
-| --smoke-test                       | Exit after successful start                                                                                                                    | `start-storybook --smoke-test`                            |
-| --ci                               | CI mode (skip interactive prompts, don't open browser)                                                                                         | `start-storybook --ci`                                    |
-| --no-open                          | Do not open Storybook automatically in the browser                                                                                             | `start-storybook --no-open`                               |
-| --quiet                            | Suppress verbose build output                                                                                                                  | `start-storybook --quiet`                                 |
-| --no-dll                           | Do not use dll reference (no-op)                                                                                                               | `start-storybook --no-dll`                                |
-| --debug-webpack                    | Display final webpack configurations for debugging purposes                                                                                    | `start-storybook --debug-webpack`                         |
-| `--webpack-stats-json <directory>` | Write Webpack Stats JSON to disk                                                                                                               | `start-storybook --webpack-stats-json /tmp/webpack-stats` |
-| --docs                             | Starts Storybook in documentation mode. Learn more about it in [here](../writing-docs/build-documentation.md#preview-storybooks-documentation) | `start-storybook --docs`                                  |
-| --no-manager-cache                 | Disables Storybook's manager caching mechanism. See note below.                                                                                | `start-storybook --no-manager-cache`                      |
-=======
 | Options                         | Description                                                                                                                                                                 |
 | ------------------------------- | --------------------------------------------------------------------------------------------------------------------------------------------------------------------------- |
 | `--help`                        | Output usage information <br/>`start-storybook --help`                                                                                                                      |
@@ -56,7 +33,6 @@
 | `--webpack-stats-json`          | Write Webpack Stats JSON to disk<br/>`start-storybook --webpack-stats-json /tmp/webpack-stats`                                                                              |
 | `--docs`                        | Starts Storybook in documentation mode. Learn more about it in [here](../writing-docs/build-documentation.md#preview-storybooks-documentation)<br/>`start-storybook --docs` |
 | `--no-manager-cache`            | Disables Storybook's manager caching mechanism. See note below.<br/>`start-storybook --no-manager-cache`                                                                    |
->>>>>>> 09dff904
 
 <div class="aside">
 💡 <strong>NOTE</strong>: The flag <code>--no-manager-cache</code> disables the internal caching of Storybook and can severely impact your Storybook loading time, so only use it when you need to refresh Storybook's UI, such as when editing themes.
@@ -74,21 +50,6 @@
 Usage: build-storybook [options]
 ```
 
-<<<<<<< HEAD
-| Options                            | Description                                                                                                                                     | Example                                                            |
-| ---------------------------------- | :---------------------------------------------------------------------------------------------------------------------------------------------- | :----------------------------------------------------------------- |
-| -h, --help                         | Output usage information                                                                                                                        | `build-storybook --help`                                           |
-| -V, --version                      | Output the version number                                                                                                                       | `build-storybook -V`                                               |
-| -s, --static-dir `<dir-names>`     | **[DEPRECATED]** Directory where to load static files from, comma-separated list                                                                | `build-storybook -s public`                                        |
-| -o, --output-dir [dir-name]        | Directory where to store built files                                                                                                            | `build-storybook -o /my-deployed-storybook`                        |
-| -c, --config-dir [dir-name]        | Directory where to load Storybook configurations from                                                                                           | `build-storybook -c .storybook`                                    |
-| --loglevel [level]                 | Controls level of logging during build. Can be one of: [silly, verbose, info (default), warn, error, silent]                                    | `build-storybook --loglevel warn`                                  |
-| --quiet                            | Suppress verbose build output                                                                                                                   | `build-storybook --quiet`                                          |
-| --no-dll                           | Do not use dll reference (no-op)                                                                                                                | `build-storybook --no-dll`                                         |
-| --debug-webpack                    | Display final webpack configurations for debugging purposes                                                                                     | `build-storybook --debug-webpack`                                  |
-| `--webpack-stats-json <directory>` | Write Webpack Stats JSON to disk                                                                                                                | `build-storybook --webpack-stats-json /my-storybook/webpack-stats` |
-| --docs                             | Builds Storybook in documentation mode. Learn more about it in [here](../writing-docs/build-documentation.md#publish-storybooks-documentation)) | `build-storybook --docs`                                           |
-=======
 | Options                         | Description                                                                                                                                                                 |
 | ------------------------------- | --------------------------------------------------------------------------------------------------------------------------------------------------------------------------- |
 | `-h`, `--help`                  | Output usage information<br/>`build-storybook --help`                                                                                                                       |
@@ -102,7 +63,6 @@
 | `--debug-webpack`               | Display final webpack configurations for debugging purposes<br/>`build-storybook --debug-webpack`                                                                           |
 | `--webpack-stats-json`          | Write Webpack Stats JSON to disk<br/>`build-storybook --webpack-stats-json /my-storybook/webpack-stats`                                                                     |
 | `--docs`                        | Builds Storybook in documentation mode. Learn more about it in [here](../writing-docs/build-documentation.md#publish-storybooks-documentation)<br/>`build-storybook --docs` |
->>>>>>> 09dff904
 
 <div class="aside">
 💡 <strong>NOTE</strong>: If you're using npm instead of yarn to publish Storybook, the commands work slightly different. For example, <code>npm run build-storybook -- -o ./path/to/build</code>.
