---
title: 'Install Storybook'
---

<!-- prettier-ignore-start -->

<FeatureSnippets
  paths={[
   'get-started/installation-command-section/angular.mdx',
   'get-started/installation-command-section/ember.mdx',
   'get-started/installation-command-section/html.mdx',
   'get-started/installation-command-section/marko.mdx',
   'get-started/installation-command-section/mithril.mdx',
   'get-started/installation-command-section/preact.mdx',
   'get-started/installation-command-section/rax.mdx',
   'get-started/installation-command-section/react.mdx',
   'get-started/installation-command-section/riot.mdx',
   'get-started/installation-command-section/svelte.mdx',
   'get-started/installation-command-section/vue.mdx',
   'get-started/installation-command-section/web-components.mdx',
  ]}
/>

<!-- prettier-ignore-end -->

<details>

<summary><code>sb init</code> is not made for empty projects</summary>

Storybook needs to be installed into a project that is already set up with a framework. It will not work on an empty project. There are many ways to bootstrap an app in a given framework, including:

- 📦 [Create an Angular Workspace](https://angular.io/cli/new)
- 📦 [Create React App](https://reactjs.org/docs/create-a-new-react-app.html)
- 📦 [Vue CLI](https://cli.vuejs.org/)
- 📦 [Ember CLI](https://guides.emberjs.com/release/getting-started/quick-start/)
- Or any other tooling available.

</details>

Storybook will look into your project's dependencies during its install process and provide you with the best configuration available.

The command above will make the following changes to your local environment:

- 📦 Install the required dependencies.
- 🛠 Setup the necessary scripts to run and build Storybook.
- 🛠 Add the default Storybook configuration.
- 📝 Add some boilerplate stories to get you started.

Depending on your framework, first, build your app and then check that everything worked by running:

<!-- prettier-ignore-start -->

<CodeSnippets
  paths={[
    'common/storybook-run-dev.npm.js.mdx',
    'common/storybook-run-dev.yarn.js.mdx',
  ]}
/>

<!-- prettier-ignore-end -->

It will start Storybook locally and output the address. Depending on your system configuration, it will automatically open the address in a new browser tab, and you'll be greeted by a welcome screen.

![Storybook welcome screen](./example-welcome.png)

There are some noteworthy items here:

- A collection of useful links for more in-depth configuration and customization options you have at your disposal.
- A second set of links for you to expand your Storybook knowledge and get involved with the ever-growing Storybook community.
- A few example stories to get you started.

<<<<<<< HEAD
Now that you installed Storybook successfully let’s take a look at a story that was written for us.

=======
>>>>>>> 945148a3
<details>
<summary><h4 id="troubleshooting">Troubleshooting</h4></summary>

Below is a curated list to get you unblocked while adding Storybook to your project.

<!-- prettier-ignore-start -->

<FeatureSnippets
  paths={[
   'get-started/installation-problems/angular.mdx',
   'get-started/installation-problems/ember.mdx',
   'get-started/installation-problems/html.mdx',
   'get-started/installation-problems/marko.mdx',
   'get-started/installation-problems/mithril.mdx',
   'get-started/installation-problems/preact.mdx',
   'get-started/installation-problems/rax.mdx',
   'get-started/installation-problems/react.mdx',
   'get-started/installation-problems/riot.mdx',
   'get-started/installation-problems/svelte.mdx',
   'get-started/installation-problems/vue.mdx',
   'get-started/installation-problems/web-components.mdx',
  ]}
/>

<!-- prettier-ignore-end -->

If all else fails, try asking for [help](https://storybook.js.org/support)

</details>

Now that you installed Storybook successfully, let’s take a look at a story that was written for us.<|MERGE_RESOLUTION|>--- conflicted
+++ resolved
@@ -69,11 +69,6 @@
 - A second set of links for you to expand your Storybook knowledge and get involved with the ever-growing Storybook community.
 - A few example stories to get you started.
 
-<<<<<<< HEAD
-Now that you installed Storybook successfully let’s take a look at a story that was written for us.
-
-=======
->>>>>>> 945148a3
 <details>
 <summary><h4 id="troubleshooting">Troubleshooting</h4></summary>
 
