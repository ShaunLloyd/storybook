---
title: 'Install Storybook'
---

<!-- prettier-ignore-start -->

<FeatureSnippets
  paths={[
   'get-started/installation-command-section/angular.mdx',
   'get-started/installation-command-section/ember.mdx',
   'get-started/installation-command-section/html.mdx',
   'get-started/installation-command-section/preact.mdx',
   'get-started/installation-command-section/react.mdx',
   'get-started/installation-command-section/svelte.mdx',
   'get-started/installation-command-section/vue.mdx',
   'get-started/installation-command-section/web-components.mdx',
  ]}
/>

<!-- prettier-ignore-end -->

<details>

<summary><code>storybook init</code> is not made for empty projects</summary>

Storybook needs to be installed into a project that is already set up with a framework. It will not work on an empty project. There are many ways to bootstrap an app in a given framework, including:

- 📦 [Create an Angular Workspace](https://angular.io/cli/new)
- 📦 [Create React App](https://reactjs.org/docs/create-a-new-react-app.html)
- 📦 [Vue CLI](https://cli.vuejs.org/)
- 📦 [Ember CLI](https://guides.emberjs.com/release/getting-started/quick-start/)
- Or any other tooling available.

</details>

Storybook will look into your project's dependencies during its install process and provide you with the best configuration available.

The command above will make the following changes to your local environment:

- 📦 Install the required dependencies.
- 🛠 Setup the necessary scripts to run and build Storybook.
- 🛠 Add the default Storybook configuration.
- 📝 Add some boilerplate stories to get you started.
- 📡 Set up telemetry to help us improve Storybook. Read more about it [here](../configure/telemetry.md).

Depending on your framework, first, build your app and then check that everything worked by running:

<!-- prettier-ignore-start -->

<CodeSnippets
  paths={[
    'angular/storybook-run-dev.with-builder.js.mdx',
    'common/storybook-run-dev.npm.js.mdx',
    'common/storybook-run-dev.yarn.js.mdx',
  ]}
/>

<!-- prettier-ignore-end -->

It will start Storybook locally and output the address. Depending on your system configuration, it will automatically open the address in a new browser tab, and you'll be greeted by a welcome screen.

![Storybook welcome screen](./example-welcome.png)

There are some noteworthy items here:

- A collection of useful links for more in-depth configuration and customization options you have at your disposal.
- A second set of links for you to expand your Storybook knowledge and get involved with the ever-growing Storybook community.
- A few example stories to get you started.

<details>
<summary><h4 id="troubleshooting">Troubleshooting</h4></summary>

Below are some of the most common installation issues and instructions on how to solve them.

<!-- prettier-ignore-start -->

<FeatureSnippets
  paths={[
   'get-started/installation-problems/angular.mdx',
   'get-started/installation-problems/ember.mdx',
   'get-started/installation-problems/html.mdx',
   'get-started/installation-problems/preact.mdx',
   'get-started/installation-problems/react.mdx',
   'get-started/installation-problems/svelte.mdx',
   'get-started/installation-problems/vue.mdx',
   'get-started/installation-problems/web-components.mdx',
  ]}
/>

<!-- prettier-ignore-end -->

<div class="aside">
<<<<<<< HEAD
Storybook collects completely anonymous data to help us improve user experience. Participation is optional, and you may [opt-out](../configure/telemetry.md#how-to-opt-out) if you'd not like to share any information.
=======

Storybook collects completely anonymous data to help us improve user experience. Participation is optional, and you may [opt-out](../configure/telemetry.md#how-to-opt-out) if you'd not like to share any information.

>>>>>>> 6bf256c5
</div>

If all else fails, try asking for [help](https://storybook.js.org/support)

</details>

Now that you installed Storybook successfully, let’s take a look at a story that was written for us.<|MERGE_RESOLUTION|>--- conflicted
+++ resolved
@@ -90,13 +90,9 @@
 <!-- prettier-ignore-end -->
 
 <div class="aside">
-<<<<<<< HEAD
-Storybook collects completely anonymous data to help us improve user experience. Participation is optional, and you may [opt-out](../configure/telemetry.md#how-to-opt-out) if you'd not like to share any information.
-=======
 
 Storybook collects completely anonymous data to help us improve user experience. Participation is optional, and you may [opt-out](../configure/telemetry.md#how-to-opt-out) if you'd not like to share any information.
 
->>>>>>> 6bf256c5
 </div>
 
 If all else fails, try asking for [help](https://storybook.js.org/support)
