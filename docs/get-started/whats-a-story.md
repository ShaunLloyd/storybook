---
title: "What's a Story"
---

A story captures the rendered state of a UI component. Developers write multiple stories per component that describe all the “interesting” states a component can support.

The CLI created example components that demonstrate the types of components you can build with Storybook: Button, Header, and Page.

Each example component has a set of stories that show the states it supports. You can browse the stories in the UI and see the code behind them in files that end with `.stories.js` or `.stories.ts`. The stories are written in Component Story Format (CSF)--an ES6 modules-based standard--for writing component examples.

Let’s start with the `Button` component. A story is a function that describes how to render the component in question. Here’s how to render `Button` in the “primary” state and export a story called `Primary`.

<!-- prettier-ignore-start -->

<CodeSnippets
  paths={[
    'react/button-story.js.mdx',
    'react/button-story.ts.mdx',
    'react/button-story.mdx.mdx',
    'angular/button-story.ts.mdx',
<<<<<<< HEAD
    'vue/button-story.js.mdx'
=======
    'svelte/button-story.js.mdx',
    'svelte/button-story.mdx.mdx',
>>>>>>> 65fe593c
  ]}
/>

<!-- prettier-ignore-end -->

![Initial button story](./example-button-noargs.png)

View the rendered `Button` by clicking on it in the Storybook sidebar.

The above story definition can be further improved to take advantage of [Storybook’s “args”](../writing-stories/args.md) concept. Args describes the arguments to Button in a machine readable way. This unlocks Storybook’s superpower of altering and composing arguments dynamically.

<!-- prettier-ignore-start -->

<CodeSnippets
  paths={[
    'react/button-story-with-args.js.mdx',
    'react/button-story-with-args.ts.mdx',
    'vue/button-story-with-args.js.mdx'
  ]}
/>

<!-- prettier-ignore-end -->

![Button story with args](./example-button-args.png)

Both story examples render the same thing because Storybook feeds the given `args` property into the story during render. But you get timesaving conveniences with args:

- `Button`s callbacks are logged into the Actions tab. Click to try it.
- `Button`s arguments are dynamically editable in the Controls tab. Adjust the controls

<div class="aside">

Note that `Template.bind({})` is a [standard JavaScript](https://developer.mozilla.org/en-US/docs/Web/JavaScript/Reference/Global_Objects/Function/bind) technique for making a copy of a function. We copy the `Template` so each exported story can set its own properties on it.

</div>

### Edit a story

Storybook makes it easy to work on one component in one state (aka a story) at a time. When you edit the Button code or stories, Storybook will instantly re-render in the browser. No need to manually refresh.

Update the `label` of the `Primary` story then see your change in Storybook.

<video autoPlay muted playsInline loop>
  <source
    src="example-button-hot-module-reload-optimized.mp4"
    type="video/mp4"
  />
</video>

Stories are also useful for checking that UI continues to look correct as you make changes. The `Button` component has four stories that show it in different use cases. View those stories now to confirm that your change to `Primary` didn’t introduce unintentional bugs in the other stories.

<video autoPlay muted playsInline loop>
  <source
    src="example-button-browse-stories-optimized.mp4"
    type="video/mp4"
  />
</video>

Checking a component’s stories as you develop helps prevent accidental regressions. Tools that integrate with Storybook can also [automate](../workflows/testing-with-storybook.md) this for you.

Now we’ve seen the basic anatomy of a story, let’s see how we use Storybook’s UI to develop stories.<|MERGE_RESOLUTION|>--- conflicted
+++ resolved
@@ -18,12 +18,9 @@
     'react/button-story.ts.mdx',
     'react/button-story.mdx.mdx',
     'angular/button-story.ts.mdx',
-<<<<<<< HEAD
     'vue/button-story.js.mdx'
-=======
     'svelte/button-story.js.mdx',
     'svelte/button-story.mdx.mdx',
->>>>>>> 65fe593c
   ]}
 />
 
