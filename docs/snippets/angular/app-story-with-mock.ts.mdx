--- conflicted
+++ resolved
@@ -1,11 +1,7 @@
 ```ts
 // App.stories.ts
 
-<<<<<<< HEAD
-import type { Meta, StoryFn } from '@storybook/angular';
-=======
 import type { Meta, Story } from '@storybook/angular';
->>>>>>> d1673e19
 
 import { AppComponent } from './app.component';
 
@@ -18,27 +14,7 @@
   component: AppComponent,
 } as Meta;
 
-<<<<<<< HEAD
-const Template: StoryFn = () => ({
-  props: {},
-});
-
-export const Success = Template.bind({});
-Success.parameters = {
-  fetch: {
-    json: {
-      JavaScript: 3390991,
-      'C++': 44974,
-      TypeScript: 15530,
-      CoffeeScript: 12253,
-      Python: 9383,
-      C: 5341,
-      Shell: 5115,
-      HTML: 3420,
-      CSS: 3171,
-      Makefile: 189,
-=======
- /*
+/*
  *👇 Render functions are a framework specific feature to allow you control on how the component renders.
  * See https://storybook.js.org/docs/7.0/angular/api/csf
  * to learn how to use render functions.
@@ -58,7 +34,6 @@
         CSS: 3171,
         Makefile: 189,
       },
->>>>>>> d1673e19
     },
   },
 };
