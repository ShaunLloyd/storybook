--- conflicted
+++ resolved
@@ -1,11 +1,7 @@
 ```ts
 // Button.stories.ts
 
-<<<<<<< HEAD
-import type { Meta, StoryFn } from '@storybook/angular';
-=======
 import type { Meta, Story } from '@storybook/angular';
->>>>>>> d1673e19
 
 import { Button } from './button.component';
 
@@ -18,13 +14,7 @@
   component: Button,
 } as Meta;
 
-<<<<<<< HEAD
-export const Text: StoryFn = (args) => ({
-  props: args,
-});
-=======
 export const Text: Story = {
   args: {...},
 };
->>>>>>> d1673e19
 ```