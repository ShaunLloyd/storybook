--- conflicted
+++ resolved
@@ -1,11 +1,7 @@
 ```ts
 // MyComponent.stories.ts
 
-<<<<<<< HEAD
-import type { Meta, StoryFn } from '@storybook/angular';
-=======
 import type { Meta, Story } from '@storybook/angular';
->>>>>>> d1673e19
 
 import { fireEvent, screen, userEvent } from '@storybook/testing-library';
 
@@ -20,22 +16,6 @@
   component: MyComponent,
 } as Meta;
 
-<<<<<<< HEAD
-const Template: StoryFn = (args) => ({
-  props: args,
-});
-
-export const ClickExample: StoryFn = Template.bind({});
-ClickExample.play = async () => {
-  // See https://storybook.js.org/docs/angular/essentials/actions#automatically-matching-args to learn how to setup logging in the Actions panel
-  await userEvent.click(screen.getByRole('button'));
-};
-
-export const FireEventExample: StoryFn = Template.bind({});
-FireEventExample.play = async () => {
-  // See https://storybook.js.org/docs/angular/essentials/actions#automatically-matching-args to learn how to setup logging in the Actions panel
-  await fireEvent.click(screen.getByTestId('data-testid'));
-=======
 export const ClickExample: Story = {
   play: async () => {
     // See https://storybook.js.org/docs/7.0/angular/essentials/actions#automatically-matching-args to learn how to setup logging in the Actions panel
@@ -48,6 +28,5 @@
     // See https://storybook.js.org/docs/7.0/angular/essentials/actions#automatically-matching-args to learn how to setup logging in the Actions panel
     await fireEvent.click(screen.getByTestId('data-testid'));
   },
->>>>>>> d1673e19
 };
 ```