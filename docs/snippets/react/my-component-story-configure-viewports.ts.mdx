```ts
// MyComponent.stories.ts|tsx

import React from 'react';

<<<<<<< HEAD
import type { ComponentStoryFn, ComponentMeta } from '@storybook/react';
=======
import type { ComponentStoryObj, ComponentMeta } from '@storybook/react';
>>>>>>> d1673e19

import { INITIAL_VIEWPORTS } from '@storybook/addon-viewport';

import { MyComponent } from './MyComponent';

export default {
  /* 👇 The title prop is optional.
   * See https://storybook.js.org/docs/7.0/react/configure/overview#configure-story-loading
   * to learn how to generate automatic titles
   */
  title: 'MyComponent',
  component: MyComponent,
  parameters: {
    //👇 The viewports object from the Essentials addon
    viewport: {
      //👇 The viewports you want to use
      viewports: INITIAL_VIEWPORTS,
      //👇 Your own default viewport
      defaultViewport: 'iphone6',
    },
  },
} as ComponentMeta<typeof MyComponent>;

<<<<<<< HEAD
export const MyStory: ComponentStoryFn<typeof MyComponent> = () => <MyComponent />;
MyStory.parameters = {
  viewport: {
    defaultViewport: 'iphonex',
=======
export const MyStory: ComponentStoryObj<typeof MyComponent> = {
  parameters: {
    viewport: {
      defaultViewport: 'iphonex',
    },
>>>>>>> d1673e19
  },
};
```<|MERGE_RESOLUTION|>--- conflicted
+++ resolved
@@ -3,11 +3,7 @@
 
 import React from 'react';
 
-<<<<<<< HEAD
-import type { ComponentStoryFn, ComponentMeta } from '@storybook/react';
-=======
 import type { ComponentStoryObj, ComponentMeta } from '@storybook/react';
->>>>>>> d1673e19
 
 import { INITIAL_VIEWPORTS } from '@storybook/addon-viewport';
 
@@ -31,18 +27,11 @@
   },
 } as ComponentMeta<typeof MyComponent>;
 
-<<<<<<< HEAD
-export const MyStory: ComponentStoryFn<typeof MyComponent> = () => <MyComponent />;
-MyStory.parameters = {
-  viewport: {
-    defaultViewport: 'iphonex',
-=======
 export const MyStory: ComponentStoryObj<typeof MyComponent> = {
   parameters: {
     viewport: {
       defaultViewport: 'iphonex',
     },
->>>>>>> d1673e19
   },
 };
 ```