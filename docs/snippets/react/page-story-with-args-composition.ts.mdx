--- conflicted
+++ resolved
@@ -3,11 +3,7 @@
 
 import React from 'react';
 
-<<<<<<< HEAD
-import type { ComponentStoryFn, ComponentMeta } from '@storybook/react';
-=======
 import type { ComponentStoryObj, ComponentMeta } from '@storybook/react';
->>>>>>> d1673e19
 
 import { DocumentScreen } from './YourPage';
 
@@ -24,22 +20,11 @@
   component: DocumentScreen,
 } as ComponentMeta<typeof DocumentScreen>;
 
-<<<<<<< HEAD
-
-const Template: ComponentStoryFn<typeof DocumentScreen> = (args) => <DocumentScreen {...args} />;
-
-export const Simple = Template.bind({});
-Simple.args = {
-  user: PageLayout.Simple.args.user,
-  document: DocumentHeader.Simple.args.document,
-  subdocuments: DocumentList.Simple.args.documents,
-=======
 export const Simple: ComponentStoryObj<typeof DocumentScreen> = {
   args: {
     user: PageLayout.Simple.args.user,
     document: DocumentHeader.Simple.args.document,
     subdocuments: DocumentList.Simple.args.documents,
   },
->>>>>>> d1673e19
 };
 ```