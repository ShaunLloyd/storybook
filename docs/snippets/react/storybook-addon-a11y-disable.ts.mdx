```ts
// MyComponent.stories.ts|tsx

import React from 'react';

<<<<<<< HEAD
import type { ComponentStoryFn, ComponentMeta } from '@storybook/react';
=======
import type { ComponentStoryObj, ComponentMeta } from '@storybook/react';
>>>>>>> d1673e19

import { MyComponent } from './MyComponent';

export default {
  /* 👇 The title prop is optional.
   * See https://storybook.js.org/docs/7.0/react/configure/overview#configure-story-loading
   * to learn how to generate automatic titles
   */
  title: 'Disable a11y addon',
  component: MyComponent,
} as ComponentMeta<typeof MyComponent>;

<<<<<<< HEAD
const Template: ComponentStoryFn<typeof MyComponent> = () => <MyComponent />;

export const NonA11yStory = Template.bind({});
NonA11yStory.parameters = {
  a11y: {
    // This option disables all a11y checks on this story
    disable: true,
=======
export const NonA11yStory: ComponentStoryObj<typeof MyComponent> = {
  parameters: {
    a11y: {
      // This option disables all a11y checks on this story
      disable: true,
    },
>>>>>>> d1673e19
  },
};
```<|MERGE_RESOLUTION|>--- conflicted
+++ resolved
@@ -3,11 +3,7 @@
 
 import React from 'react';
 
-<<<<<<< HEAD
-import type { ComponentStoryFn, ComponentMeta } from '@storybook/react';
-=======
 import type { ComponentStoryObj, ComponentMeta } from '@storybook/react';
->>>>>>> d1673e19
 
 import { MyComponent } from './MyComponent';
 
@@ -20,22 +16,12 @@
   component: MyComponent,
 } as ComponentMeta<typeof MyComponent>;
 
-<<<<<<< HEAD
-const Template: ComponentStoryFn<typeof MyComponent> = () => <MyComponent />;
-
-export const NonA11yStory = Template.bind({});
-NonA11yStory.parameters = {
-  a11y: {
-    // This option disables all a11y checks on this story
-    disable: true,
-=======
 export const NonA11yStory: ComponentStoryObj<typeof MyComponent> = {
   parameters: {
     a11y: {
       // This option disables all a11y checks on this story
       disable: true,
     },
->>>>>>> d1673e19
   },
 };
 ```