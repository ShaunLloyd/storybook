--- conflicted
+++ resolved
@@ -47,13 +47,10 @@
     "@storybook/addon-ondevice-knobs": "file:../../packs/storybook-addon-ondevice-knobs.tgz",
     "@storybook/addon-ondevice-notes": "file:../../packs/storybook-addon-ondevice-notes.tgz",
     "@storybook/ui": "file:../../packs/storybook-ui.tgz",
-<<<<<<< HEAD
+    "@storybook/theming": "file:../../packs/storybook-theming.tgz",
     "core-js": "^2.5.7",
     "babel-loader": "^8.0.4",
     "babel-preset-expo": "^5.0.0",
-=======
-    "@storybook/theming": "file:../../packs/storybook-theming.tgz",
->>>>>>> 1dfb31f9
     "jest-expo": "^31.0.0",
     "react-test-renderer": "^16.6.0"
   }
