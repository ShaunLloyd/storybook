const path = require('path');
const config = require('../../jest.config');

<<<<<<< HEAD
const projectDir = path.resolve('../../');
=======
const projectDir = path.join(__dirname, '../../');
>>>>>>> 43448a7a

module.exports = {
  preset: 'jest-preset-angular',
  globals: {
    'ts-jest': {
<<<<<<< HEAD
      tsConfig: '<rootDir>/src/tsconfig.spec.json',
=======
      tsConfig: path.join(__dirname, 'src/tsconfig.spec.json'),
>>>>>>> 43448a7a
      stringifyContentPathRegex: '\\.html$',
    },
  },
  roots: [__dirname],
  transform: {
    '^.+\\.stories\\.[jt]sx?$': '@storybook/addon-storyshots/injectFileName',
<<<<<<< HEAD
    '^.+\\.jsx?$': path.join(projectDir, 'scripts/babel-jest.js'),
    '^.+[/\\\\].storybook[/\\\\]config\\.ts$': path.join(projectDir, 'scripts/jest-ts-babel.js'),
    '^.+\\.(ts|js|html)$': 'ts-jest',
=======
    '^.+\\.(ts|html)$': 'ts-jest',
    '^.+\\.jsx?$': path.join(projectDir, 'scripts/utils/jest-transform-js.js'),
>>>>>>> 43448a7a
    '^.+\\.mdx$': '@storybook/addon-docs/jest-transform-mdx',
  },
  moduleFileExtensions: [...config.moduleFileExtensions, 'html'],
  snapshotSerializers: [
    'jest-preset-angular/build/AngularNoNgAttributesSnapshotSerializer.js',
    'jest-preset-angular/build/AngularSnapshotSerializer.js',
    'jest-preset-angular/build/HTMLCommentSerializer.js',
  ],
  setupFilesAfterEnv: ['./jest-config/setup.ts'],
};<|MERGE_RESOLUTION|>--- conflicted
+++ resolved
@@ -1,35 +1,21 @@
 const path = require('path');
 const config = require('../../jest.config');
 
-<<<<<<< HEAD
-const projectDir = path.resolve('../../');
-=======
 const projectDir = path.join(__dirname, '../../');
->>>>>>> 43448a7a
 
 module.exports = {
   preset: 'jest-preset-angular',
   globals: {
     'ts-jest': {
-<<<<<<< HEAD
-      tsConfig: '<rootDir>/src/tsconfig.spec.json',
-=======
       tsConfig: path.join(__dirname, 'src/tsconfig.spec.json'),
->>>>>>> 43448a7a
       stringifyContentPathRegex: '\\.html$',
     },
   },
   roots: [__dirname],
   transform: {
     '^.+\\.stories\\.[jt]sx?$': '@storybook/addon-storyshots/injectFileName',
-<<<<<<< HEAD
-    '^.+\\.jsx?$': path.join(projectDir, 'scripts/babel-jest.js'),
-    '^.+[/\\\\].storybook[/\\\\]config\\.ts$': path.join(projectDir, 'scripts/jest-ts-babel.js'),
-    '^.+\\.(ts|js|html)$': 'ts-jest',
-=======
     '^.+\\.(ts|html)$': 'ts-jest',
     '^.+\\.jsx?$': path.join(projectDir, 'scripts/utils/jest-transform-js.js'),
->>>>>>> 43448a7a
     '^.+\\.mdx$': '@storybook/addon-docs/jest-transform-mdx',
   },
   moduleFileExtensions: [...config.moduleFileExtensions, 'html'],
