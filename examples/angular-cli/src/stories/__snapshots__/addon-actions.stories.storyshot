--- conflicted
+++ resolved
@@ -1,10 +1,6 @@
 // Jest Snapshot v1, https://goo.gl/fbAQLP
 
-<<<<<<< HEAD
-exports[`Storyshots Addon/Actions Action And Method 1`] = `
-=======
-exports[`Storyshots Addon|Actions Action and method 1`] = `
->>>>>>> c2c1b4f3
+exports[`Storyshots Addon/Actions Action and method 1`] = `
 <storybook-dynamic-app-root
   cfr={[Function CodegenComponentFactoryResolver]}
   data={[Function Object]}
@@ -22,11 +18,7 @@
 </storybook-dynamic-app-root>
 `;
 
-<<<<<<< HEAD
-exports[`Storyshots Addon/Actions Action Only 1`] = `
-=======
-exports[`Storyshots Addon|Actions Action only 1`] = `
->>>>>>> c2c1b4f3
+exports[`Storyshots Addon/Actions Action only 1`] = `
 <storybook-dynamic-app-root
   cfr={[Function CodegenComponentFactoryResolver]}
   data={[Function Object]}
