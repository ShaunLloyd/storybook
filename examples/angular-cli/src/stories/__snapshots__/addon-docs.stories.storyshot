--- conflicted
+++ resolved
@@ -1,10 +1,6 @@
 // Jest Snapshot v1, https://goo.gl/fbAQLP
 
-<<<<<<< HEAD
-exports[`Storyshots Addon/Docs With Some Emoji 1`] = `
-=======
-exports[`Storyshots Addon|Docs with some emoji 1`] = `
->>>>>>> c2c1b4f3
+exports[`Storyshots Addon/Docs with some emoji 1`] = `
 <storybook-dynamic-app-root
   cfr={[Function CodegenComponentFactoryResolver]}
   data={[Function Object]}
@@ -25,11 +21,7 @@
 </storybook-dynamic-app-root>
 `;
 
-<<<<<<< HEAD
-exports[`Storyshots Addon/Docs With Text 1`] = `
-=======
-exports[`Storyshots Addon|Docs with text 1`] = `
->>>>>>> c2c1b4f3
+exports[`Storyshots Addon/Docs with text 1`] = `
 <storybook-dynamic-app-root
   cfr={[Function CodegenComponentFactoryResolver]}
   data={[Function Object]}
