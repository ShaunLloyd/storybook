// Jest Snapshot v1, https://goo.gl/fbAQLP

exports[`Storyshots Core / Story host styles With Args 1`] = `
<storybook-wrapper>
  <storybook-button-component
<<<<<<< HEAD
    _ngcontent-a-c155=""
    ng-reflect-text="Button with custom styles"
  >
    <button>
=======
    _ngcontent-a-c156=""
    _nghost-a-c52=""
    ng-reflect-text="Button with custom styles"
  >
    <button
      _ngcontent-a-c52=""
    >
>>>>>>> 87c2aec8
      Button with custom styles
    </button>
  </storybook-button-component>
</storybook-wrapper>
`;

exports[`Storyshots Core / Story host styles With story template 1`] = `
<storybook-wrapper>
  <storybook-button-component
<<<<<<< HEAD
    _ngcontent-a-c154=""
    ng-reflect-text="Button with custom styles"
  >
    <button>
=======
    _ngcontent-a-c155=""
    _nghost-a-c52=""
    ng-reflect-text="Button with custom styles"
  >
    <button
      _ngcontent-a-c52=""
    >
>>>>>>> 87c2aec8
      Button with custom styles
    </button>
  </storybook-button-component>
</storybook-wrapper>
`;<|MERGE_RESOLUTION|>--- conflicted
+++ resolved
@@ -3,20 +3,10 @@
 exports[`Storyshots Core / Story host styles With Args 1`] = `
 <storybook-wrapper>
   <storybook-button-component
-<<<<<<< HEAD
-    _ngcontent-a-c155=""
+    _ngcontent-a-c160=""
     ng-reflect-text="Button with custom styles"
   >
     <button>
-=======
-    _ngcontent-a-c156=""
-    _nghost-a-c52=""
-    ng-reflect-text="Button with custom styles"
-  >
-    <button
-      _ngcontent-a-c52=""
-    >
->>>>>>> 87c2aec8
       Button with custom styles
     </button>
   </storybook-button-component>
@@ -26,20 +16,10 @@
 exports[`Storyshots Core / Story host styles With story template 1`] = `
 <storybook-wrapper>
   <storybook-button-component
-<<<<<<< HEAD
-    _ngcontent-a-c154=""
+    _ngcontent-a-c159=""
     ng-reflect-text="Button with custom styles"
   >
     <button>
-=======
-    _ngcontent-a-c155=""
-    _nghost-a-c52=""
-    ng-reflect-text="Button with custom styles"
-  >
-    <button
-      _ngcontent-a-c52=""
-    >
->>>>>>> 87c2aec8
       Button with custom styles
     </button>
   </storybook-button-component>
