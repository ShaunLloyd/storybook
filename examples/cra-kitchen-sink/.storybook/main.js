--- conflicted
+++ resolved
@@ -27,13 +27,8 @@
     return config;
   },
   core: {
-<<<<<<< HEAD
-    builder: 'webpack4',
-    disableTelemetry: true,
-=======
     disableTelemetry: true,
     channelOptions: { allowFunction: false, maxDepth: 10 },
->>>>>>> abbd4f91
   },
   staticDirs: ['../public'],
   features: {
