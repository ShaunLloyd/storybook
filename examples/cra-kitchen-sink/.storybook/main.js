--- conflicted
+++ resolved
@@ -28,13 +28,9 @@
     return config;
   },
   core: {
-<<<<<<< HEAD
     builder: '@storybook/builder-webpack5',
     disableTelemetry: true,
-=======
-    builder: 'webpack4',
     channelOptions: { allowFunction: false, maxDepth: 10 },
->>>>>>> 13b40e37
   },
   staticDirs: ['../public'],
   features: {
