{
  "name": "cra-kitchen-sink",
<<<<<<< HEAD
  "version": "*",
  "private": true,
  "scripts": {
    "build": "react-scripts build",
    "build-storybook": "DISABLE_ESLINT_PLUGIN=true sb build",
    "eject": "react-scripts eject",
    "start": "react-scripts start",
    "storybook": "DISABLE_ESLINT_PLUGIN=true sb dev -p 9010 --no-manager-cache",
=======
  "version": "7.0.0-alpha.2",
  "private": true,
  "scripts": {
    "build": "react-scripts build",
    "build-storybook": "storybook build",
    "eject": "react-scripts eject",
    "start": "react-scripts start",
    "storybook": "storybook dev -p 9010 --no-manager-cache",
>>>>>>> bf745c3a
    "test": "react-scripts test --env=jsdom"
  },
  "resolutions": {
    "@storybook/addon-a11y": "portal:../../addons/a11y",
    "@storybook/addon-actions": "portal:../../addons/actions",
    "@storybook/addon-backgrounds": "portal:../../addons/backgrounds",
    "@storybook/addon-controls": "portal:../../addons/controls",
    "@storybook/addon-docs": "portal:../../addons/docs",
    "@storybook/addon-essentials": "portal:../../addons/essentials",
    "@storybook/addon-jest": "portal:../../addons/jest",
    "@storybook/addon-links": "portal:../../addons/links",
    "@storybook/addon-storyshots": "portal:../../addons/storyshots/storyshots-core",
    "@storybook/addon-storyshots-puppeteer": "portal:../../addons/storyshots/storyshots-puppeteer",
    "@storybook/addon-storysource": "portal:../../addons/storysource",
    "@storybook/addon-toolbars": "portal:../../addons/toolbars",
    "@storybook/addon-viewport": "portal:../../addons/viewport",
    "@storybook/addons": "portal:../../lib/addons",
    "@storybook/api": "portal:../../lib/api",
    "@storybook/builder-webpack5": "portal:../../lib/builder-webpack5",
    "@storybook/channel-postmessage": "portal:../../lib/channel-postmessage",
    "@storybook/channel-websocket": "portal:../../lib/channel-websocket",
    "@storybook/channels": "portal:../../lib/channels",
    "@storybook/cli": "portal:../../lib/cli",
    "@storybook/client-api": "portal:../../lib/client-api",
    "@storybook/client-logger": "portal:../../lib/client-logger",
    "@storybook/codemod": "portal:../../lib/codemod",
    "@storybook/components": "portal:../../lib/components",
    "@storybook/core-client": "portal:../../lib/core-client",
    "@storybook/core-common": "portal:../../lib/core-common",
    "@storybook/core-events": "portal:../../lib/core-events",
    "@storybook/core-server": "portal:../../lib/core-server",
    "@storybook/core-webpack": "portal:../../lib/core-webpack",
    "@storybook/csf-tools": "portal:../../lib/csf-tools",
    "@storybook/manager-webpack5": "portal:../../lib/manager-webpack5",
    "@storybook/node-logger": "portal:../../lib/node-logger",
    "@storybook/postinstall": "portal:../../lib/postinstall",
    "@storybook/preset-react-webpack": "portal:../../presets/react-webpack",
    "@storybook/react": "portal:../../renderers/react",
    "@storybook/react-webpack5": "portal:../../frameworks/react-webpack5",
    "@storybook/router": "portal:../../lib/router",
    "@storybook/source-loader": "portal:../../lib/source-loader",
    "@storybook/theming": "portal:../../lib/theming",
    "@storybook/ui": "portal:../../lib/ui",
    "babel-plugin-macros": "3.1.0",
    "fork-ts-checker-webpack-plugin": "6.2.13",
    "sb": "portal:../../lib/cli-sb",
    "storybook": "portal:../../lib/cli-storybook"
  },
  "dependencies": {
    "@storybook/client-logger": "7.0.0-alpha.2",
    "global": "^4.4.0",
    "prop-types": "^15.7.2",
    "react": "16.14.0",
    "react-dom": "16.14.0",
    "react-lifecycles-compat": "^3.0.4",
    "react-scripts": "^5.0.1"
  },
  "devDependencies": {
    "@pmmmwh/react-refresh-webpack-plugin": "^0.5.5",
<<<<<<< HEAD
    "@storybook/addon-a11y": "*",
    "@storybook/addon-actions": "*",
    "@storybook/addon-backgrounds": "*",
    "@storybook/addon-docs": "*",
    "@storybook/addon-jest": "*",
    "@storybook/addon-links": "*",
    "@storybook/addon-storyshots": "*",
    "@storybook/addons": "*",
    "@storybook/builder-webpack5": "*",
    "@storybook/preset-create-react-app": "^4.1.0",
    "@storybook/react": "*",
    "@storybook/react-webpack5": "*",
    "@storybook/theming": "*",
    "sb": "*",
=======
    "@storybook/addon-a11y": "7.0.0-alpha.2",
    "@storybook/addon-actions": "7.0.0-alpha.2",
    "@storybook/addon-backgrounds": "7.0.0-alpha.2",
    "@storybook/addon-docs": "7.0.0-alpha.2",
    "@storybook/addon-jest": "7.0.0-alpha.2",
    "@storybook/addon-links": "7.0.0-alpha.2",
    "@storybook/addon-storyshots": "7.0.0-alpha.2",
    "@storybook/addons": "7.0.0-alpha.2",
    "@storybook/builder-webpack5": "7.0.0-alpha.2",
    "@storybook/preset-create-react-app": "^4.1.0",
    "@storybook/react": "7.0.0-alpha.2",
    "@storybook/react-webpack5": "7.0.0-alpha.2",
    "@storybook/theming": "7.0.0-alpha.2",
    "storybook": "7.0.0-alpha.2",
>>>>>>> bf745c3a
    "webpack": "5"
  },
  "storybook": {
    "chromatic": {
      "projectToken": "tg55gajmdt"
    }
  }
}<|MERGE_RESOLUTION|>--- conflicted
+++ resolved
@@ -1,6 +1,5 @@
 {
   "name": "cra-kitchen-sink",
-<<<<<<< HEAD
   "version": "*",
   "private": true,
   "scripts": {
@@ -9,16 +8,6 @@
     "eject": "react-scripts eject",
     "start": "react-scripts start",
     "storybook": "DISABLE_ESLINT_PLUGIN=true sb dev -p 9010 --no-manager-cache",
-=======
-  "version": "7.0.0-alpha.2",
-  "private": true,
-  "scripts": {
-    "build": "react-scripts build",
-    "build-storybook": "storybook build",
-    "eject": "react-scripts eject",
-    "start": "react-scripts start",
-    "storybook": "storybook dev -p 9010 --no-manager-cache",
->>>>>>> bf745c3a
     "test": "react-scripts test --env=jsdom"
   },
   "resolutions": {
@@ -78,7 +67,6 @@
   },
   "devDependencies": {
     "@pmmmwh/react-refresh-webpack-plugin": "^0.5.5",
-<<<<<<< HEAD
     "@storybook/addon-a11y": "*",
     "@storybook/addon-actions": "*",
     "@storybook/addon-backgrounds": "*",
@@ -93,22 +81,6 @@
     "@storybook/react-webpack5": "*",
     "@storybook/theming": "*",
     "sb": "*",
-=======
-    "@storybook/addon-a11y": "7.0.0-alpha.2",
-    "@storybook/addon-actions": "7.0.0-alpha.2",
-    "@storybook/addon-backgrounds": "7.0.0-alpha.2",
-    "@storybook/addon-docs": "7.0.0-alpha.2",
-    "@storybook/addon-jest": "7.0.0-alpha.2",
-    "@storybook/addon-links": "7.0.0-alpha.2",
-    "@storybook/addon-storyshots": "7.0.0-alpha.2",
-    "@storybook/addons": "7.0.0-alpha.2",
-    "@storybook/builder-webpack5": "7.0.0-alpha.2",
-    "@storybook/preset-create-react-app": "^4.1.0",
-    "@storybook/react": "7.0.0-alpha.2",
-    "@storybook/react-webpack5": "7.0.0-alpha.2",
-    "@storybook/theming": "7.0.0-alpha.2",
-    "storybook": "7.0.0-alpha.2",
->>>>>>> bf745c3a
     "webpack": "5"
   },
   "storybook": {
