{
  "name": "cra-kitchen-sink",
  "version": "6.5.0-rc.1",
  "private": true,
  "scripts": {
    "build": "react-scripts build",
    "build-storybook": "build-storybook",
    "eject": "react-scripts eject",
    "start": "react-scripts start",
    "storybook": "start-storybook -p 9010 --no-manager-cache",
    "test": "react-scripts test --env=jsdom"
  },
  "dependencies": {
<<<<<<< HEAD
    "@storybook/client-logger": "workspace:*",
=======
    "@storybook/client-logger": "6.5.0-rc.1",
>>>>>>> 10a87ceb
    "global": "^4.4.0",
    "prop-types": "^15.7.2",
    "react": "16.14.0",
    "react-dom": "16.14.0",
    "react-lifecycles-compat": "^3.0.4",
    "react-scripts": "^4.0.2"
  },
  "devDependencies": {
<<<<<<< HEAD
    "@pmmmwh/react-refresh-webpack-plugin": "^0.4.3",
    "@storybook/addon-a11y": "workspace:*",
    "@storybook/addon-actions": "workspace:*",
    "@storybook/addon-backgrounds": "workspace:*",
    "@storybook/addon-docs": "workspace:*",
    "@storybook/addon-jest": "workspace:*",
    "@storybook/addon-links": "workspace:*",
    "@storybook/addon-storyshots": "workspace:*",
    "@storybook/addons": "workspace:*",
    "@storybook/builder-webpack4": "workspace:*",
    "@storybook/preset-create-react-app": "^3.1.6",
    "@storybook/react": "workspace:*",
    "@storybook/theming": "workspace:*",
=======
    "@pmmmwh/react-refresh-webpack-plugin": "^0.5.3",
    "@storybook/addon-a11y": "6.5.0-rc.1",
    "@storybook/addon-actions": "6.5.0-rc.1",
    "@storybook/addon-backgrounds": "6.5.0-rc.1",
    "@storybook/addon-docs": "6.5.0-rc.1",
    "@storybook/addon-ie11": "0.0.7--canary.5e87b64.0",
    "@storybook/addon-jest": "6.5.0-rc.1",
    "@storybook/addon-links": "6.5.0-rc.1",
    "@storybook/addon-storyshots": "6.5.0-rc.1",
    "@storybook/addons": "6.5.0-rc.1",
    "@storybook/builder-webpack4": "6.5.0-rc.1",
    "@storybook/preset-create-react-app": "^3.1.6",
    "@storybook/react": "6.5.0-rc.1",
    "@storybook/theming": "6.5.0-rc.1",
>>>>>>> 10a87ceb
    "webpack": "4"
  },
  "storybook": {
    "chromatic": {
      "projectToken": "tg55gajmdt"
    }
  }
}<|MERGE_RESOLUTION|>--- conflicted
+++ resolved
@@ -11,11 +11,7 @@
     "test": "react-scripts test --env=jsdom"
   },
   "dependencies": {
-<<<<<<< HEAD
     "@storybook/client-logger": "workspace:*",
-=======
-    "@storybook/client-logger": "6.5.0-rc.1",
->>>>>>> 10a87ceb
     "global": "^4.4.0",
     "prop-types": "^15.7.2",
     "react": "16.14.0",
@@ -24,12 +20,12 @@
     "react-scripts": "^4.0.2"
   },
   "devDependencies": {
-<<<<<<< HEAD
-    "@pmmmwh/react-refresh-webpack-plugin": "^0.4.3",
+    "@pmmmwh/react-refresh-webpack-plugin": "^0.5.3",
     "@storybook/addon-a11y": "workspace:*",
     "@storybook/addon-actions": "workspace:*",
     "@storybook/addon-backgrounds": "workspace:*",
     "@storybook/addon-docs": "workspace:*",
+    "@storybook/addon-ie11": "0.0.7--canary.5e87b64.0",
     "@storybook/addon-jest": "workspace:*",
     "@storybook/addon-links": "workspace:*",
     "@storybook/addon-storyshots": "workspace:*",
@@ -38,22 +34,6 @@
     "@storybook/preset-create-react-app": "^3.1.6",
     "@storybook/react": "workspace:*",
     "@storybook/theming": "workspace:*",
-=======
-    "@pmmmwh/react-refresh-webpack-plugin": "^0.5.3",
-    "@storybook/addon-a11y": "6.5.0-rc.1",
-    "@storybook/addon-actions": "6.5.0-rc.1",
-    "@storybook/addon-backgrounds": "6.5.0-rc.1",
-    "@storybook/addon-docs": "6.5.0-rc.1",
-    "@storybook/addon-ie11": "0.0.7--canary.5e87b64.0",
-    "@storybook/addon-jest": "6.5.0-rc.1",
-    "@storybook/addon-links": "6.5.0-rc.1",
-    "@storybook/addon-storyshots": "6.5.0-rc.1",
-    "@storybook/addons": "6.5.0-rc.1",
-    "@storybook/builder-webpack4": "6.5.0-rc.1",
-    "@storybook/preset-create-react-app": "^3.1.6",
-    "@storybook/react": "6.5.0-rc.1",
-    "@storybook/theming": "6.5.0-rc.1",
->>>>>>> 10a87ceb
     "webpack": "4"
   },
   "storybook": {
