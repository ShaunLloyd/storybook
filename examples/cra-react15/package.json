--- conflicted
+++ resolved
@@ -19,15 +19,10 @@
   },
   "devDependencies": {
     "@storybook/addon-actions": "6.2.0-alpha.28",
-<<<<<<< HEAD
     "@storybook/builder-webpack4": "6.2.0-alpha.28",
     "@storybook/addon-links": "6.2.0-alpha.28",
     "@storybook/addons": "6.2.0-alpha.28",
-=======
-    "@storybook/addon-links": "6.2.0-alpha.28",
-    "@storybook/addons": "6.2.0-alpha.28",
     "@storybook/preset-create-react-app": "^3.1.6-alpha.0",
->>>>>>> ae2f56e9
     "@storybook/react": "6.2.0-alpha.28",
     "@storybook/theming": "6.2.0-alpha.28",
     "babel-core": "6",
