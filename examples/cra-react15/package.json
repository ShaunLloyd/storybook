--- conflicted
+++ resolved
@@ -18,18 +18,11 @@
     "react-scripts": "3.0.1"
   },
   "devDependencies": {
-<<<<<<< HEAD
-    "@storybook/addon-actions": "5.3.0-beta.7",
-    "@storybook/addon-links": "5.3.0-beta.7",
-    "@storybook/addons": "5.3.0-beta.7",
-    "@storybook/react": "5.3.0-beta.7",
-    "@storybook/theming": "5.3.0-beta.7",
-=======
     "@storybook/addon-actions": "5.3.0-beta.9",
     "@storybook/addon-links": "5.3.0-beta.9",
+    "@storybook/addons": "5.3.0-beta.9",
     "@storybook/react": "5.3.0-beta.9",
     "@storybook/theming": "5.3.0-beta.9",
->>>>>>> 82c574db
     "babel-core": "6",
     "babel-runtime": "6"
   }
