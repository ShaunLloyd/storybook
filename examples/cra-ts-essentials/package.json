{
  "name": "cra-ts-essentials",
  "version": "6.5.0-rc.1",
  "private": true,
  "scripts": {
    "build": "react-scripts build",
    "build-storybook": "build-storybook",
    "eject": "react-scripts eject",
    "start": "react-scripts start",
    "storybook": "start-storybook -p 9009 --no-manager-cache",
    "test": "SKIP_PREFLIGHT_CHECK=true react-scripts test"
  },
  "browserslist": {
    "production": [
      ">0.2%",
      "not dead",
      "not op_mini all"
    ],
    "development": [
      "last 1 chrome version",
      "last 1 firefox version",
      "last 1 safari version"
    ]
  },
  "dependencies": {
    "@storybook/components": "6.5.0-rc.1",
    "@storybook/theming": "6.5.0-rc.1",
    "@types/jest": "^26.0.16",
    "@types/node": "^14.14.20 || ^16.0.0",
    "@types/react": "^16.14.23",
    "@types/react-dom": "16.9.14",
    "formik": "2.2.9",
    "global": "^4.4.0",
    "react": "16.14.0",
    "react-dom": "16.14.0",
    "react-scripts": "^4.0.2",
    "typescript": "^3.9.7"
  },
  "devDependencies": {
<<<<<<< HEAD
    "@storybook/addon-essentials": "workspace:*",
    "@storybook/addons": "workspace:*",
    "@storybook/builder-webpack4": "workspace:*",
    "@storybook/preset-create-react-app": "^3.1.6",
    "@storybook/react": "workspace:*",
=======
    "@storybook/addon-essentials": "6.5.0-rc.1",
    "@storybook/addon-ie11": "0.0.7--canary.5e87b64.0",
    "@storybook/addons": "6.5.0-rc.1",
    "@storybook/builder-webpack4": "6.5.0-rc.1",
    "@storybook/preset-create-react-app": "^3.1.6",
    "@storybook/react": "6.5.0-rc.1",
    "@storybook/testing-library": "^0.0.9",
>>>>>>> 10a87ceb
    "webpack": "4"
  },
  "storybook": {
    "chromatic": {
      "projectToken": "b311ypk6of"
    }
  }
}<|MERGE_RESOLUTION|>--- conflicted
+++ resolved
@@ -23,8 +23,8 @@
     ]
   },
   "dependencies": {
-    "@storybook/components": "6.5.0-rc.1",
-    "@storybook/theming": "6.5.0-rc.1",
+    "@storybook/components": "workspace:*",
+    "@storybook/theming": "workspace:*",
     "@types/jest": "^26.0.16",
     "@types/node": "^14.14.20 || ^16.0.0",
     "@types/react": "^16.14.23",
@@ -37,21 +37,13 @@
     "typescript": "^3.9.7"
   },
   "devDependencies": {
-<<<<<<< HEAD
     "@storybook/addon-essentials": "workspace:*",
+    "@storybook/addon-ie11": "0.0.7--canary.5e87b64.0",
     "@storybook/addons": "workspace:*",
     "@storybook/builder-webpack4": "workspace:*",
     "@storybook/preset-create-react-app": "^3.1.6",
     "@storybook/react": "workspace:*",
-=======
-    "@storybook/addon-essentials": "6.5.0-rc.1",
-    "@storybook/addon-ie11": "0.0.7--canary.5e87b64.0",
-    "@storybook/addons": "6.5.0-rc.1",
-    "@storybook/builder-webpack4": "6.5.0-rc.1",
-    "@storybook/preset-create-react-app": "^3.1.6",
-    "@storybook/react": "6.5.0-rc.1",
     "@storybook/testing-library": "^0.0.9",
->>>>>>> 10a87ceb
     "webpack": "4"
   },
   "storybook": {
