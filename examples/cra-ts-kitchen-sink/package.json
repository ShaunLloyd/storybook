--- conflicted
+++ resolved
@@ -34,26 +34,15 @@
     "typescript": "^3.9.7"
   },
   "devDependencies": {
-<<<<<<< HEAD
     "@storybook/addon-a11y": "workspace:*",
     "@storybook/addon-actions": "workspace:*",
     "@storybook/addon-docs": "workspace:*",
+    "@storybook/addon-ie11": "0.0.7--canary.5e87b64.0",
     "@storybook/addon-links": "workspace:*",
     "@storybook/addons": "workspace:*",
     "@storybook/builder-webpack4": "workspace:*",
     "@storybook/preset-create-react-app": "^3.1.6",
     "@storybook/react": "workspace:*",
-=======
-    "@storybook/addon-a11y": "6.5.0-rc.1",
-    "@storybook/addon-actions": "6.5.0-rc.1",
-    "@storybook/addon-docs": "6.5.0-rc.1",
-    "@storybook/addon-ie11": "0.0.7--canary.5e87b64.0",
-    "@storybook/addon-links": "6.5.0-rc.1",
-    "@storybook/addons": "6.5.0-rc.1",
-    "@storybook/builder-webpack4": "6.5.0-rc.1",
-    "@storybook/preset-create-react-app": "^3.1.6",
-    "@storybook/react": "6.5.0-rc.1",
->>>>>>> 10a87ceb
     "@types/enzyme": "^3.10.8",
     "enzyme": "^3.11.0",
     "enzyme-adapter-react-16": "^1.9.1",
