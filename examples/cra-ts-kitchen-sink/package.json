--- conflicted
+++ resolved
@@ -35,20 +35,13 @@
   },
   "devDependencies": {
     "@storybook/addon-a11y": "6.2.0-alpha.28",
-<<<<<<< HEAD
     "@storybook/builder-webpack4": "6.2.0-alpha.28",
-=======
->>>>>>> ae2f56e9
     "@storybook/addon-actions": "6.2.0-alpha.28",
     "@storybook/addon-docs": "6.2.0-alpha.28",
     "@storybook/addon-knobs": "6.2.0-alpha.28",
     "@storybook/addon-links": "6.2.0-alpha.28",
     "@storybook/addons": "6.2.0-alpha.28",
-<<<<<<< HEAD
-    "@storybook/preset-create-react-app": "^3.1.5",
-=======
     "@storybook/preset-create-react-app": "^3.1.6-alpha.0",
->>>>>>> ae2f56e9
     "@storybook/react": "6.2.0-alpha.28",
     "@types/enzyme": "^3.10.8",
     "enzyme": "^3.11.0",
