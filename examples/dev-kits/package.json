--- conflicted
+++ resolved
@@ -8,17 +8,7 @@
     "storybook": "start-storybook -p 9011 -c ./"
   },
   "devDependencies": {
-<<<<<<< HEAD
-    "@storybook/addon-decorator": "5.2.0-alpha.35",
-    "@storybook/addon-parameter": "5.2.0-alpha.35",
-    "@storybook/addon-roundtrip": "5.2.0-alpha.35",
-    "@storybook/addons": "5.2.0-alpha.35",
-    "@storybook/components": "5.2.0-alpha.35",
-    "@storybook/core-events": "5.2.0-alpha.35",
-    "@storybook/node-logger": "5.2.0-alpha.35",
-    "@storybook/react": "5.2.0-alpha.35",
-    "@storybook/theming": "5.2.0-alpha.35",
-=======
+    "@storybook/addon-decorator": "5.2.0-alpha.40",
     "@storybook/addon-parameter": "5.2.0-alpha.40",
     "@storybook/addon-roundtrip": "5.2.0-alpha.40",
     "@storybook/addons": "5.2.0-alpha.40",
@@ -27,7 +17,6 @@
     "@storybook/node-logger": "5.2.0-alpha.40",
     "@storybook/react": "5.2.0-alpha.40",
     "@storybook/theming": "5.2.0-alpha.40",
->>>>>>> eec41f3f
     "cors": "^2.8.5",
     "cross-env": "^5.2.0",
     "enzyme-to-json": "^3.3.5",
