{
  "name": "ember-example",
  "version": "6.4.0-alpha.22",
  "private": true,
  "scripts": {
    "build": "ember build --output-path ember-output",
    "build-storybook": "yarn storybook-prebuild && build-storybook -s ember-output",
    "dev": "ember serve",
    "storybook": "yarn build && start-storybook -p 9009 -s ember-output --no-manager-cache",
    "storybook-prebuild": "yarn build && shx cp -r public/* ember-output",
    "storybook:dev": "yarn dev & start-storybook -p 9009 -s ember-output"
  },
  "dependencies": {
    "ember-named-blocks-polyfill": "^0.2.3",
    "ember-template-compiler": "^1.9.0-alpha"
  },
  "devDependencies": {
    "@babel/core": "^7.12.10",
    "@ember/optional-features": "^2.0.0",
    "@storybook/addon-a11y": "6.4.0-alpha.22",
    "@storybook/addon-actions": "6.4.0-alpha.22",
    "@storybook/addon-backgrounds": "6.4.0-alpha.22",
    "@storybook/addon-controls": "6.4.0-alpha.22",
    "@storybook/addon-docs": "6.4.0-alpha.22",
    "@storybook/addon-links": "6.4.0-alpha.22",
    "@storybook/addon-storysource": "6.4.0-alpha.22",
    "@storybook/addon-viewport": "6.4.0-alpha.22",
    "@storybook/addons": "6.4.0-alpha.22",
    "@storybook/ember": "6.4.0-alpha.22",
    "@storybook/ember-cli-storybook": "^0.2.1",
<<<<<<< HEAD
    "@storybook/source-loader": "6.3.0-rc.8",
    "babel-loader": "^8.0.0",
=======
    "@storybook/source-loader": "6.4.0-alpha.22",
    "babel-loader": "^8",
>>>>>>> 6fedc7d8
    "broccoli-asset-rev": "^3.0.0",
    "cross-env": "^7.0.3",
    "ember-ajax": "^5.0.0",
    "ember-cli": "~3.24.0",
    "ember-cli-app-version": "^4.0.0",
    "ember-cli-babel": "^7.23.0",
    "ember-cli-htmlbars": "^4.4.0",
    "ember-cli-inject-live-reload": "^2.0.2",
    "ember-cli-shims": "^1.2.0",
    "ember-cli-sri": "^2.1.1",
    "ember-cli-uglify": "^3.0.0",
    "ember-load-initializers": "^2.1.2",
    "ember-resolver": "^7.0.0",
    "ember-source": "~3.24.0",
    "loader.js": "^4.7.0",
    "webpack": "4",
    "webpack-cli": "^4.2.0"
  },
  "engines": {
    "node": "^4.5 || 6.* || >= 7.*"
  },
  "storybook": {
    "chromatic": {
      "projectToken": "19z23qxndju"
    }
  }
}<|MERGE_RESOLUTION|>--- conflicted
+++ resolved
@@ -28,13 +28,8 @@
     "@storybook/addons": "6.4.0-alpha.22",
     "@storybook/ember": "6.4.0-alpha.22",
     "@storybook/ember-cli-storybook": "^0.2.1",
-<<<<<<< HEAD
-    "@storybook/source-loader": "6.3.0-rc.8",
+    "@storybook/source-loader": "6.4.0-alpha.22",
     "babel-loader": "^8.0.0",
-=======
-    "@storybook/source-loader": "6.4.0-alpha.22",
-    "babel-loader": "^8",
->>>>>>> 6fedc7d8
     "broccoli-asset-rev": "^3.0.0",
     "cross-env": "^7.0.3",
     "ember-ajax": "^5.0.0",
