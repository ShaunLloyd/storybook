--- conflicted
+++ resolved
@@ -1,10 +1,6 @@
 {
   "name": "@storybook/external-docs",
-<<<<<<< HEAD
-  "version": "6.5.0-beta.4",
-=======
   "version": "7.0.0-alpha.1",
->>>>>>> abbd4f91
   "private": true,
   "scripts": {
     "build": "next build",
@@ -15,36 +11,20 @@
     "storybook": "cross-env STORYBOOK_DISPLAY_WARNING=true DISPLAY_WARNING=true sb dev -p 9011 --no-manager-cache -c .storybook"
   },
   "dependencies": {
-<<<<<<< HEAD
-    "@storybook/addon-docs": "6.5.0-beta.4",
-    "@storybook/addon-essentials": "6.5.0-beta.4",
-    "@storybook/components": "6.5.0-beta.4",
-    "@storybook/csf": "0.0.2--canary.87bc651.0",
-    "@storybook/preview-web": "6.5.0-beta.4",
-    "@storybook/react": "6.5.0-beta.4",
-    "@storybook/theming": "6.5.0-beta.4",
-=======
+    "@storybook/addon-docs": "7.0.0-alpha.1",
     "@storybook/addon-essentials": "7.0.0-alpha.1",
     "@storybook/components": "7.0.0-alpha.1",
     "@storybook/csf": "0.0.2--canary.4566f4d.1",
     "@storybook/preview-web": "7.0.0-alpha.1",
-    "@storybook/react": "7.0.0-alpha.1",
     "@storybook/react-webpack5": "7.0.0-alpha.1",
-    "@storybook/store": "7.0.0-alpha.1",
     "@storybook/theming": "7.0.0-alpha.1",
->>>>>>> abbd4f91
     "formik": "^2.2.9",
     "next": "12.0.8",
     "nextra": "^1.1.0",
     "nextra-theme-docs": "^1.2.6",
     "prop-types": "^15.8.1",
     "react": "16.14.0",
-<<<<<<< HEAD
     "react-dom": "16.14.0"
-=======
-    "react-dom": "16.14.0",
-    "react-scripts": "^5.0.1"
->>>>>>> abbd4f91
   },
   "devDependencies": {
     "@babel/preset-env": "^7.17.10",
@@ -54,16 +34,10 @@
     "@types/prop-types": "^15",
     "@types/react": "^17.0.39",
     "cross-env": "^7.0.3",
-<<<<<<< HEAD
     "eslint": "8.7.0",
     "eslint-config-next": "12.0.8",
-    "sb": "6.5.0-beta.4",
-    "typescript": "^4.5.5",
-    "webpack": "4"
-=======
     "sb": "7.0.0-alpha.1",
     "typescript": "~4.6.3",
     "webpack": "5"
->>>>>>> abbd4f91
   }
 }