{
  "name": "html-kitchen-sink",
  "version": "7.0.0-alpha.6",
  "private": true,
  "description": "",
  "keywords": [],
  "license": "MIT",
  "author": "",
  "main": "index.js",
  "scripts": {
    "build-storybook": "storybook build",
    "generate-addon-jest-testresults": "jest --config=tests/addon-jest.config.json --json --outputFile=stories/addon-jest.testresults.json",
    "storybook": "storybook dev -p 9006 --no-manager-cache"
  },
  "devDependencies": {
<<<<<<< HEAD
    "@storybook/addon-a11y": "6.5.0-alpha.64",
    "@storybook/addon-actions": "6.5.0-alpha.64",
    "@storybook/addon-backgrounds": "6.5.0-alpha.64",
    "@storybook/addon-controls": "6.5.0-alpha.64",
    "@storybook/addon-docs": "6.5.0-alpha.64",
    "@storybook/addon-highlight": "6.5.0-alpha.64",
    "@storybook/addon-jest": "6.5.0-alpha.64",
    "@storybook/addon-links": "6.5.0-alpha.64",
=======
    "@storybook/addon-a11y": "7.0.0-alpha.6",
    "@storybook/addon-actions": "7.0.0-alpha.6",
    "@storybook/addon-backgrounds": "7.0.0-alpha.6",
    "@storybook/addon-controls": "7.0.0-alpha.6",
    "@storybook/addon-docs": "7.0.0-alpha.6",
    "@storybook/addon-jest": "7.0.0-alpha.6",
    "@storybook/addon-links": "7.0.0-alpha.6",
>>>>>>> d27c8267
    "@storybook/addon-postcss": "^2.0.0",
    "@storybook/addon-storyshots": "7.0.0-alpha.6",
    "@storybook/addon-storysource": "7.0.0-alpha.6",
    "@storybook/addon-viewport": "7.0.0-alpha.6",
    "@storybook/addons": "7.0.0-alpha.6",
    "@storybook/client-api": "7.0.0-alpha.6",
    "@storybook/core-events": "7.0.0-alpha.6",
    "@storybook/html": "7.0.0-alpha.6",
    "@storybook/html-webpack5": "7.0.0-alpha.6",
    "@storybook/source-loader": "7.0.0-alpha.6",
    "autoprefixer": "^10.0.1",
    "eventemitter3": "^4.0.7",
    "format-json": "^1.0.3",
    "global": "^4.4.0",
    "postcss": "^8.2.4",
    "postcss-color-rebeccapurple": "^6.0.0",
    "storybook": "7.0.0-alpha.6"
  },
  "storybook": {
    "chromatic": {
      "projectToken": "e8zolxoyg8o"
    }
  }
}<|MERGE_RESOLUTION|>--- conflicted
+++ resolved
@@ -13,24 +13,14 @@
     "storybook": "storybook dev -p 9006 --no-manager-cache"
   },
   "devDependencies": {
-<<<<<<< HEAD
-    "@storybook/addon-a11y": "6.5.0-alpha.64",
-    "@storybook/addon-actions": "6.5.0-alpha.64",
-    "@storybook/addon-backgrounds": "6.5.0-alpha.64",
-    "@storybook/addon-controls": "6.5.0-alpha.64",
-    "@storybook/addon-docs": "6.5.0-alpha.64",
-    "@storybook/addon-highlight": "6.5.0-alpha.64",
-    "@storybook/addon-jest": "6.5.0-alpha.64",
-    "@storybook/addon-links": "6.5.0-alpha.64",
-=======
     "@storybook/addon-a11y": "7.0.0-alpha.6",
     "@storybook/addon-actions": "7.0.0-alpha.6",
     "@storybook/addon-backgrounds": "7.0.0-alpha.6",
     "@storybook/addon-controls": "7.0.0-alpha.6",
     "@storybook/addon-docs": "7.0.0-alpha.6",
+    "@storybook/addon-highlight": "7.0.0-alpha.6",
     "@storybook/addon-jest": "7.0.0-alpha.6",
     "@storybook/addon-links": "7.0.0-alpha.6",
->>>>>>> d27c8267
     "@storybook/addon-postcss": "^2.0.0",
     "@storybook/addon-storyshots": "7.0.0-alpha.6",
     "@storybook/addon-storysource": "7.0.0-alpha.6",
