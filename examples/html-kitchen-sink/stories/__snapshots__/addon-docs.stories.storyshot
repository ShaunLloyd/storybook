// Jest Snapshot v1, https://goo.gl/fbAQLP

<<<<<<< HEAD
exports[`Storyshots Addons/Docs Function Story 1`] = `
=======
exports[`Storyshots Addons|Docs function 1`] = `
>>>>>>> c2c1b4f3
<button>
  Hello Button
</button>
`;

<<<<<<< HEAD
exports[`Storyshots Addons/Docs Heading 1`] = `
=======
exports[`Storyshots Addons|Docs heading 1`] = `
>>>>>>> c2c1b4f3
<h1>
  Hello World
</h1>
`;<|MERGE_RESOLUTION|>--- conflicted
+++ resolved
@@ -1,20 +1,12 @@
 // Jest Snapshot v1, https://goo.gl/fbAQLP
 
-<<<<<<< HEAD
-exports[`Storyshots Addons/Docs Function Story 1`] = `
-=======
-exports[`Storyshots Addons|Docs function 1`] = `
->>>>>>> c2c1b4f3
+exports[`Storyshots Addons/Docs function 1`] = `
 <button>
   Hello Button
 </button>
 `;
 
-<<<<<<< HEAD
-exports[`Storyshots Addons/Docs Heading 1`] = `
-=======
-exports[`Storyshots Addons|Docs heading 1`] = `
->>>>>>> c2c1b4f3
+exports[`Storyshots Addons/Docs heading 1`] = `
 <h1>
   Hello World
 </h1>
