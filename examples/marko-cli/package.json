--- conflicted
+++ resolved
@@ -23,25 +23,13 @@
     "marko-widgets": "^7.0.1"
   },
   "devDependencies": {
-<<<<<<< HEAD
-    "@storybook/addon-actions": "4.0.0-alpha.14",
-    "@storybook/addon-knobs": "4.0.0-alpha.14",
-    "@storybook/addon-options": "4.0.0-alpha.14",
-    "@storybook/addon-storysource": "4.0.0-alpha.14",
-    "@storybook/addons": "4.0.0-alpha.14",
-    "@storybook/marko": "4.0.0-alpha.14",
-    "prettier": "^1.13.4",
-    "webpack": "^4.10.2"
-=======
     "@storybook/addon-actions": "4.0.0-alpha.16",
     "@storybook/addon-knobs": "4.0.0-alpha.16",
     "@storybook/addon-options": "4.0.0-alpha.16",
     "@storybook/addon-storysource": "4.0.0-alpha.16",
     "@storybook/addons": "4.0.0-alpha.16",
     "@storybook/marko": "4.0.0-alpha.16",
-    "babel-core": "^6.26.3",
     "prettier": "^1.14.0",
     "webpack": "^4.16.4"
->>>>>>> 4121d263
   }
 }