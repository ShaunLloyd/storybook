import React from 'react';
import { storiesOf } from '@storybook/react';

import { checkA11y } from '@storybook/addon-a11y';
import BaseButton from '../components/BaseButton';
import DelayedRender from '../components/DelayedRender';
import Button from '../components/addon-a11y/Button';
import Image from '../components/addon-a11y/Image';
import * as Form from '../components/addon-a11y/Form';
import * as Typography from '../components/addon-a11y/Typography';

const text = 'Testing the a11y addon';

<<<<<<< HEAD
storiesOf('Addons|A11y', module)
  .addParameters({
    options: {
      selectedPanel: 'storybook/a11y/panel',
    },
  })
  .addDecorator(checkA11y)
=======
storiesOf('Addons|a11y', module)
  .addDecorator(checkA11y)
  .addParameters({ options: { selectedAddonPanel: '@storybook/addon-a11y/panel' } })
>>>>>>> e42c6473
  .add('Default', () => <BaseButton label="" />)
  .add('Label', () => <BaseButton label={text} />)
  .add('Disabled', () => <BaseButton disabled label={text} />)
  .add('Invalid contrast', () => (
    // FIXME has no effect on score
    <BaseButton style={{ color: 'black', backgroundColor: 'black' }} label={text} />
  ))
  .add('delayed render', () => (
    <DelayedRender>
      <BaseButton label="This button has a delayed render of 1s" />
    </DelayedRender>
  ));

storiesOf('Addons|A11y/Button', module)
  .addDecorator(checkA11y)
  .add('Default', () => <Button />)
  .add('Content', () => <Button content={text} />)
  .add('Label', () => <Button label={text} />)
  .add('Disabled', () => <Button disabled content={text} />)
  .add('Invalid contrast', () => <Button contrast="wrong" content={text} />);

storiesOf('Addons|A11y/Form', module)
  .addDecorator(checkA11y)
  .add('Without Label', () => <Form.Row input={<Form.Input />} />)
  .add('With label', () => (
    <Form.Row label={<Form.Label content={text} id="1" />} input={<Form.Input id="1" />} />
  ))
  .add('With placeholder', () => <Form.Row input={<Form.Input id="1" placeholder={text} />} />);

const image = 'http://placehold.it/350x150';

storiesOf('Addons|A11y/Image', module)
  .addDecorator(checkA11y)
  .add('Without alt', () => <Image src={image} />)
  .add('With alt', () => <Image src={image} alt={text} />)
  .add('Presentation', () => <Image presentation src={image} />);

// eslint-disable-next-line no-script-url
const href = 'javascript:void 0';

storiesOf('Addons|A11y/Typography', module)
  .addDecorator(checkA11y)
  .add('Correct', () => (
    <div>
      <Typography.Heading level={1}>{text}</Typography.Heading>

      <Typography.Text>{text}</Typography.Text>

      <Typography.Link content={`${text}...`} href={href} />
    </div>
  ))
  .add('Empty Heading', () => <Typography.Heading level={2} />)
  .add('Empty Paragraph', () => <Typography.Text />)
  .add('Empty Link', () => <Typography.Link href={href} />)
  .add('Link without href', () => <Typography.Link content={`${text}...`} />);<|MERGE_RESOLUTION|>--- conflicted
+++ resolved
@@ -11,19 +11,9 @@
 
 const text = 'Testing the a11y addon';
 
-<<<<<<< HEAD
-storiesOf('Addons|A11y', module)
-  .addParameters({
-    options: {
-      selectedPanel: 'storybook/a11y/panel',
-    },
-  })
+storiesOf('Addons|a11y', module)
+  .addParameters({ options: { selectedAddonPanel: 'storybook/a11y/panel' } })
   .addDecorator(checkA11y)
-=======
-storiesOf('Addons|a11y', module)
-  .addDecorator(checkA11y)
-  .addParameters({ options: { selectedAddonPanel: '@storybook/addon-a11y/panel' } })
->>>>>>> e42c6473
   .add('Default', () => <BaseButton label="" />)
   .add('Label', () => <BaseButton label={text} />)
   .add('Disabled', () => <BaseButton disabled label={text} />)
