{
  "name": "@storybook/example-react-ts-webpack4",
  "version": "6.4.0-alpha.26",
  "private": true,
  "scripts": {
    "build-storybook": "cross-env STORYBOOK_DISPLAY_WARNING=true DISPLAY_WARNING=true build-storybook -c ./",
    "debug": "cross-env NODE_OPTIONS=--inspect-brk STORYBOOK_DISPLAY_WARNING=true DISPLAY_WARNING=true start-storybook -p 9011 -c ./",
    "storybook": "cross-env STORYBOOK_DISPLAY_WARNING=true DISPLAY_WARNING=true start-storybook -p 9011 -c ./ --no-manager-cache"
  },
  "dependencies": {
<<<<<<< HEAD
    "@storybook/addon-controls": "workspace:*",
    "@storybook/addon-essentials": "workspace:*",
    "@storybook/builder-webpack4": "workspace:*",
    "@storybook/react": "workspace:*",
=======
    "@storybook/addon-controls": "6.4.0-alpha.26",
    "@storybook/addon-essentials": "6.4.0-alpha.26",
    "@storybook/builder-webpack4": "6.4.0-alpha.26",
    "@storybook/react": "6.4.0-alpha.26",
>>>>>>> a8a41dcf
    "@types/react": "^16.14.2",
    "@types/react-dom": "^16.9.10",
    "prop-types": "15.7.2",
    "react": "16.14.0",
    "react-dom": "16.14.0",
    "typescript": "^3.9.7",
    "webpack": "4"
  }
}<|MERGE_RESOLUTION|>--- conflicted
+++ resolved
@@ -8,17 +8,10 @@
     "storybook": "cross-env STORYBOOK_DISPLAY_WARNING=true DISPLAY_WARNING=true start-storybook -p 9011 -c ./ --no-manager-cache"
   },
   "dependencies": {
-<<<<<<< HEAD
     "@storybook/addon-controls": "workspace:*",
     "@storybook/addon-essentials": "workspace:*",
     "@storybook/builder-webpack4": "workspace:*",
     "@storybook/react": "workspace:*",
-=======
-    "@storybook/addon-controls": "6.4.0-alpha.26",
-    "@storybook/addon-essentials": "6.4.0-alpha.26",
-    "@storybook/builder-webpack4": "6.4.0-alpha.26",
-    "@storybook/react": "6.4.0-alpha.26",
->>>>>>> a8a41dcf
     "@types/react": "^16.14.2",
     "@types/react-dom": "^16.9.10",
     "prop-types": "15.7.2",
