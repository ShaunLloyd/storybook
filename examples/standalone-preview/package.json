--- conflicted
+++ resolved
@@ -7,17 +7,11 @@
     "storybook-preview": "cross-env PREVIEW_URL=external-iframe.html parcel ./storybook.html --port 1337"
   },
   "devDependencies": {
-<<<<<<< HEAD
     "@storybook/addon-docs": "workspace:*",
+    "@storybook/cli": "workspace:*",
     "@storybook/react": "workspace:*",
-    "parcel": "^1.12.4",
-=======
-    "@storybook/addon-docs": "6.5.0-rc.1",
-    "@storybook/cli": "6.5.0-rc.1",
-    "@storybook/react": "6.5.0-rc.1",
     "cross-env": "^7.0.3",
     "parcel": "2.0.1",
->>>>>>> 10a87ceb
     "react": "16.14.0",
     "react-dom": "16.14.0"
   }
