--- conflicted
+++ resolved
@@ -10,27 +10,11 @@
     "global": "^4.3.2"
   },
   "devDependencies": {
-<<<<<<< HEAD
-    "@storybook/addon-a11y": "5.2.0-beta.40",
-    "@storybook/addon-actions": "5.2.0-beta.40",
-    "@storybook/addon-backgrounds": "5.2.0-beta.40",
-    "@storybook/addon-centered": "5.2.0-beta.40",
-    "@storybook/addon-docs": "5.2.0-beta.40",
-    "@storybook/addon-knobs": "5.2.0-beta.40",
-    "@storybook/addon-links": "5.2.0-beta.40",
-    "@storybook/addon-notes": "5.2.0-beta.40",
-    "@storybook/addon-options": "5.2.0-beta.40",
-    "@storybook/addon-storyshots": "5.2.0-beta.40",
-    "@storybook/addon-storysource": "5.2.0-beta.40",
-    "@storybook/addon-viewport": "5.2.0-beta.40",
-    "@storybook/addons": "5.2.0-beta.40",
-    "@storybook/source-loader": "5.2.0-beta.40",
-    "@storybook/svelte": "5.2.0-beta.40"
-=======
     "@storybook/addon-a11y": "6.0.0-alpha.22",
     "@storybook/addon-actions": "6.0.0-alpha.22",
     "@storybook/addon-backgrounds": "6.0.0-alpha.22",
     "@storybook/addon-centered": "6.0.0-alpha.22",
+    "@storybook/addon-docs": "6.0.0-alpha.22",
     "@storybook/addon-knobs": "6.0.0-alpha.22",
     "@storybook/addon-links": "6.0.0-alpha.22",
     "@storybook/addon-options": "6.0.0-alpha.22",
@@ -40,6 +24,5 @@
     "@storybook/addons": "6.0.0-alpha.22",
     "@storybook/source-loader": "6.0.0-alpha.22",
     "@storybook/svelte": "6.0.0-alpha.22"
->>>>>>> 2980d32c
   }
 }