{
  "name": "svelte-example",
  "version": "6.0.0-alpha.25",
  "private": true,
  "scripts": {
    "build-storybook": "build-storybook -s public",
    "storybook": "start-storybook -p 9009 -s public"
  },
  "dependencies": {
    "global": "^4.3.2"
  },
  "devDependencies": {
<<<<<<< HEAD
    "@storybook/addon-a11y": "6.0.0-alpha.24",
    "@storybook/addon-actions": "6.0.0-alpha.24",
    "@storybook/addon-backgrounds": "6.0.0-alpha.24",
    "@storybook/addon-centered": "6.0.0-alpha.24",
    "@storybook/addon-docs": "6.0.0-alpha.24",
    "@storybook/addon-knobs": "6.0.0-alpha.24",
    "@storybook/addon-links": "6.0.0-alpha.24",
    "@storybook/addon-options": "6.0.0-alpha.24",
    "@storybook/addon-storyshots": "6.0.0-alpha.24",
    "@storybook/addon-storysource": "6.0.0-alpha.24",
    "@storybook/addon-viewport": "6.0.0-alpha.24",
    "@storybook/addons": "6.0.0-alpha.24",
    "@storybook/source-loader": "6.0.0-alpha.24",
    "@storybook/svelte": "6.0.0-alpha.24"
=======
    "@storybook/addon-a11y": "6.0.0-alpha.25",
    "@storybook/addon-actions": "6.0.0-alpha.25",
    "@storybook/addon-backgrounds": "6.0.0-alpha.25",
    "@storybook/addon-centered": "6.0.0-alpha.25",
    "@storybook/addon-knobs": "6.0.0-alpha.25",
    "@storybook/addon-links": "6.0.0-alpha.25",
    "@storybook/addon-options": "6.0.0-alpha.25",
    "@storybook/addon-storyshots": "6.0.0-alpha.25",
    "@storybook/addon-storysource": "6.0.0-alpha.25",
    "@storybook/addon-viewport": "6.0.0-alpha.25",
    "@storybook/addons": "6.0.0-alpha.25",
    "@storybook/source-loader": "6.0.0-alpha.25",
    "@storybook/svelte": "6.0.0-alpha.25"
>>>>>>> 1c6280d1
  }
}<|MERGE_RESOLUTION|>--- conflicted
+++ resolved
@@ -10,26 +10,11 @@
     "global": "^4.3.2"
   },
   "devDependencies": {
-<<<<<<< HEAD
-    "@storybook/addon-a11y": "6.0.0-alpha.24",
-    "@storybook/addon-actions": "6.0.0-alpha.24",
-    "@storybook/addon-backgrounds": "6.0.0-alpha.24",
-    "@storybook/addon-centered": "6.0.0-alpha.24",
-    "@storybook/addon-docs": "6.0.0-alpha.24",
-    "@storybook/addon-knobs": "6.0.0-alpha.24",
-    "@storybook/addon-links": "6.0.0-alpha.24",
-    "@storybook/addon-options": "6.0.0-alpha.24",
-    "@storybook/addon-storyshots": "6.0.0-alpha.24",
-    "@storybook/addon-storysource": "6.0.0-alpha.24",
-    "@storybook/addon-viewport": "6.0.0-alpha.24",
-    "@storybook/addons": "6.0.0-alpha.24",
-    "@storybook/source-loader": "6.0.0-alpha.24",
-    "@storybook/svelte": "6.0.0-alpha.24"
-=======
     "@storybook/addon-a11y": "6.0.0-alpha.25",
     "@storybook/addon-actions": "6.0.0-alpha.25",
     "@storybook/addon-backgrounds": "6.0.0-alpha.25",
     "@storybook/addon-centered": "6.0.0-alpha.25",
+    "@storybook/addon-docs": "6.0.0-alpha.25",
     "@storybook/addon-knobs": "6.0.0-alpha.25",
     "@storybook/addon-links": "6.0.0-alpha.25",
     "@storybook/addon-options": "6.0.0-alpha.25",
@@ -39,6 +24,5 @@
     "@storybook/addons": "6.0.0-alpha.25",
     "@storybook/source-loader": "6.0.0-alpha.25",
     "@storybook/svelte": "6.0.0-alpha.25"
->>>>>>> 1c6280d1
   }
 }