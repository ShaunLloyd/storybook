--- conflicted
+++ resolved
@@ -11,21 +11,7 @@
     "global": "^4.3.2"
   },
   "devDependencies": {
-<<<<<<< HEAD
-    "@storybook/addon-actions": "5.1.0-alpha.34",
-    "@storybook/addon-backgrounds": "5.1.0-alpha.34",
-    "@storybook/addon-centered": "5.1.0-alpha.34",
-    "@storybook/addon-knobs": "5.1.0-alpha.34",
-    "@storybook/addon-links": "5.1.0-alpha.34",
-    "@storybook/addon-notes": "5.1.0-alpha.34",
-    "@storybook/addon-options": "5.1.0-alpha.34",
-    "@storybook/addon-storyshots": "5.1.0-alpha.34",
-    "@storybook/addon-storysource": "5.1.0-alpha.34",
-    "@storybook/addon-viewport": "5.1.0-alpha.34",
-    "@storybook/addon-a11y": "5.1.0-alpha.34",    
-    "@storybook/addons": "5.1.0-alpha.34",
-    "@storybook/svelte": "5.1.0-alpha.34"
-=======
+    "@storybook/addon-a11y": "5.1.0-alpha.35",    
     "@storybook/addon-actions": "5.1.0-alpha.35",
     "@storybook/addon-backgrounds": "5.1.0-alpha.35",
     "@storybook/addon-centered": "5.1.0-alpha.35",
@@ -38,6 +24,5 @@
     "@storybook/addon-viewport": "5.1.0-alpha.35",
     "@storybook/addons": "5.1.0-alpha.35",
     "@storybook/svelte": "5.1.0-alpha.35"
->>>>>>> 55d38788
   }
 }