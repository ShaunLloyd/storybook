{
  "name": "svelte-example",
<<<<<<< HEAD
  "version": "6.5.9",
=======
  "version": "6.5.10-alpha.1",
>>>>>>> 26558032
  "private": true,
  "scripts": {
    "build-storybook": "build-storybook",
    "storybook": "start-storybook -p 9009 --no-manager-cache"
  },
  "dependencies": {
    "global": "^4.4.0"
  },
  "devDependencies": {
<<<<<<< HEAD
    "@storybook/addon-a11y": "6.5.9",
    "@storybook/addon-actions": "6.5.9",
    "@storybook/addon-backgrounds": "6.5.9",
    "@storybook/addon-controls": "6.5.9",
    "@storybook/addon-docs": "6.5.9",
    "@storybook/addon-interactions": "6.5.9",
    "@storybook/addon-links": "6.5.9",
    "@storybook/addon-storyshots": "6.5.9",
    "@storybook/addon-storysource": "6.5.9",
    "@storybook/addon-viewport": "6.5.9",
    "@storybook/addons": "6.5.9",
    "@storybook/jest": "^0.0.5",
    "@storybook/source-loader": "6.5.9",
    "@storybook/svelte": "6.5.9",
=======
    "@storybook/addon-a11y": "6.5.10-alpha.1",
    "@storybook/addon-actions": "6.5.10-alpha.1",
    "@storybook/addon-backgrounds": "6.5.10-alpha.1",
    "@storybook/addon-controls": "6.5.10-alpha.1",
    "@storybook/addon-docs": "6.5.10-alpha.1",
    "@storybook/addon-interactions": "6.5.10-alpha.1",
    "@storybook/addon-links": "6.5.10-alpha.1",
    "@storybook/addon-storyshots": "6.5.10-alpha.1",
    "@storybook/addon-storysource": "6.5.10-alpha.1",
    "@storybook/addon-viewport": "6.5.10-alpha.1",
    "@storybook/addons": "6.5.10-alpha.1",
    "@storybook/jest": "^0.0.5",
    "@storybook/source-loader": "6.5.10-alpha.1",
    "@storybook/svelte": "6.5.10-alpha.1",
>>>>>>> 26558032
    "@storybook/testing-library": "^0.0.7",
    "svelte-jester": "1.3.0",
    "svelte-preprocess": "4.6.8"
  },
  "storybook": {
    "chromatic": {
      "projectToken": "8ob73wgl995"
    }
  }
}<|MERGE_RESOLUTION|>--- conflicted
+++ resolved
@@ -1,10 +1,6 @@
 {
   "name": "svelte-example",
-<<<<<<< HEAD
-  "version": "6.5.9",
-=======
   "version": "6.5.10-alpha.1",
->>>>>>> 26558032
   "private": true,
   "scripts": {
     "build-storybook": "build-storybook",
@@ -14,22 +10,6 @@
     "global": "^4.4.0"
   },
   "devDependencies": {
-<<<<<<< HEAD
-    "@storybook/addon-a11y": "6.5.9",
-    "@storybook/addon-actions": "6.5.9",
-    "@storybook/addon-backgrounds": "6.5.9",
-    "@storybook/addon-controls": "6.5.9",
-    "@storybook/addon-docs": "6.5.9",
-    "@storybook/addon-interactions": "6.5.9",
-    "@storybook/addon-links": "6.5.9",
-    "@storybook/addon-storyshots": "6.5.9",
-    "@storybook/addon-storysource": "6.5.9",
-    "@storybook/addon-viewport": "6.5.9",
-    "@storybook/addons": "6.5.9",
-    "@storybook/jest": "^0.0.5",
-    "@storybook/source-loader": "6.5.9",
-    "@storybook/svelte": "6.5.9",
-=======
     "@storybook/addon-a11y": "6.5.10-alpha.1",
     "@storybook/addon-actions": "6.5.10-alpha.1",
     "@storybook/addon-backgrounds": "6.5.10-alpha.1",
@@ -44,7 +24,6 @@
     "@storybook/jest": "^0.0.5",
     "@storybook/source-loader": "6.5.10-alpha.1",
     "@storybook/svelte": "6.5.10-alpha.1",
->>>>>>> 26558032
     "@storybook/testing-library": "^0.0.7",
     "svelte-jester": "1.3.0",
     "svelte-preprocess": "4.6.8"
