--- conflicted
+++ resolved
@@ -11,11 +11,8 @@
   },
   features: {
     buildStoriesJson: true,
-<<<<<<< HEAD
     breakingChangesV7: true,
-=======
     channelOptions: { allowFunction: false, maxDepth: 10 },
->>>>>>> 516f8464
   },
   framework: '@storybook/vue3',
 };