--- conflicted
+++ resolved
@@ -17,10 +17,7 @@
     "@storybook/addon-actions": "6.2.0-alpha.28",
     "@storybook/addon-essentials": "6.2.0-alpha.28",
     "@storybook/addon-links": "6.2.0-alpha.28",
-<<<<<<< HEAD
-=======
     "@storybook/addon-storyshots": "6.2.0-alpha.28",
->>>>>>> ae2f56e9
     "@storybook/vue3": "6.2.0-alpha.28",
     "@vue/cli-plugin-babel": "~4.5.0",
     "@vue/cli-plugin-typescript": "~4.5.0",
