{
  "name": "vue-3-cli-example",
  "version": "7.0.0-alpha.6",
  "private": true,
  "scripts": {
    "build": "vue-cli-service build",
    "build-storybook": "storybook build",
    "serve": "vue-cli-service serve",
    "storybook": "storybook dev -p 6006 --no-manager-cache"
  },
  "dependencies": {
    "core-js": "^3.8.2",
    "vue": "^3.0.0"
  },
  "devDependencies": {
    "@babel/core": "^7.12.10",
    "@storybook/addon-actions": "7.0.0-alpha.6",
    "@storybook/addon-essentials": "7.0.0-alpha.6",
    "@storybook/addon-interactions": "7.0.0-alpha.6",
    "@storybook/addon-links": "7.0.0-alpha.6",
    "@storybook/addon-storyshots": "7.0.0-alpha.6",
    "@storybook/jest": "^0.0.5",
<<<<<<< HEAD
    "@storybook/testing-library": "^0.0.12",
    "@storybook/vue3": "7.0.0-alpha.6",
    "@storybook/vue3-webpack5": "7.0.0-alpha.6",
    "@vue/cli-plugin-babel": "^5.0.4",
    "@vue/cli-plugin-typescript": "^5.0.4",
    "@vue/cli-service": "^5.0.4",
    "@vue/compiler-sfc": "^3.2.36",
    "babel-loader": "^8.2.5",
    "storybook": "7.0.0-alpha.6",
    "typescript": "~4.6.3",
=======
    "@storybook/testing-library": "0.0.14-next.0",
    "@storybook/vue3": "6.5.0-rc.1",
    "@vue/cli-plugin-babel": "~4.5.0",
    "@vue/cli-plugin-typescript": "~4.5.0",
    "@vue/cli-service": "~4.5.0",
    "@vue/compiler-sfc": "^3.0.0",
    "babel-loader": "^8.0.0",
    "typescript": "~3.9.3",
>>>>>>> 008b5425
    "vue-jest": "^5.0.0-alpha.8",
    "vue-loader": "^16.0.0"
  }
}<|MERGE_RESOLUTION|>--- conflicted
+++ resolved
@@ -20,8 +20,7 @@
     "@storybook/addon-links": "7.0.0-alpha.6",
     "@storybook/addon-storyshots": "7.0.0-alpha.6",
     "@storybook/jest": "^0.0.5",
-<<<<<<< HEAD
-    "@storybook/testing-library": "^0.0.12",
+    "@storybook/testing-library": "0.0.14-next.0",
     "@storybook/vue3": "7.0.0-alpha.6",
     "@storybook/vue3-webpack5": "7.0.0-alpha.6",
     "@vue/cli-plugin-babel": "^5.0.4",
@@ -31,16 +30,6 @@
     "babel-loader": "^8.2.5",
     "storybook": "7.0.0-alpha.6",
     "typescript": "~4.6.3",
-=======
-    "@storybook/testing-library": "0.0.14-next.0",
-    "@storybook/vue3": "6.5.0-rc.1",
-    "@vue/cli-plugin-babel": "~4.5.0",
-    "@vue/cli-plugin-typescript": "~4.5.0",
-    "@vue/cli-service": "~4.5.0",
-    "@vue/compiler-sfc": "^3.0.0",
-    "babel-loader": "^8.0.0",
-    "typescript": "~3.9.3",
->>>>>>> 008b5425
     "vue-jest": "^5.0.0-alpha.8",
     "vue-loader": "^16.0.0"
   }
