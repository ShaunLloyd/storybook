{
  "name": "vue-3-cli-example",
  "version": "7.0.0-alpha.2",
  "private": true,
  "scripts": {
    "build": "vue-cli-service build",
    "build-storybook": "storybook build",
    "serve": "vue-cli-service serve",
    "storybook": "storybook dev -p 6006 --no-manager-cache"
  },
  "dependencies": {
    "core-js": "^3.8.2",
    "vue": "^3.0.0"
  },
  "devDependencies": {
    "@babel/core": "^7.12.10",
    "@storybook/addon-actions": "7.0.0-alpha.2",
    "@storybook/addon-essentials": "7.0.0-alpha.2",
    "@storybook/addon-interactions": "7.0.0-alpha.2",
    "@storybook/addon-links": "7.0.0-alpha.2",
    "@storybook/addon-storyshots": "7.0.0-alpha.2",
    "@storybook/jest": "^0.0.5",
    "@storybook/testing-library": "^0.0.12",
    "@storybook/vue3": "7.0.0-alpha.2",
    "@storybook/vue3-webpack5": "7.0.0-alpha.2",
    "@vue/cli-plugin-babel": "^5.0.4",
    "@vue/cli-plugin-typescript": "^5.0.4",
    "@vue/cli-service": "^5.0.4",
    "@vue/compiler-sfc": "^3.2.36",
    "babel-loader": "^8.2.5",
<<<<<<< HEAD
    "storybook": "7.0.0-alpha.1",
=======
    "sb": "7.0.0-alpha.2",
>>>>>>> 84457be0
    "typescript": "~4.6.3",
    "vue-jest": "^5.0.0-alpha.8",
    "vue-loader": "^16.0.0"
  }
}<|MERGE_RESOLUTION|>--- conflicted
+++ resolved
@@ -28,11 +28,7 @@
     "@vue/cli-service": "^5.0.4",
     "@vue/compiler-sfc": "^3.2.36",
     "babel-loader": "^8.2.5",
-<<<<<<< HEAD
-    "storybook": "7.0.0-alpha.1",
-=======
-    "sb": "7.0.0-alpha.2",
->>>>>>> 84457be0
+    "storybook": "7.0.0-alpha.2",
     "typescript": "~4.6.3",
     "vue-jest": "^5.0.0-alpha.8",
     "vue-loader": "^16.0.0"
