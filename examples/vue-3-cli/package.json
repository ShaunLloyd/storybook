--- conflicted
+++ resolved
@@ -27,13 +27,8 @@
     "@vue/cli-plugin-typescript": "~4.5.0",
     "@vue/cli-service": "~4.5.0",
     "@vue/compiler-sfc": "^3.0.0",
-<<<<<<< HEAD
     "babel-loader": "^8.2.5",
-    "typescript": "~3.9.3",
-=======
-    "babel-loader": "^8.0.0",
     "typescript": "^4.6.3",
->>>>>>> fbbd0c58
     "vue-jest": "^5.0.0-alpha.8",
     "vue-loader": "^16.1.2"
   }
