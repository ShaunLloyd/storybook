--- conflicted
+++ resolved
@@ -1,10 +1,6 @@
 {
   "name": "vue-3-cli-example",
-<<<<<<< HEAD
-  "version": "6.5.0-beta.4",
-=======
   "version": "7.0.0-alpha.1",
->>>>>>> abbd4f91
   "private": true,
   "scripts": {
     "build": "vue-cli-service build",
@@ -18,23 +14,6 @@
   },
   "devDependencies": {
     "@babel/core": "^7.12.10",
-<<<<<<< HEAD
-    "@storybook/addon-actions": "6.5.0-beta.4",
-    "@storybook/addon-essentials": "6.5.0-beta.4",
-    "@storybook/addon-interactions": "6.5.0-beta.4",
-    "@storybook/addon-links": "6.5.0-beta.4",
-    "@storybook/addon-storyshots": "6.5.0-beta.4",
-    "@storybook/jest": "^0.0.5",
-    "@storybook/testing-library": "^0.0.7",
-    "@storybook/vue3": "6.5.0-beta.4",
-    "@vue/cli-plugin-babel": "~4.5.0",
-    "@vue/cli-plugin-typescript": "~4.5.0",
-    "@vue/cli-service": "~4.5.0",
-    "@vue/compiler-sfc": "^3.0.0",
-    "babel-loader": "^8.0.0",
-    "sb": "6.5.0-beta.4",
-    "typescript": "~3.9.3",
-=======
     "@storybook/addon-actions": "7.0.0-alpha.1",
     "@storybook/addon-essentials": "7.0.0-alpha.1",
     "@storybook/addon-interactions": "7.0.0-alpha.1",
@@ -51,7 +30,6 @@
     "babel-loader": "^8.2.5",
     "sb": "7.0.0-alpha.1",
     "typescript": "~4.6.3",
->>>>>>> abbd4f91
     "vue-jest": "^5.0.0-alpha.8",
     "vue-loader": "^16.0.0"
   }
