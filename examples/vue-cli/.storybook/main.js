--- conflicted
+++ resolved
@@ -9,11 +9,8 @@
   ],
   core: {
     builder: 'webpack4',
-<<<<<<< HEAD
     channelOptions: { allowFunction: false, maxDepth: 10 },
-=======
     disableTelemetry: true,
->>>>>>> f41dfa79
   },
   features: {
     buildStoriesJson: true,
