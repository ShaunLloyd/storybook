{
  "name": "vue-example",
  "version": "0.1.0",
  "private": true,
  "devDependencies": {
    "@storybook/addon-actions": "^3.2.0",
    "@storybook/addon-centered": "^3.2.1",
    "@storybook/addon-knobs": "^3.2.0",
    "@storybook/addon-links": "^3.2.0",
    "@storybook/addon-notes": "^3.2.0",
    "@storybook/addons": "^3.2.0",
    "@storybook/vue": "^3.2.0",
    "babel-core": "^6.26.0",
    "babel-loader": "^7.1.2",
    "babel-preset-env": "^1.6.0",
    "babel-preset-vue": "^1.2.1",
    "cross-env": "^3.0.0",
    "css-loader": "^0.28.7",
    "file-loader": "^0.11.2",
    "vue-hot-reload-api": "^2.2.0",
    "vue-loader": "^12.2.1",
    "vue-style-loader": "^3.0.1",
<<<<<<< HEAD
    "vue-template-compiler": "^2.5.1",
=======
    "vue-template-compiler": "^2.5.2",
>>>>>>> e2e9586e
    "webpack": "^3.6.0",
    "webpack-dev-server": "^2.4.5"
  },
  "dependencies": {
    "vue": "^2.5.2",
    "vuex": "^2.5.0"
  },
  "scripts": {
    "dev": "cross-env NODE_ENV=development webpack-dev-server --open --hot",
    "build": "cross-env NODE_ENV=production webpack --progress --hide-modules",
    "storybook": "start-storybook -p 9009 -s public",
    "build-storybook": "build-storybook -s public"
  }
}<|MERGE_RESOLUTION|>--- conflicted
+++ resolved
@@ -20,11 +20,7 @@
     "vue-hot-reload-api": "^2.2.0",
     "vue-loader": "^12.2.1",
     "vue-style-loader": "^3.0.1",
-<<<<<<< HEAD
-    "vue-template-compiler": "^2.5.1",
-=======
     "vue-template-compiler": "^2.5.2",
->>>>>>> e2e9586e
     "webpack": "^3.6.0",
     "webpack-dev-server": "^2.4.5"
   },
