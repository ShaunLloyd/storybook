--- conflicted
+++ resolved
@@ -1,10 +1,6 @@
 {
   "name": "vue-example",
-<<<<<<< HEAD
-  "version": "6.2.0-alpha.20",
-=======
   "version": "6.2.0-alpha.24",
->>>>>>> 013f2658
   "private": true,
   "scripts": {
     "build": "cross-env NODE_ENV=production webpack --progress --hide-modules",
@@ -18,21 +14,6 @@
   },
   "devDependencies": {
     "@babel/core": "^7.12.10",
-<<<<<<< HEAD
-    "@storybook/addon-a11y": "6.2.0-alpha.20",
-    "@storybook/addon-actions": "6.2.0-alpha.20",
-    "@storybook/addon-backgrounds": "6.2.0-alpha.20",
-    "@storybook/addon-controls": "6.2.0-alpha.20",
-    "@storybook/addon-docs": "6.2.0-alpha.20",
-    "@storybook/addon-knobs": "6.2.0-alpha.20",
-    "@storybook/addon-links": "6.2.0-alpha.20",
-    "@storybook/addon-storyshots": "6.2.0-alpha.20",
-    "@storybook/addon-storysource": "6.2.0-alpha.20",
-    "@storybook/addon-viewport": "6.2.0-alpha.20",
-    "@storybook/addons": "6.2.0-alpha.20",
-    "@storybook/source-loader": "6.2.0-alpha.20",
-    "@storybook/vue": "6.2.0-alpha.20",
-=======
     "@storybook/addon-a11y": "6.2.0-alpha.24",
     "@storybook/addon-actions": "6.2.0-alpha.24",
     "@storybook/addon-backgrounds": "6.2.0-alpha.24",
@@ -46,23 +27,15 @@
     "@storybook/addons": "6.2.0-alpha.24",
     "@storybook/source-loader": "6.2.0-alpha.24",
     "@storybook/vue": "6.2.0-alpha.24",
->>>>>>> 013f2658
     "@vue/babel-preset-jsx": "^1.2.4",
     "babel-loader": "^8.2.2",
     "cross-env": "^7.0.3",
     "file-loader": "^6.2.0",
     "prop-types": "^15.7.2",
-<<<<<<< HEAD
     "svg-url-loader": "^7.1.1",
     "vue-loader": "^15.9.6",
     "vue-style-loader": "^4.1.2",
     "webpack": "^5.9.0",
-=======
-    "svg-url-loader": "^5.0.1",
-    "vue-loader": "^15.9.6",
-    "vue-style-loader": "^4.1.2",
-    "webpack": "^4.46.0",
->>>>>>> 013f2658
     "webpack-dev-server": "^3.11.2"
   },
   "storybook": {
