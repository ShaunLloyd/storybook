{
  "name": "vue-example",
<<<<<<< HEAD
  "version": "6.5.9",
=======
  "version": "6.5.10-alpha.1",
>>>>>>> 26558032
  "private": true,
  "scripts": {
    "build": "cross-env NODE_ENV=production webpack --progress --hide-modules",
    "build-storybook": "build-storybook",
    "dev": "cross-env NODE_ENV=development webpack-dev-server --open --hot",
    "storybook": "start-storybook -p 9009 --no-manager-cache"
  },
  "dependencies": {
    "vue": "^2.6.12",
    "vuex": "^3.6.0"
  },
  "devDependencies": {
    "@babel/core": "^7.12.10",
<<<<<<< HEAD
    "@storybook/addon-a11y": "6.5.9",
    "@storybook/addon-actions": "6.5.9",
    "@storybook/addon-backgrounds": "6.5.9",
    "@storybook/addon-controls": "6.5.9",
    "@storybook/addon-docs": "6.5.9",
    "@storybook/addon-interactions": "6.5.9",
    "@storybook/addon-links": "6.5.9",
    "@storybook/addon-storyshots": "6.5.9",
    "@storybook/addon-storysource": "6.5.9",
    "@storybook/addon-viewport": "6.5.9",
    "@storybook/addons": "6.5.9",
    "@storybook/jest": "^0.0.5",
    "@storybook/source-loader": "6.5.9",
    "@storybook/testing-library": "^0.0.7",
    "@storybook/vue": "6.5.9",
=======
    "@storybook/addon-a11y": "6.5.10-alpha.1",
    "@storybook/addon-actions": "6.5.10-alpha.1",
    "@storybook/addon-backgrounds": "6.5.10-alpha.1",
    "@storybook/addon-controls": "6.5.10-alpha.1",
    "@storybook/addon-docs": "6.5.10-alpha.1",
    "@storybook/addon-interactions": "6.5.10-alpha.1",
    "@storybook/addon-links": "6.5.10-alpha.1",
    "@storybook/addon-storyshots": "6.5.10-alpha.1",
    "@storybook/addon-storysource": "6.5.10-alpha.1",
    "@storybook/addon-viewport": "6.5.10-alpha.1",
    "@storybook/addons": "6.5.10-alpha.1",
    "@storybook/jest": "^0.0.5",
    "@storybook/source-loader": "6.5.10-alpha.1",
    "@storybook/testing-library": "^0.0.7",
    "@storybook/vue": "6.5.10-alpha.1",
>>>>>>> 26558032
    "@vue/babel-preset-jsx": "^1.2.4",
    "babel-loader": "^8.0.0",
    "cross-env": "^7.0.3",
    "file-loader": "^6.2.0",
    "prop-types": "^15.7.2",
    "svg-url-loader": "^7.1.1",
    "vue-loader": "^15.9.6",
    "vue-style-loader": "^4.1.2",
    "webpack": "4",
    "webpack-dev-server": "^3.11.2"
  },
  "storybook": {
    "chromatic": {
      "projectToken": "cyxj0e38bqj"
    }
  }
}<|MERGE_RESOLUTION|>--- conflicted
+++ resolved
@@ -1,10 +1,6 @@
 {
   "name": "vue-example",
-<<<<<<< HEAD
-  "version": "6.5.9",
-=======
   "version": "6.5.10-alpha.1",
->>>>>>> 26558032
   "private": true,
   "scripts": {
     "build": "cross-env NODE_ENV=production webpack --progress --hide-modules",
@@ -18,23 +14,6 @@
   },
   "devDependencies": {
     "@babel/core": "^7.12.10",
-<<<<<<< HEAD
-    "@storybook/addon-a11y": "6.5.9",
-    "@storybook/addon-actions": "6.5.9",
-    "@storybook/addon-backgrounds": "6.5.9",
-    "@storybook/addon-controls": "6.5.9",
-    "@storybook/addon-docs": "6.5.9",
-    "@storybook/addon-interactions": "6.5.9",
-    "@storybook/addon-links": "6.5.9",
-    "@storybook/addon-storyshots": "6.5.9",
-    "@storybook/addon-storysource": "6.5.9",
-    "@storybook/addon-viewport": "6.5.9",
-    "@storybook/addons": "6.5.9",
-    "@storybook/jest": "^0.0.5",
-    "@storybook/source-loader": "6.5.9",
-    "@storybook/testing-library": "^0.0.7",
-    "@storybook/vue": "6.5.9",
-=======
     "@storybook/addon-a11y": "6.5.10-alpha.1",
     "@storybook/addon-actions": "6.5.10-alpha.1",
     "@storybook/addon-backgrounds": "6.5.10-alpha.1",
@@ -50,7 +29,6 @@
     "@storybook/source-loader": "6.5.10-alpha.1",
     "@storybook/testing-library": "^0.0.7",
     "@storybook/vue": "6.5.10-alpha.1",
->>>>>>> 26558032
     "@vue/babel-preset-jsx": "^1.2.4",
     "babel-loader": "^8.0.0",
     "cross-env": "^7.0.3",
