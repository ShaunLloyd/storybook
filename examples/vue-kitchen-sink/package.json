{
  "name": "vue-example",
  "version": "0.1.0",
  "private": true,
  "devDependencies": {
    "@storybook/vue": "^3.2.0",
    "@storybook/addon-actions": "^3.2.0",
    "@storybook/addon-links": "^3.2.0",
    "@storybook/addons": "^3.2.0",
    "@storybook/addon-centered": "^3.2.1",
    "@storybook/addon-notes": "^3.2.0",
    "@storybook/addon-knobs": "^3.2.0",
<<<<<<< HEAD
    "@storybook/addon-viewport": "^3.2.0",
    "babel-core": "^6.25.0",
=======
    "babel-core": "^6.26.0",
>>>>>>> 7610652d
    "babel-loader": "^7.0.0",
    "babel-preset-env": "^1.6.0",
    "cross-env": "^3.0.0",
    "css-loader": "^0.28.1",
    "file-loader": "^0.11.1",
    "vue-hot-reload-api": "^2.1.0",
    "vue-loader": "^12.2.1",
    "vue-style-loader": "^3.0.1",
    "vue-template-compiler": "^2.4.2",
    "webpack": "^2.5.1 || ^3.0.0",
    "webpack-dev-server": "^2.4.5"
  },
  "dependencies": {
    "vue": "^2.4.2",
    "vuex": "^2.3.1"
  },
  "scripts": {
    "dev": "cross-env NODE_ENV=development webpack-dev-server --open --hot",
    "build": "cross-env NODE_ENV=production webpack --progress --hide-modules",
    "storybook": "start-storybook -p 9009 -s public",
    "build-storybook": "build-storybook -s public"
  }
}<|MERGE_RESOLUTION|>--- conflicted
+++ resolved
@@ -10,12 +10,8 @@
     "@storybook/addon-centered": "^3.2.1",
     "@storybook/addon-notes": "^3.2.0",
     "@storybook/addon-knobs": "^3.2.0",
-<<<<<<< HEAD
     "@storybook/addon-viewport": "^3.2.0",
-    "babel-core": "^6.25.0",
-=======
     "babel-core": "^6.26.0",
->>>>>>> 7610652d
     "babel-loader": "^7.0.0",
     "babel-preset-env": "^1.6.0",
     "cross-env": "^3.0.0",
