{
  "name": "vue-example",
  "version": "3.4.0-alpha.9",
  "private": true,
  "scripts": {
    "build": "cross-env NODE_ENV=production webpack --progress --hide-modules",
    "build-storybook": "build-storybook -s public",
    "dev": "cross-env NODE_ENV=development webpack-dev-server --open --hot",
    "storybook": "start-storybook -p 9009 -s public"
  },
  "dependencies": {
    "vue": "^2.5.13",
    "vuex": "^3.0.0"
  },
  "devDependencies": {
    "@storybook/addon-actions": "^3.4.0-alpha.9",
    "@storybook/addon-centered": "^3.4.0-alpha.9",
    "@storybook/addon-knobs": "^3.4.0-alpha.9",
    "@storybook/addon-links": "^3.4.0-alpha.9",
    "@storybook/addon-notes": "^3.4.0-alpha.9",
    "@storybook/addon-options": "^3.4.0-alpha.9",
    "@storybook/addon-storyshots": "^3.4.0-alpha.9",
    "@storybook/addon-storysource": "^3.4.0-alpha.9",
    "@storybook/addon-viewport": "^3.4.0-alpha.9",
    "@storybook/addons": "^3.4.0-alpha.9",
    "@storybook/vue": "^3.4.0-alpha.9",
    "babel-core": "^6.26.0",
    "babel-loader": "^7.1.3",
    "babel-preset-env": "^1.6.0",
    "babel-preset-vue": "^2.0.1",
    "cross-env": "^5.1.3",
<<<<<<< HEAD
    "file-loader": "^1.1.9",
    "vue-loader": "^14.1.1",
=======
    "file-loader": "^1.1.10",
    "vue-loader": "^13.7.1",
>>>>>>> e000d4a0
    "webpack": "^3.11.0",
    "webpack-dev-server": "^2.11.2"
  }
}<|MERGE_RESOLUTION|>--- conflicted
+++ resolved
@@ -29,13 +29,8 @@
     "babel-preset-env": "^1.6.0",
     "babel-preset-vue": "^2.0.1",
     "cross-env": "^5.1.3",
-<<<<<<< HEAD
-    "file-loader": "^1.1.9",
+    "file-loader": "^1.1.10",
     "vue-loader": "^14.1.1",
-=======
-    "file-loader": "^1.1.10",
-    "vue-loader": "^13.7.1",
->>>>>>> e000d4a0
     "webpack": "^3.11.0",
     "webpack-dev-server": "^2.11.2"
   }
