{
  "name": "vue-example",
  "version": "6.5.0-rc.1",
  "private": true,
  "scripts": {
    "build": "cross-env NODE_ENV=production webpack --progress --hide-modules",
    "build-storybook": "build-storybook",
    "dev": "cross-env NODE_ENV=development webpack-dev-server --open --hot",
    "storybook": "start-storybook -p 9009 --no-manager-cache"
  },
  "dependencies": {
    "vue": "^2.6.12",
    "vuex": "^3.6.0"
  },
  "devDependencies": {
    "@babel/core": "^7.12.10",
    "@storybook/addon-a11y": "6.5.0-rc.1",
    "@storybook/addon-actions": "6.5.0-rc.1",
    "@storybook/addon-backgrounds": "6.5.0-rc.1",
    "@storybook/addon-controls": "6.5.0-rc.1",
    "@storybook/addon-docs": "6.5.0-rc.1",
    "@storybook/addon-interactions": "6.5.0-rc.1",
    "@storybook/addon-links": "6.5.0-rc.1",
    "@storybook/addon-storyshots": "6.5.0-rc.1",
    "@storybook/addon-storysource": "6.5.0-rc.1",
    "@storybook/addon-viewport": "6.5.0-rc.1",
    "@storybook/addons": "6.5.0-rc.1",
    "@storybook/jest": "^0.0.10",
    "@storybook/source-loader": "6.5.0-rc.1",
<<<<<<< HEAD
    "@storybook/testing-library": "^0.0.11",
=======
    "@storybook/testing-library": "0.0.14-next.0",
>>>>>>> ad3e6f08
    "@storybook/vue": "6.5.0-rc.1",
    "@vue/babel-preset-jsx": "^1.2.4",
    "babel-loader": "^8.0.0",
    "cross-env": "^7.0.3",
    "file-loader": "^6.2.0",
    "prop-types": "^15.7.2",
    "svg-url-loader": "^7.1.1",
    "vue-loader": "^15.9.6",
    "vue-style-loader": "^4.1.2",
    "webpack": "4",
    "webpack-dev-server": "^3.11.2"
  },
  "storybook": {
    "chromatic": {
      "projectToken": "cyxj0e38bqj"
    }
  }
}<|MERGE_RESOLUTION|>--- conflicted
+++ resolved
@@ -27,11 +27,7 @@
     "@storybook/addons": "6.5.0-rc.1",
     "@storybook/jest": "^0.0.10",
     "@storybook/source-loader": "6.5.0-rc.1",
-<<<<<<< HEAD
-    "@storybook/testing-library": "^0.0.11",
-=======
     "@storybook/testing-library": "0.0.14-next.0",
->>>>>>> ad3e6f08
     "@storybook/vue": "6.5.0-rc.1",
     "@vue/babel-preset-jsx": "^1.2.4",
     "babel-loader": "^8.0.0",
