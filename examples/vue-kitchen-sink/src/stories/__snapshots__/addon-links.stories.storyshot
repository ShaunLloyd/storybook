--- conflicted
+++ resolved
@@ -1,10 +1,6 @@
 // Jest Snapshot v1, https://goo.gl/fbAQLP
 
-<<<<<<< HEAD
-exports[`Storyshots Addon/Links Go To Welcome 1`] = `
-=======
-exports[`Storyshots Addon|Links Go to welcome 1`] = `
->>>>>>> c2c1b4f3
+exports[`Storyshots Addon/Links Go to welcome 1`] = `
 <button
   class="button rounded"
   style="color: rgb(66, 185, 131); border-color: #42b983;"
