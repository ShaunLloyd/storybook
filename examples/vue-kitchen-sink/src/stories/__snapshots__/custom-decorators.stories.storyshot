--- conflicted
+++ resolved
@@ -7,23 +7,11 @@
   <div
     style="border: medium solid red;"
   >
-<<<<<<< HEAD
-    <div
-      style="border: medium solid red;"
-    >
-      <button
-        class="button"
-      >
-        renders component: MyButton!
-      </button>
-    </div>
-=======
     <button
       class="button"
     >
       renders component: MyButton!
     </button>
->>>>>>> 99fe0a8d
   </div>
 </div>
 `;
@@ -35,25 +23,12 @@
   <div
     style="border: medium solid red;"
   >
-<<<<<<< HEAD
-    <div
-      style="border: medium solid red;"
-    >
-      <button
-        class="button"
-        style="color: rgb(66, 185, 131); border-color: #42b983;"
-      >
-        MyButton with template!
-      </button>
-    </div>
-=======
     <button
       class="button"
       style="color: rgb(66, 185, 131); border-color: #42b983;"
     >
       MyButton with template!
     </button>
->>>>>>> 99fe0a8d
   </div>
 </div>
 `;