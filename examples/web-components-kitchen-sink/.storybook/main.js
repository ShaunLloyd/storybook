module.exports = {
  logLevel: 'debug',
  stories: ['../src/**/*.stories.@(ts|mdx)'],
  addons: [
    '@storybook/addon-docs',
    '@storybook/addon-controls',
    '@storybook/addon-a11y',
    '@storybook/addon-actions',
    '@storybook/addon-backgrounds',
    '@storybook/addon-interactions',
    '@storybook/addon-links',
    '@storybook/addon-storysource',
    '@storybook/addon-viewport',
    '@storybook/addon-toolbars',
  ],
  core: {
    builder: 'webpack4',
<<<<<<< HEAD
    channelOptions: { allowFunction: false, maxDepth: 10 },
=======
    disableTelemetry: true,
>>>>>>> f41dfa79
  },
  features: {
    interactionsDebugger: true,
    buildStoriesJson: true,
  },
};<|MERGE_RESOLUTION|>--- conflicted
+++ resolved
@@ -15,11 +15,8 @@
   ],
   core: {
     builder: 'webpack4',
-<<<<<<< HEAD
     channelOptions: { allowFunction: false, maxDepth: 10 },
-=======
     disableTelemetry: true,
->>>>>>> f41dfa79
   },
   features: {
     interactionsDebugger: true,
