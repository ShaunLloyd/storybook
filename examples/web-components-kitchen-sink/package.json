{
  "name": "web-components-kitchen-sink",
  "version": "6.5.0-beta.7",
  "private": true,
  "description": "",
  "keywords": [],
  "license": "MIT",
  "author": "",
  "main": "index.js",
  "scripts": {
    "build-storybook": "build-storybook",
    "generate-custom-elements-manifest": "yarn custom-elements-manifest analyze --litelement --dev --exclude \"./**/*.stories.ts\" --exclude \"./storybook-static\"",
    "storybook": "start-storybook -p 9006 --no-manager-cache"
  },
  "resolutions": {
    "@storybook/addon-a11y": "portal:../../addons/a11y",
    "@storybook/addon-actions": "portal:../../addons/actions",
    "@storybook/addon-backgrounds": "portal:../../addons/backgrounds",
    "@storybook/addon-controls": "portal:../../addons/controls",
    "@storybook/addon-docs": "portal:../../addons/docs",
    "@storybook/addon-interactions": "portal:../../addons/interactions",
    "@storybook/addon-links": "portal:../../addons/links",
    "@storybook/addon-storyshots": "portal:../../addons/storyshots/storyshots-core",
    "@storybook/addon-storysource": "portal:../../addons/storysource",
    "@storybook/addon-toolbars": "portal:../../addons/toolbars",
    "@storybook/addon-viewport": "portal:../../addons/viewport",
    "@storybook/addons": "portal:../../lib/addons",
    "@storybook/api": "portal:../../lib/api",
    "@storybook/builder-webpack4": "portal:../../lib/builder-webpack4",
    "@storybook/channel-postmessage": "portal:../../lib/channel-postmessage",
    "@storybook/channel-websocket": "portal:../../lib/channel-websocket",
    "@storybook/channels": "portal:../../lib/channels",
    "@storybook/client-api": "portal:../../lib/client-api",
    "@storybook/client-logger": "portal:../../lib/client-logger",
    "@storybook/codemod": "portal:../../lib/codemod",
    "@storybook/components": "portal:../../lib/components",
    "@storybook/core": "portal:../../lib/core",
    "@storybook/core-client": "portal:../../lib/core-client",
    "@storybook/core-common": "portal:../../lib/core-common",
    "@storybook/core-events": "portal:../../lib/core-events",
    "@storybook/core-server": "portal:../../lib/core-server",
    "@storybook/csf": "0.0.2--canary.4566f4d.1",
    "@storybook/csf-tools": "portal:../../lib/csf-tools",
    "@storybook/docs-tools": "portal:../../lib/docs-tools",
    "@storybook/jest": "^0.0.10",
    "@storybook/manager-webpack4": "portal:../../lib/manager-webpack4",
    "@storybook/node-logger": "portal:../../lib/node-logger",
    "@storybook/postinstall": "portal:../../lib/postinstall",
    "@storybook/preview-web": "portal:../../lib/preview-web",
    "@storybook/router": "portal:../../lib/router",
    "@storybook/source-loader": "portal:../../lib/source-loader",
    "@storybook/store": "portal:../../lib/store",
<<<<<<< HEAD
    "@storybook/testing-library": "^0.0.11",
=======
    "@storybook/telemetry": "portal:../../lib/telemetry",
    "@storybook/testing-library": "^0.0.7",
>>>>>>> a17ea78b
    "@storybook/theming": "portal:../../lib/theming",
    "@storybook/ui": "portal:../../lib/ui",
    "@storybook/web-components": "portal:../../app/web-components",
    "babel-plugin-macros": "3.1.0",
    "fork-ts-checker-webpack-plugin": "6.2.13",
    "typescript": "4.2.4"
  },
  "dependencies": {
    "lit": "^2.0.2"
  },
  "devDependencies": {
    "@custom-elements-manifest/analyzer": "^0.5.7",
    "@storybook/addon-a11y": "*",
    "@storybook/addon-actions": "*",
    "@storybook/addon-backgrounds": "*",
    "@storybook/addon-controls": "*",
    "@storybook/addon-docs": "*",
    "@storybook/addon-jest": "*",
    "@storybook/addon-links": "*",
    "@storybook/addon-storyshots": "*",
    "@storybook/addon-storysource": "*",
    "@storybook/addon-viewport": "*",
    "@storybook/web-components": "*",
    "global": "^4.4.0",
    "jest": "^27.3.1",
    "typescript": "4.2.4"
  },
  "customElements": "custom-elements.json",
  "storybook": {
    "chromatic": {
      "projectToken": "npm5gsofwkf"
    }
  }
}<|MERGE_RESOLUTION|>--- conflicted
+++ resolved
@@ -50,12 +50,8 @@
     "@storybook/router": "portal:../../lib/router",
     "@storybook/source-loader": "portal:../../lib/source-loader",
     "@storybook/store": "portal:../../lib/store",
-<<<<<<< HEAD
+    "@storybook/telemetry": "portal:../../lib/telemetry",
     "@storybook/testing-library": "^0.0.11",
-=======
-    "@storybook/telemetry": "portal:../../lib/telemetry",
-    "@storybook/testing-library": "^0.0.7",
->>>>>>> a17ea78b
     "@storybook/theming": "portal:../../lib/theming",
     "@storybook/ui": "portal:../../lib/ui",
     "@storybook/web-components": "portal:../../app/web-components",
