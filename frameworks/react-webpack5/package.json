--- conflicted
+++ resolved
@@ -51,18 +51,10 @@
     "prepare": "esrun ../../scripts/prepare/bundle.ts"
   },
   "dependencies": {
-<<<<<<< HEAD
-    "@storybook/builder-webpack5": "7.0.0-alpha.10",
-    "@storybook/preset-react-webpack": "7.0.0-alpha.10",
-    "@storybook/react": "7.0.0-alpha.10",
-    "@types/node": "^14.14.20 || ^16.0.0"
-=======
     "@storybook/builder-webpack5": "7.0.0-alpha.11",
     "@storybook/preset-react-webpack": "7.0.0-alpha.11",
     "@storybook/react": "7.0.0-alpha.11",
-    "@types/node": "^14.14.20 || ^16.0.0",
-    "core-js": "^3.8.2"
->>>>>>> 5683419d
+    "@types/node": "^14.14.20 || ^16.0.0"
   },
   "devDependencies": {
     "@digitak/esrun": "^3.2.2",
