{
  "name": "@storybook/addons",
  "version": "6.5.0-beta.0",
  "description": "Storybook addons store",
  "keywords": [
    "storybook"
  ],
  "homepage": "https://github.com/storybookjs/storybook/tree/main/lib/addons",
  "bugs": {
    "url": "https://github.com/storybookjs/storybook/issues"
  },
  "repository": {
    "type": "git",
    "url": "https://github.com/storybookjs/storybook.git",
    "directory": "lib/addons"
  },
  "funding": {
    "type": "opencollective",
    "url": "https://opencollective.com/storybook"
  },
  "license": "MIT",
  "sideEffects": false,
  "main": "dist/cjs/public_api.js",
  "module": "dist/esm/public_api.js",
  "types": "dist/ts3.9/public_api.d.ts",
  "typesVersions": {
    "<3.8": {
      "dist/ts3.9/*": [
        "dist/ts3.4/*"
      ]
    }
  },
  "files": [
    "dist/**/*",
    "README.md",
    "*.js",
    "*.d.ts"
  ],
  "scripts": {
    "prepare": "node ../../scripts/prepare.js"
  },
  "dependencies": {
    "@storybook/api": "6.5.0-beta.0",
    "@storybook/channels": "6.5.0-beta.0",
    "@storybook/client-logger": "6.5.0-beta.0",
    "@storybook/core-events": "6.5.0-beta.0",
    "@storybook/csf": "0.0.2--canary.7c6c115.0",
<<<<<<< HEAD
    "@storybook/router": "6.5.0-alpha.64",
    "@storybook/theming": "6.5.0-alpha.64",
    "@types/webpack-env": "^1.16.4",
=======
    "@storybook/router": "6.5.0-beta.0",
    "@storybook/theming": "6.5.0-beta.0",
    "@types/webpack-env": "^1.16.0",
>>>>>>> 7e222026
    "core-js": "^3.8.2",
    "global": "^4.4.0",
    "regenerator-runtime": "^0.13.7"
  },
  "peerDependencies": {
    "react": "^16.8.0 || ^17.0.0 || ^18.0.0",
    "react-dom": "^16.8.0 || ^17.0.0 || ^18.0.0"
  },
  "publishConfig": {
    "access": "public"
  },
<<<<<<< HEAD
  "gitHead": "7417a230d67b54d65caedcfb584f924b879ac9f5"
=======
  "gitHead": "b2e85f3599c043815b18bbfc5ca563bf1c6e4add",
  "sbmodern": "dist/modern/public_api.js"
>>>>>>> 7e222026
}<|MERGE_RESOLUTION|>--- conflicted
+++ resolved
@@ -45,15 +45,9 @@
     "@storybook/client-logger": "6.5.0-beta.0",
     "@storybook/core-events": "6.5.0-beta.0",
     "@storybook/csf": "0.0.2--canary.7c6c115.0",
-<<<<<<< HEAD
-    "@storybook/router": "6.5.0-alpha.64",
-    "@storybook/theming": "6.5.0-alpha.64",
-    "@types/webpack-env": "^1.16.4",
-=======
     "@storybook/router": "6.5.0-beta.0",
     "@storybook/theming": "6.5.0-beta.0",
-    "@types/webpack-env": "^1.16.0",
->>>>>>> 7e222026
+    "@types/webpack-env": "^1.16.4",
     "core-js": "^3.8.2",
     "global": "^4.4.0",
     "regenerator-runtime": "^0.13.7"
@@ -65,10 +59,5 @@
   "publishConfig": {
     "access": "public"
   },
-<<<<<<< HEAD
-  "gitHead": "7417a230d67b54d65caedcfb584f924b879ac9f5"
-=======
-  "gitHead": "b2e85f3599c043815b18bbfc5ca563bf1c6e4add",
-  "sbmodern": "dist/modern/public_api.js"
->>>>>>> 7e222026
+  "gitHead": "b2e85f3599c043815b18bbfc5ca563bf1c6e4add"
 }