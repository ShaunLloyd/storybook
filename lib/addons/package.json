{
  "name": "@storybook/addons",
<<<<<<< HEAD
  "version": "6.5.9",
=======
  "version": "6.5.10-alpha.1",
>>>>>>> 26558032
  "description": "Storybook addons store",
  "keywords": [
    "storybook"
  ],
  "homepage": "https://github.com/storybookjs/storybook/tree/main/lib/addons",
  "bugs": {
    "url": "https://github.com/storybookjs/storybook/issues"
  },
  "repository": {
    "type": "git",
    "url": "https://github.com/storybookjs/storybook.git",
    "directory": "lib/addons"
  },
  "funding": {
    "type": "opencollective",
    "url": "https://opencollective.com/storybook"
  },
  "license": "MIT",
  "sideEffects": false,
  "main": "dist/cjs/public_api.js",
  "module": "dist/esm/public_api.js",
  "types": "dist/ts3.9/public_api.d.ts",
  "typesVersions": {
    "<3.8": {
      "dist/ts3.9/*": [
        "dist/ts3.4/*"
      ]
    }
  },
  "files": [
    "dist/**/*",
    "README.md",
    "*.js",
    "*.d.ts"
  ],
  "scripts": {
    "prepare": "node ../../scripts/prepare.js"
  },
  "dependencies": {
<<<<<<< HEAD
    "@storybook/api": "6.5.9",
    "@storybook/channels": "6.5.9",
    "@storybook/client-logger": "6.5.9",
    "@storybook/core-events": "6.5.9",
    "@storybook/csf": "0.0.2--canary.4566f4d.1",
    "@storybook/router": "6.5.9",
    "@storybook/theming": "6.5.9",
=======
    "@storybook/api": "6.5.10-alpha.1",
    "@storybook/channels": "6.5.10-alpha.1",
    "@storybook/client-logger": "6.5.10-alpha.1",
    "@storybook/core-events": "6.5.10-alpha.1",
    "@storybook/csf": "0.0.2--canary.4566f4d.1",
    "@storybook/router": "6.5.10-alpha.1",
    "@storybook/theming": "6.5.10-alpha.1",
>>>>>>> 26558032
    "@types/webpack-env": "^1.16.0",
    "core-js": "^3.8.2",
    "global": "^4.4.0",
    "regenerator-runtime": "^0.13.7"
  },
  "peerDependencies": {
    "react": "^16.8.0 || ^17.0.0 || ^18.0.0",
    "react-dom": "^16.8.0 || ^17.0.0 || ^18.0.0"
  },
  "publishConfig": {
    "access": "public"
  },
<<<<<<< HEAD
  "gitHead": "e2673f765722cbb542ef1b5cf8d533c8e746a127",
=======
  "gitHead": "b02a0ef8866c6cf8c609a32a14b4c55f513aa569",
>>>>>>> 26558032
  "sbmodern": "dist/modern/public_api.js"
}<|MERGE_RESOLUTION|>--- conflicted
+++ resolved
@@ -1,10 +1,6 @@
 {
   "name": "@storybook/addons",
-<<<<<<< HEAD
-  "version": "6.5.9",
-=======
   "version": "6.5.10-alpha.1",
->>>>>>> 26558032
   "description": "Storybook addons store",
   "keywords": [
     "storybook"
@@ -44,15 +40,6 @@
     "prepare": "node ../../scripts/prepare.js"
   },
   "dependencies": {
-<<<<<<< HEAD
-    "@storybook/api": "6.5.9",
-    "@storybook/channels": "6.5.9",
-    "@storybook/client-logger": "6.5.9",
-    "@storybook/core-events": "6.5.9",
-    "@storybook/csf": "0.0.2--canary.4566f4d.1",
-    "@storybook/router": "6.5.9",
-    "@storybook/theming": "6.5.9",
-=======
     "@storybook/api": "6.5.10-alpha.1",
     "@storybook/channels": "6.5.10-alpha.1",
     "@storybook/client-logger": "6.5.10-alpha.1",
@@ -60,7 +47,6 @@
     "@storybook/csf": "0.0.2--canary.4566f4d.1",
     "@storybook/router": "6.5.10-alpha.1",
     "@storybook/theming": "6.5.10-alpha.1",
->>>>>>> 26558032
     "@types/webpack-env": "^1.16.0",
     "core-js": "^3.8.2",
     "global": "^4.4.0",
@@ -73,10 +59,6 @@
   "publishConfig": {
     "access": "public"
   },
-<<<<<<< HEAD
-  "gitHead": "e2673f765722cbb542ef1b5cf8d533c8e746a127",
-=======
   "gitHead": "b02a0ef8866c6cf8c609a32a14b4c55f513aa569",
->>>>>>> 26558032
   "sbmodern": "dist/modern/public_api.js"
 }