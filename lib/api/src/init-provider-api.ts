--- conflicted
+++ resolved
@@ -1,14 +1,10 @@
 import { ReactNode } from 'react';
 import { Channel } from '@storybook/channels';
-import { ThemeVars } from '@storybook/theming';
+import { ThemeVars, ThemeVars } from '@storybook/theming';
 
-import { ThemeVars } from '@storybook/theming';
 import { API, State } from './index';
 import Store from './store';
-<<<<<<< HEAD
 import { RefId, RefUrl, Mapper } from './modules/refs';
-=======
->>>>>>> f5d69aab
 import { UIOptions } from './modules/layout';
 
 type IframeRenderer = (
@@ -26,11 +22,8 @@
   handleAPI(api: API): void;
   getConfig(): {
     theme?: ThemeVars;
-<<<<<<< HEAD
     refs?: Record<RefId, RefUrl>;
     mapper?: Mapper;
-=======
->>>>>>> f5d69aab
     [k: string]: any;
   } & Partial<UIOptions>;
   [key: string]: any;
