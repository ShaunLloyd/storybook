import type { ReactElement } from 'react';
import type { RenderData } from '@storybook/router';
import deprecate from 'util-deprecate';
import dedent from 'ts-dedent';

<<<<<<< HEAD
import { ModuleFn } from '../index';
import { Options } from '../store';
=======
import type { ModuleFn } from '../index';
import type { Options } from '../store';
import { isStory } from '../lib/stories';
>>>>>>> abbd4f91

const warnDisabledDeprecated = deprecate(
  () => {},
  dedent`
    Use 'parameters.key.disable' instead of 'parameters.key.disabled'.
    
    https://github.com/storybookjs/storybook/blob/next/MIGRATION.md#deprecated-disabled-parameter
  `
);

export type ViewMode = 'story' | 'info' | 'settings' | 'page' | undefined | string;

export enum types {
  TAB = 'tab',
  PANEL = 'panel',
  TOOL = 'tool',
  PREVIEW = 'preview',
  NOTES_ELEMENT = 'notes-element',
}

export type Types = types | string;
export interface RenderOptions {
  active: boolean;
  key: string;
}

export interface RouteOptions {
  storyId: string;
  viewMode: ViewMode;
  location: RenderData['location'];
  path: string;
}
export interface MatchOptions {
  storyId: string;
  viewMode: ViewMode;
  location: RenderData['location'];
  path: string;
}

export interface Addon {
  title: string;
  type?: Types;
  id?: string;
  route?: (routeOptions: RouteOptions) => string;
  match?: (matchOptions: MatchOptions) => boolean;
  render: (renderOptions: RenderOptions) => ReactElement<any>;
  paramKey?: string;
  disabled?: boolean;
  hidden?: boolean;
}
export interface Collection<T = Addon> {
  [key: string]: T;
}

type Panels = Collection<Addon>;

type StateMerger<S> = (input: S) => S;

interface StoryInput {
  parameters: {
    [parameterName: string]: any;
  };
}

export interface SubAPI {
  getElements: <T>(type: Types) => Collection<T>;
  getPanels: () => Panels;
  getStoryPanels: () => Panels;
  getSelectedPanel: () => string;
  setSelectedPanel: (panelName: string) => void;
  setAddonState<S>(
    addonId: string,
    newStateOrMerger: S | StateMerger<S>,
    options?: Options
  ): Promise<S>;
  getAddonState<S>(addonId: string): S;
}

export function ensurePanel(panels: Panels, selectedPanel?: string, currentPanel?: string) {
  const keys = Object.keys(panels);

  if (keys.indexOf(selectedPanel) >= 0) {
    return selectedPanel;
  }

  if (keys.length) {
    return keys[0];
  }
  return currentPanel;
}

export const init: ModuleFn = ({ provider, store, fullAPI }) => {
  const api: SubAPI = {
    getElements: (type) => provider.getElements(type),
    getPanels: () => api.getElements(types.PANEL),
    getStoryPanels: () => {
      const allPanels = api.getPanels();
      const { storyId } = store.getState();
      const story = fullAPI.getData(storyId);

      if (!allPanels || !story || story.type !== 'story') {
        return allPanels;
      }

      const { parameters } = story;

      const filteredPanels: Collection = {};
      Object.entries(allPanels).forEach(([id, panel]) => {
        const { paramKey } = panel;
        if (
          paramKey &&
          parameters &&
          parameters[paramKey] &&
          (parameters[paramKey].disabled || parameters[paramKey].disable)
        ) {
          if (parameters[paramKey].disabled) {
            warnDisabledDeprecated();
          }
          return;
        }
        filteredPanels[id] = panel;
      });

      return filteredPanels;
    },
    getSelectedPanel: () => {
      const { selectedPanel } = store.getState();
      return ensurePanel(api.getPanels(), selectedPanel, selectedPanel);
    },
    setSelectedPanel: (panelName) => {
      store.setState({ selectedPanel: panelName }, { persistence: 'session' });
    },
    setAddonState<S>(
      addonId: string,
      newStateOrMerger: S | StateMerger<S>,
      options?: Options
    ): Promise<S> {
      let nextState;
      const { addons: existing } = store.getState();
      if (typeof newStateOrMerger === 'function') {
        const merger = newStateOrMerger as StateMerger<S>;
        nextState = merger(api.getAddonState<S>(addonId));
      } else {
        nextState = newStateOrMerger;
      }
      return store
        .setState({ addons: { ...existing, [addonId]: nextState } }, options)
        .then(() => api.getAddonState(addonId));
    },
    getAddonState: (addonId) => {
      return store.getState().addons[addonId];
    },
  };

  return {
    api,
    state: {
      selectedPanel: ensurePanel(api.getPanels(), store.getState().selectedPanel),
      addons: {},
    },
  };
};<|MERGE_RESOLUTION|>--- conflicted
+++ resolved
@@ -3,14 +3,8 @@
 import deprecate from 'util-deprecate';
 import dedent from 'ts-dedent';
 
-<<<<<<< HEAD
 import { ModuleFn } from '../index';
 import { Options } from '../store';
-=======
-import type { ModuleFn } from '../index';
-import type { Options } from '../store';
-import { isStory } from '../lib/stories';
->>>>>>> abbd4f91
 
 const warnDisabledDeprecated = deprecate(
   () => {},
