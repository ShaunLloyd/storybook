--- conflicted
+++ resolved
@@ -1,11 +1,7 @@
-<<<<<<< HEAD
+import { ReactElement } from 'react';
+
 import { Module, State } from '../index';
-import { ReactElement } from 'react';
 import { Options } from '../store';
-=======
-import { ReactElement } from 'react';
-import { Module } from '../index';
->>>>>>> 8aae29d5
 
 export enum types {
   TAB = 'tab',
