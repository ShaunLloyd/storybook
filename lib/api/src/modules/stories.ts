// FIXME: we shouldn't import from dist but there are no types otherwise
import { toId, sanitize, parseKind } from '@storybook/router';
<<<<<<< HEAD
import { DOCS_MODE } from 'global';
=======
import deprecate from 'util-deprecate';
>>>>>>> 8a1b5de8

import { Module } from '../index';
import merge from '../lib/merge';

type Direction = -1 | 1;
type StoryId = string;
type ParameterName = string;

type ViewMode = 'story' | 'info' | 'settings' | undefined;

export interface SubState {
  storiesHash: StoriesHash;
  storyId: StoryId;
  viewMode: ViewMode;
  storiesConfigured: boolean;
}

export interface SubAPI {
  storyId: typeof toId;
  selectStory: (kindOrId: string, story?: string, obj?: any) => void;
  getCurrentStoryData: () => Story | Group;
  setStories: (stories: StoriesRaw) => void;
  jumpToComponent: (direction: Direction) => void;
  jumpToStory: (direction: Direction) => void;
  getData: (storyId: StoryId) => Story | Group;
  getParameters: (storyId: StoryId, parameterName?: ParameterName) => Story['parameters'] | any;
  getCurrentParameter<S>(parameterName?: ParameterName): S;
}

interface Group {
  id: StoryId;
  name: string;
  children: StoryId[];
  parent: StoryId;
  depth: number;
  isComponent: boolean;
  isRoot: boolean;
  isLeaf: boolean;
}

interface StoryInput {
  id: StoryId;
  name: string;
  kind: string;
  children: string[];
  parameters: {
    filename: string;
    options: {
      hierarchyRootSeparator: RegExp;
      hierarchySeparator: RegExp;
      showRoots?: boolean;
      [key: string]: any;
    };
    [parameterName: string]: any;
  };
  isLeaf: boolean;
}

type Story = StoryInput & Group;

export interface StoriesHash {
  [id: string]: Group | Story;
}
export type StoriesList = (Group | Story)[];
export type GroupsList = Group[];

export interface StoriesRaw {
  [id: string]: StoryInput;
}

const warnUsingHierarchySeparatorsAndShowRoots = deprecate(() => {},
`You cannot use both the hierarchySeparator/hierarchyRootSeparator and showRoots options.`);

const warnRemovingHierarchySeparators = deprecate(
  () => {},
  `hierarchySeparator and hierarchyRootSeparator are deprecated and will be removed in Storybook 6.0.
Read more about it in the migration guide: https://github.com/storybookjs/storybook/blob/master/MIGRATION.md`
);

const warnChangingDefaultHierarchySeparators = deprecate(
  () => {},
  `The default hierarchy separators are changing in Storybook 6.0.
'|' and '.' will no longer create a hierarchy, but codemods are available.
Read more about it in the migration guide: https://github.com/storybookjs/storybook/blob/master/MIGRATION.md`
);

const initStoriesApi = ({
  store,
  navigate,
  storyId: initialStoryId,
  viewMode: initialViewMode,
}: Module) => {
  const isStory = (obj: Group | Story): boolean => {
    const story = obj as Story;
    return !!(story && story.parameters);
  };

  const getData = (storyId: StoryId) => {
    const { storiesHash } = store.getState();

    return storiesHash[storyId];
  };
  const getCurrentStoryData = () => {
    const { storyId } = store.getState();

    return getData(storyId);
  };
  const getParameters = (storyId: StoryId, parameterName?: ParameterName) => {
    const data = getData(storyId);

    if (isStory(data)) {
      const { parameters } = data as Story;
      return parameterName ? parameters[parameterName] : parameters;
    }

    return null;
  };

  const getCurrentParameter = function getCurrentParameter<S>(parameterName: ParameterName) {
    const { storyId } = store.getState();
    const parameters = getParameters(storyId, parameterName);

    if (parameters) {
      return parameters as S;
    }
    return undefined;
  };

  const jumpToStory = (direction: Direction) => {
    if (DOCS_MODE) {
      jumpToComponent(direction);
      return;
    }

    const { storiesHash, viewMode, storyId } = store.getState();

    // cannot navigate when there's no current selection
    if (!storyId || !storiesHash[storyId]) {
      return;
    }

    const lookupList = Object.keys(storiesHash).filter(
      k => !(storiesHash[k].children || Array.isArray(storiesHash[k]))
    );
    const index = lookupList.indexOf(storyId);

    // cannot navigate beyond fist or last
    if (index === lookupList.length - 1 && direction > 0) {
      return;
    }
    if (index === 0 && direction < 0) {
      return;
    }

    const result = lookupList[index + direction];

    if (viewMode && result) {
      navigate(`/${viewMode}/${result}`);
    }
  };

  const jumpToComponent = (direction: Direction) => {
    const state = store.getState();
    const { storiesHash, viewMode, storyId } = state;

    // cannot navigate when there's no current selection
    if (!storyId || !storiesHash[storyId]) {
      return;
    }

    const lookupList = Object.entries(storiesHash).reduce((acc, i) => {
      const value = i[1];
      if (value.isComponent) {
        acc.push([...i[1].children]);
      }
      return acc;
    }, []);

    const index = lookupList.findIndex(i => i.includes(storyId));

    // cannot navigate beyond fist or last
    if (index === lookupList.length - 1 && direction > 0) {
      return;
    }
    if (index === 0 && direction < 0) {
      return;
    }

    const result = lookupList[index + direction][0];

    navigate(`/${viewMode || 'story'}/${result}`);
  };

  const toKey = (input: string) =>
    input.replace(/[^a-z0-9]+([a-z0-9])/gi, (...params) => params[1].toUpperCase());

  const toGroup = (name: string) => ({
    name,
    id: toKey(name),
  });

  // Recursively traverse storiesHash from the initial storyId until finding
  // the leaf story.
  const findLeafStoryId = (storiesHash: StoriesHash, storyId: string): string => {
    if (storiesHash[storyId].isLeaf) {
      return storyId;
    }

    const childStoryId = storiesHash[storyId].children[0];
    return findLeafStoryId(storiesHash, childStoryId);
  };

  const setStories = (input: StoriesRaw) => {
    const hash: StoriesHash = {};

    const anyKindMatchesOldHierarchySeparators = Object.values(input).some(({ kind }) =>
      kind.match(/\.|\|/)
    );

    const storiesHashOutOfOrder = Object.values(input).reduce((acc, item) => {
      const { kind, parameters } = item;
      // FIXME: figure out why parameters is missing when used with react-native-server
      const {
        hierarchyRootSeparator: rootSeparator = undefined,
        hierarchySeparator: groupSeparator = undefined,
        showRoots = undefined,
      } = (parameters && parameters.options) || {};

      const usingShowRoots = typeof showRoots !== 'undefined';

      // Kind splitting behaviour as per https://github.com/storybookjs/storybook/issues/8793
      let root = '';
      let groups: string[];
      // 1. If the user has passed separators, use the old behaviour but warn them
      if (typeof rootSeparator !== 'undefined' || typeof groupSeparator !== 'undefined') {
        warnRemovingHierarchySeparators();
        if (usingShowRoots) warnUsingHierarchySeparatorsAndShowRoots();
        ({ root, groups } = parseKind(kind, { rootSeparator, groupSeparator }));

        // 2. If the user hasn't passed separators, but is using | or . in kinds, use the old behaviour but warn
      } else if (anyKindMatchesOldHierarchySeparators && !usingShowRoots) {
        warnChangingDefaultHierarchySeparators();
        ({ root, groups } = parseKind(kind, { rootSeparator: '|', groupSeparator: /\/|\./ }));

        // 3. If the user passes showRoots, or doesn't match above, do a simpler splitting.
      } else {
        const parts: string[] = kind.split('/');
        if (showRoots && parts.length > 1) {
          [root, ...groups] = parts;
        } else {
          groups = parts;
        }
      }

      const rootAndGroups = []
        .concat(root || [])
        .concat(groups)
        .map(toGroup)
        // Map a bunch of extra fields onto the groups, collecting the path as we go (thus the reduce)
        .reduce(
          (soFar, group, index, original) => {
            const { name } = group;
            const parent = index > 0 && soFar[index - 1].id;
            const id = sanitize(parent ? `${parent}-${name}` : name);
            if (parent === id) {
              throw new Error(
                `
Invalid part '${name}', leading to id === parentId ('${id}'), inside kind '${kind}'

Did you create a path that uses the separator char accidentally, such as 'Vue <docs/>' where '/' is a separator char? See https://github.com/storybookjs/storybook/issues/6128
              `.trim()
              );
            }

            const result: Group = {
              ...group,
              id,
              parent,
              depth: index,
              children: [],
              isComponent: index === original.length - 1,
              isLeaf: false,
              isRoot: !!root && index === 0,
            };
            return soFar.concat([result]);
          },
          [] as GroupsList
        );

      const paths = [...rootAndGroups.map(g => g.id), item.id];

      // Ok, now let's add everything to the store
      rootAndGroups.forEach((group, index) => {
        const child = paths[index + 1];
        const { id } = group;
        acc[id] = merge(acc[id] || {}, {
          ...group,
          ...(child && { children: [child] }),
        });
      });

      const story = { ...item, parent: rootAndGroups[rootAndGroups.length - 1].id, isLeaf: true };
      acc[item.id] = story as Story;

      return acc;
    }, hash);

    // When adding a group, also add all of its children, depth first
    function addItem(acc: StoriesHash, item: Story | Group) {
      if (!acc[item.id]) {
        // If we were already inserted as part of a group, that's great.
        acc[item.id] = item;
        const { children } = item;
        if (children) {
          children.forEach(id => addItem(acc, storiesHashOutOfOrder[id]));
        }
      }
      return acc;
    }

    // Now create storiesHash by reordering the above by group
    const storiesHash: StoriesHash = Object.values(storiesHashOutOfOrder).reduce(addItem, {});
    const settingsPageList = ['about', 'shortcuts'];
    const { storyId, viewMode } = store.getState();

    if (storyId && storyId.match(/--\*$/)) {
      const idStart = storyId.slice(0, -1); // drop the * at the end
      const firstKindLeaf = Object.values(storiesHash).find(
        (s: Story | Group) => !s.children && s.id.substring(0, idStart.length) === idStart
      );

      if (viewMode && firstKindLeaf) {
        navigate(`/${viewMode}/${firstKindLeaf.id}`);
      }
    } else if (!storyId || storyId === '*' || !storiesHash[storyId]) {
      // when there's no storyId or the storyId item doesn't exist
      // we pick the first leaf and navigate
      const firstLeaf = Object.values(storiesHash).find((s: Story | Group) => !s.children);

      if (viewMode === 'settings' && settingsPageList.includes(storyId)) {
        navigate(`/${viewMode}/${storyId}`);
      } else if (viewMode === 'settings' && !settingsPageList.includes(storyId)) {
        navigate(`/story/${firstLeaf.id}`);
      } else if (viewMode && firstLeaf) {
        navigate(`/${viewMode}/${firstLeaf.id}`);
      }
    } else if (storiesHash[storyId] && !storiesHash[storyId].isLeaf) {
      // When story exists but if it is not the leaf story, it finds the proper
      // leaf story from any depth.
      const firstLeafStoryId = findLeafStoryId(storiesHash, storyId);
      navigate(`/${viewMode}/${firstLeafStoryId}`);
    }

    store.setState({
      storiesHash,
      storiesConfigured: true,
    });
  };

  const selectStory = (kindOrId: string, story?: string) => {
    const { viewMode = 'story', storyId, storiesHash } = store.getState();
    if (!story) {
      const s = storiesHash[sanitize(kindOrId)];
      // eslint-disable-next-line no-nested-ternary
      const id = s ? (s.children ? s.children[0] : s.id) : kindOrId;
      navigate(`/${viewMode}/${id}`);
    } else if (!kindOrId) {
      // This is a slugified version of the kind, but that's OK, our toId function is idempotent
      const kind = storyId.split('--', 2)[0];
      selectStory(toId(kind, story));
    } else {
      selectStory(toId(kindOrId, story));
    }
  };

  return {
    api: {
      storyId: toId,
      selectStory,
      getCurrentStoryData,
      setStories,
      jumpToComponent,
      jumpToStory,
      getData,
      getParameters,
      getCurrentParameter,
    },
    state: {
      storiesHash: {},
      storyId: initialStoryId,
      viewMode: initialViewMode,
      storiesConfigured: false,
    },
  };
};
export default initStoriesApi;<|MERGE_RESOLUTION|>--- conflicted
+++ resolved
@@ -1,10 +1,7 @@
+import { DOCS_MODE } from 'global';
 // FIXME: we shouldn't import from dist but there are no types otherwise
 import { toId, sanitize, parseKind } from '@storybook/router';
-<<<<<<< HEAD
-import { DOCS_MODE } from 'global';
-=======
 import deprecate from 'util-deprecate';
->>>>>>> 8a1b5de8
 
 import { Module } from '../index';
 import merge from '../lib/merge';
@@ -134,12 +131,12 @@
   };
 
   const jumpToStory = (direction: Direction) => {
+    const { storiesHash, viewMode, storyId } = store.getState();
+
     if (DOCS_MODE) {
       jumpToComponent(direction);
       return;
     }
-
-    const { storiesHash, viewMode, storyId } = store.getState();
 
     // cannot navigate when there's no current selection
     if (!storyId || !storiesHash[storyId]) {
