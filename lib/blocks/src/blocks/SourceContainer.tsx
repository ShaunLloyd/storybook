import React, { FC, Context, createContext, useEffect, useState } from 'react';

import { dequal as deepEqual } from 'dequal';
import type { Channel } from '@storybook/addons';

import { SNIPPET_RENDERED } from '@storybook/docs-tools';
import type { SyntaxHighlighterFormatTypes } from '@storybook/components';
import type { StoryId } from '@storybook/api';

export interface SourceItem {
  code: string;
  format: SyntaxHighlighterFormatTypes;
}
export type StorySources = Record<StoryId, SourceItem>;

export interface SourceContextProps {
  sources: StorySources;
  setSource?: (id: StoryId, item: SourceItem) => void;
}

export const SourceContext: Context<SourceContextProps> = createContext({ sources: {} });

<<<<<<< HEAD
export const SourceContainer: FC = ({ children }) => {
=======
export const SourceContainer: FC<{ channel: Channel }> = ({ children, channel }) => {
>>>>>>> a8004006
  const [sources, setSources] = useState<StorySources>({});

  useEffect(() => {
    const handleSnippetRendered = (
      id: StoryId,
      newSource: string,
      format: SyntaxHighlighterFormatTypes = false
    ) => {
      // optimization: if the source is the same, ignore the incoming event
      if (sources[id] && sources[id].code === newSource) {
        return;
      }

      setSources((current) => {
        const newSources = {
          ...current,
          [id]: { code: newSource, format },
        };

        if (!deepEqual(current, newSources)) {
          return newSources;
        }
        return current;
      });
    };

    channel.on(SNIPPET_RENDERED, handleSnippetRendered);

    return () => channel.off(SNIPPET_RENDERED, handleSnippetRendered);
  }, []);

  return <SourceContext.Provider value={{ sources }}>{children}</SourceContext.Provider>;
};<|MERGE_RESOLUTION|>--- conflicted
+++ resolved
@@ -20,11 +20,7 @@
 
 export const SourceContext: Context<SourceContextProps> = createContext({ sources: {} });
 
-<<<<<<< HEAD
-export const SourceContainer: FC = ({ children }) => {
-=======
 export const SourceContainer: FC<{ channel: Channel }> = ({ children, channel }) => {
->>>>>>> a8004006
   const [sources, setSources] = useState<StorySources>({});
 
   useEffect(() => {
