--- conflicted
+++ resolved
@@ -1,9 +1,5 @@
-<<<<<<< HEAD
-import React, { useContext, FC } from 'react';
-=======
 import { ComponentTitle } from '@storybook/csf';
 import React, { useContext, FunctionComponent } from 'react';
->>>>>>> a8004006
 import { Title as PureTitle } from '../components';
 import { DocsContext } from './DocsContext';
 
@@ -18,7 +14,7 @@
   return (groups && groups[groups.length - 1]) || title;
 };
 
-export const Title: FC<TitleProps> = ({ children }) => {
+export const Title: FunctionComponent<TitleProps> = ({ children }) => {
   const context = useContext(DocsContext);
   let text: JSX.Element | string = children;
   if (!text) {
