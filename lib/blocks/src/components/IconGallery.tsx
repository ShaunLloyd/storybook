--- conflicted
+++ resolved
@@ -1,4 +1,4 @@
-import React, { FC } from 'react';
+import React, { FunctionComponent } from 'react';
 import { styled } from '@storybook/theming';
 import { ResetWrapper } from '@storybook/components';
 
@@ -51,7 +51,7 @@
 /**
  * An individual icon with a caption and an example (passed as `children`).
  */
-export const IconItem: FC<IconItemProps> = ({ name, children }) => (
+export const IconItem: FunctionComponent<IconItemProps> = ({ name, children }) => (
   <Item>
     <ItemSpecimen>{children}</ItemSpecimen>
     <ItemLabel>{name}</ItemLabel>
@@ -65,11 +65,7 @@
 /**
  * Show a grid of icons, as specified by `IconItem`.
  */
-<<<<<<< HEAD
-export const IconGallery: FC = ({ children, ...props }) => (
-=======
 export const IconGallery: FunctionComponent<IconGalleryProps> = ({ children, ...props }) => (
->>>>>>> a8004006
   <ResetWrapper>
     <List {...props} className="docblock-icongallery">
       {children}
