{
  "name": "@storybook/builder-webpack4",
  "version": "6.5.0-alpha.45",
  "description": "Storybook framework-agnostic API",
  "keywords": [
    "storybook"
  ],
  "homepage": "https://github.com/storybookjs/storybook/tree/main/lib/core",
  "bugs": {
    "url": "https://github.com/storybookjs/storybook/issues"
  },
  "repository": {
    "type": "git",
    "url": "https://github.com/storybookjs/storybook.git",
    "directory": "lib/core"
  },
  "funding": {
    "type": "opencollective",
    "url": "https://opencollective.com/storybook"
  },
  "license": "MIT",
  "main": "dist/cjs/index.js",
  "module": "dist/esm/index.js",
  "types": "dist/ts3.9/index.d.ts",
  "typesVersions": {
    "<3.8": {
      "dist/ts3.9/*": [
        "dist/ts3.4/*"
      ]
    }
  },
  "files": [
    "dist/**/*",
    "templates/**/*",
    "*.js",
    "*.d.ts"
  ],
  "scripts": {
    "build": "../../node_modules/.bin/ts-node ../../scripts/prepare-localize.ts"
  },
  "dependencies": {
    "@babel/core": "^7.12.10",
<<<<<<< HEAD
    "@storybook/addons": "6.5.0-alpha.44",
    "@storybook/channel-postmessage": "6.5.0-alpha.44",
    "@storybook/client-api": "6.5.0-alpha.44",
    "@storybook/core-common": "6.5.0-alpha.44",
    "@storybook/node-logger": "6.5.0-alpha.44",
    "@storybook/preview-web": "6.5.0-alpha.44",
    "core-js": "^3.8.2"
  },
  "devDependencies": {
    "@types/case-sensitive-paths-webpack-plugin": "^2.1.4",
=======
    "@storybook/addons": "6.5.0-alpha.45",
    "@storybook/api": "6.5.0-alpha.45",
    "@storybook/channel-postmessage": "6.5.0-alpha.45",
    "@storybook/channels": "6.5.0-alpha.45",
    "@storybook/client-api": "6.5.0-alpha.45",
    "@storybook/client-logger": "6.5.0-alpha.45",
    "@storybook/components": "6.5.0-alpha.45",
    "@storybook/core-common": "6.5.0-alpha.45",
    "@storybook/core-events": "6.5.0-alpha.45",
    "@storybook/node-logger": "6.5.0-alpha.45",
    "@storybook/preview-web": "6.5.0-alpha.45",
    "@storybook/router": "6.5.0-alpha.45",
    "@storybook/semver": "^7.3.2",
    "@storybook/store": "6.5.0-alpha.45",
    "@storybook/theming": "6.5.0-alpha.45",
    "@storybook/ui": "6.5.0-alpha.45",
>>>>>>> efb071e8
    "@types/node": "^14.0.10 || ^16.0.0",
    "@types/terser-webpack-plugin": "^4.2.0",
    "@types/webpack": "^4.41.26",
    "@types/webpack-dev-middleware": "^3.7.3",
    "@types/webpack-hot-middleware": "<=2.25.5",
    "@types/webpack-virtual-modules": "^0.1.0",
    "autoprefixer": "^9.8.6",
    "babel-loader": "^8.0.0",
    "case-sensitive-paths-webpack-plugin": "^2.3.0",
    "css-loader": "^3.6.0",
    "file-loader": "^6.2.0",
    "find-up": "^5.0.0",
    "fork-ts-checker-webpack-plugin": "^4.1.6",
    "global": "^4.4.0",
    "html-webpack-plugin": "^4.0.0",
    "pnp-webpack-plugin": "1.6.4",
    "postcss": "^7.0.36",
    "postcss-flexbugs-fixes": "^4.2.1",
    "postcss-loader": "^4.2.0",
    "raw-loader": "^4.0.2",
    "style-loader": "^1.3.0",
    "terser-webpack-plugin": "^4.2.3",
    "ts-dedent": "^2.0.0",
    "url-loader": "^4.1.1",
    "util-deprecate": "^1.0.2",
    "webpack": "4",
    "webpack-dev-middleware": "^3.7.3",
    "webpack-filter-warnings-plugin": "^1.2.1",
    "webpack-hot-middleware": "^2.25.1",
    "webpack-virtual-modules": "^0.2.2"
  },
  "peerDependencies": {
    "react": "^16.8.0 || ^17.0.0",
    "react-dom": "^16.8.0 || ^17.0.0"
  },
  "peerDependenciesMeta": {
    "typescript": {
      "optional": true
    }
  },
  "publishConfig": {
    "access": "public"
  },
<<<<<<< HEAD
  "bundlerEntrypoint": [
    "./src/index.ts",
    "./src/custom-webpack-preset.ts",
    "./src/preview-preset.ts"
  ],
  "gitHead": "0125cb2b688dc1acca71a7fbf2795466fd55c0e3",
=======
  "gitHead": "af457c20c773f57bea0504bf525a2f74852fe94a",
>>>>>>> efb071e8
  "sbmodern": "dist/modern/index.js"
}<|MERGE_RESOLUTION|>--- conflicted
+++ resolved
@@ -40,35 +40,16 @@
   },
   "dependencies": {
     "@babel/core": "^7.12.10",
-<<<<<<< HEAD
-    "@storybook/addons": "6.5.0-alpha.44",
-    "@storybook/channel-postmessage": "6.5.0-alpha.44",
-    "@storybook/client-api": "6.5.0-alpha.44",
-    "@storybook/core-common": "6.5.0-alpha.44",
-    "@storybook/node-logger": "6.5.0-alpha.44",
-    "@storybook/preview-web": "6.5.0-alpha.44",
+    "@storybook/addons": "6.5.0-alpha.45",
+    "@storybook/channel-postmessage": "6.5.0-alpha.45",
+    "@storybook/client-api": "6.5.0-alpha.45",
+    "@storybook/core-common": "6.5.0-alpha.45",
+    "@storybook/node-logger": "6.5.0-alpha.45",
+    "@storybook/preview-web": "6.5.0-alpha.45",
     "core-js": "^3.8.2"
   },
   "devDependencies": {
     "@types/case-sensitive-paths-webpack-plugin": "^2.1.4",
-=======
-    "@storybook/addons": "6.5.0-alpha.45",
-    "@storybook/api": "6.5.0-alpha.45",
-    "@storybook/channel-postmessage": "6.5.0-alpha.45",
-    "@storybook/channels": "6.5.0-alpha.45",
-    "@storybook/client-api": "6.5.0-alpha.45",
-    "@storybook/client-logger": "6.5.0-alpha.45",
-    "@storybook/components": "6.5.0-alpha.45",
-    "@storybook/core-common": "6.5.0-alpha.45",
-    "@storybook/core-events": "6.5.0-alpha.45",
-    "@storybook/node-logger": "6.5.0-alpha.45",
-    "@storybook/preview-web": "6.5.0-alpha.45",
-    "@storybook/router": "6.5.0-alpha.45",
-    "@storybook/semver": "^7.3.2",
-    "@storybook/store": "6.5.0-alpha.45",
-    "@storybook/theming": "6.5.0-alpha.45",
-    "@storybook/ui": "6.5.0-alpha.45",
->>>>>>> efb071e8
     "@types/node": "^14.0.10 || ^16.0.0",
     "@types/terser-webpack-plugin": "^4.2.0",
     "@types/webpack": "^4.41.26",
@@ -112,15 +93,11 @@
   "publishConfig": {
     "access": "public"
   },
-<<<<<<< HEAD
   "bundlerEntrypoint": [
     "./src/index.ts",
     "./src/custom-webpack-preset.ts",
     "./src/preview-preset.ts"
   ],
-  "gitHead": "0125cb2b688dc1acca71a7fbf2795466fd55c0e3",
-=======
   "gitHead": "af457c20c773f57bea0504bf525a2f74852fe94a",
->>>>>>> efb071e8
   "sbmodern": "dist/modern/index.js"
 }