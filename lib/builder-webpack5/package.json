{
  "name": "@storybook/builder-webpack5",
  "version": "7.0.0-alpha.11",
  "description": "Storybook framework-agnostic API",
  "keywords": [
    "storybook"
  ],
  "homepage": "https://github.com/storybookjs/storybook/tree/main/lib/core",
  "bugs": {
    "url": "https://github.com/storybookjs/storybook/issues"
  },
  "repository": {
    "type": "git",
    "url": "https://github.com/storybookjs/storybook.git",
    "directory": "lib/core"
  },
  "funding": {
    "type": "opencollective",
    "url": "https://opencollective.com/storybook"
  },
  "license": "MIT",
  "exports": {
    ".": {
      "require": "./dist/index.js",
      "import": "./dist/index.mjs",
      "types": "./dist/index.d.ts"
    },
    "./dist/custom-webpack-preset": {
      "require": "./dist/custom-webpack-preset.js",
      "import": "./dist/custom-webpack-preset.mjs",
      "types": "./dist/custom-webpack-preset.d.ts"
    },
    "./dist/preview-preset": {
      "require": "./dist/preview-preset.js",
      "import": "./dist/preview-preset.mjs",
      "types": "./dist/preview-preset.d.ts"
    },
    "./package.json": "./package.json"
  },
  "main": "dist/index.js",
  "module": "dist/index.mjs",
  "types": "dist/index.d.ts",
  "files": [
    "dist/**/*",
    "templates/**/*",
    "*.js",
    "*.d.ts"
  ],
  "scripts": {
    "check": "tsc --noEmit",
    "prepare": "esrun ../../scripts/prepare/bundle.ts"
  },
  "dependencies": {
    "@babel/core": "^7.12.10",
    "@storybook/addons": "7.0.0-alpha.11",
    "@storybook/api": "7.0.0-alpha.11",
    "@storybook/channel-postmessage": "7.0.0-alpha.11",
    "@storybook/channel-websocket": "7.0.0-alpha.11",
    "@storybook/channels": "7.0.0-alpha.11",
    "@storybook/client-api": "7.0.0-alpha.11",
    "@storybook/client-logger": "7.0.0-alpha.11",
    "@storybook/components": "7.0.0-alpha.11",
    "@storybook/core-common": "7.0.0-alpha.11",
    "@storybook/core-events": "7.0.0-alpha.11",
    "@storybook/core-webpack": "7.0.0-alpha.11",
    "@storybook/node-logger": "7.0.0-alpha.11",
    "@storybook/preview-web": "7.0.0-alpha.11",
    "@storybook/router": "7.0.0-alpha.11",
    "@storybook/semver": "^7.3.2",
    "@storybook/store": "7.0.0-alpha.11",
    "@storybook/theming": "7.0.0-alpha.11",
    "@types/node": "^14.0.10 || ^16.0.0",
    "babel-loader": "^8.2.5",
    "babel-plugin-named-exports-order": "^0.0.2",
    "browser-assert": "^1.2.1",
    "case-sensitive-paths-webpack-plugin": "^2.4.0",
    "core-js": "^3.8.2",
    "css-loader": "^6.7.1",
    "fork-ts-checker-webpack-plugin": "^7.2.8",
    "global": "^4.4.0",
    "html-webpack-plugin": "^5.5.0",
    "path-browserify": "^1.0.1",
    "process": "^0.11.10",
    "stable": "^0.1.8",
    "style-loader": "^3.3.1",
    "terser-webpack-plugin": "^5.3.1",
    "ts-dedent": "^2.0.0",
    "util": "^0.12.4",
    "util-deprecate": "^1.0.2",
    "webpack": "5",
    "webpack-dev-middleware": "^5.3.1",
    "webpack-hot-middleware": "^2.25.1",
    "webpack-virtual-modules": "^0.4.3"
  },
  "devDependencies": {
    "@digitak/esrun": "^3.2.2",
    "@types/terser-webpack-plugin": "^5.2.0",
    "@types/webpack-dev-middleware": "^5.3.0",
    "@types/webpack-hot-middleware": "^2.25.6",
    "@types/webpack-virtual-modules": "^0.1.1",
    "typescript": "~4.6.3"
  },
  "publishConfig": {
    "access": "public"
  },
<<<<<<< HEAD
  "bundler": {
    "entries": [
      "./src/index.ts",
      "./src/custom-webpack-preset.ts",
      "./src/preview-preset.ts"
    ],
    "platform": "node"
  },
  "gitHead": "b13dd8fb52819d73d4983148af8ffc5d683e8b75"
=======
  "gitHead": "688d338903e84a7e83cb104472e868e734399f65"
>>>>>>> 5683419d
}<|MERGE_RESOLUTION|>--- conflicted
+++ resolved
@@ -103,7 +103,6 @@
   "publishConfig": {
     "access": "public"
   },
-<<<<<<< HEAD
   "bundler": {
     "entries": [
       "./src/index.ts",
@@ -112,8 +111,5 @@
     ],
     "platform": "node"
   },
-  "gitHead": "b13dd8fb52819d73d4983148af8ffc5d683e8b75"
-=======
   "gitHead": "688d338903e84a7e83cb104472e868e734399f65"
->>>>>>> 5683419d
 }