--- conflicted
+++ resolved
@@ -50,13 +50,8 @@
   "dependencies": {
     "@babel/core": "^7.12.10",
     "@babel/preset-env": "^7.12.11",
-<<<<<<< HEAD
     "@storybook/codemod": "workspace:*",
     "@storybook/node-logger": "workspace:*",
-=======
-    "@storybook/codemod": "6.4.0-alpha.26",
-    "@storybook/node-logger": "6.4.0-alpha.26",
->>>>>>> a8a41dcf
     "@storybook/semver": "^7.3.2",
     "boxen": "^4.2.0",
     "chalk": "^4.1.0",
@@ -81,11 +76,7 @@
     "update-notifier": "^5.0.1"
   },
   "devDependencies": {
-<<<<<<< HEAD
     "@storybook/client-api": "workspace:*",
-=======
-    "@storybook/client-api": "6.4.0-alpha.26",
->>>>>>> a8a41dcf
     "@types/cross-spawn": "^6.0.2",
     "@types/prompts": "^2.0.9",
     "@types/puppeteer-core": "^2.1.0",
