--- conflicted
+++ resolved
@@ -43,27 +43,6 @@
     "update-notifier": "^2.3.0"
   },
   "devDependencies": {
-<<<<<<< HEAD
-    "@storybook/addon-actions": "^3.3.0-alpha.4",
-    "@storybook/addon-centered": "^3.3.0-alpha.4",
-    "@storybook/addon-graphql": "^3.3.0-alpha.4",
-    "@storybook/addon-info": "^3.3.0-alpha.4",
-    "@storybook/addon-knobs": "^3.3.0-alpha.4",
-    "@storybook/addon-links": "^3.3.0-alpha.4",
-    "@storybook/addon-notes": "^3.3.0-alpha.4",
-    "@storybook/addon-options": "^3.3.0-alpha.4",
-    "@storybook/addon-storyshots": "^3.3.0-alpha.4",
-    "@storybook/addons": "^3.3.0-alpha.4",
-    "@storybook/angular": "^3.3.0-alpha.4",
-    "@storybook/channel-postmessage": "^3.3.0-alpha.4",
-    "@storybook/channel-websocket": "^3.3.0-alpha.4",
-    "@storybook/channels": "^3.3.0-alpha.4",
-    "@storybook/polymer": "^3.3.0-alpha.4",
-    "@storybook/react": "^3.3.0-alpha.4",
-    "@storybook/react-native": "^3.3.0-alpha.4",
-    "@storybook/ui": "^3.3.0-alpha.4",
-    "@storybook/vue": "^3.3.0-alpha.4",
-=======
     "@storybook/addon-actions": "^3.4.0-alpha.1",
     "@storybook/addon-centered": "^3.4.0-alpha.1",
     "@storybook/addon-graphql": "^3.4.0-alpha.1",
@@ -78,11 +57,11 @@
     "@storybook/channel-postmessage": "^3.4.0-alpha.1",
     "@storybook/channel-websocket": "^3.4.0-alpha.1",
     "@storybook/channels": "^3.4.0-alpha.1",
+    "@storybook/polymer": "^3.4.0-alpha.1",
     "@storybook/react": "^3.4.0-alpha.1",
     "@storybook/react-native": "^3.4.0-alpha.1",
     "@storybook/ui": "^3.4.0-alpha.1",
     "@storybook/vue": "^3.4.0-alpha.1",
->>>>>>> f4736efe
     "check-node-version": "2.1.0",
     "npx": "9.7.1"
   }
