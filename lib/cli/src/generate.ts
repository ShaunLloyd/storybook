import program from 'commander';
import path from 'path';
import chalk from 'chalk';
import envinfo from 'envinfo';
import leven from 'leven';
import { sync } from 'read-pkg-up';
import { initiate } from './initiate';
import { add } from './add';
import { migrate } from './migrate';
import { extract } from './extract';
import { upgrade } from './upgrade';
import { repro } from './repro';
import { link } from './link';
import { automigrate } from './automigrate';
import { generateStorybookBabelConfigInCWD } from './babel-config';

const pkg = sync({ cwd: __dirname }).packageJson;

const logger = console;

<<<<<<< HEAD
program.option('--no-telemetry', 'disable sending telemetry data');
=======
program.option('--no-telemetry', 'disable sending telemetry data', false);
>>>>>>> f16d538d

program
  .command('init')
  .description('Initialize Storybook into your project.')
  .option('-f --force', 'Force add Storybook')
  .option('-s --skip-install', 'Skip installing deps')
  .option('-N --use-npm', 'Use npm to install deps')
  .option('-p --parser <babel | babylon | flow | ts | tsx>', 'jscodeshift parser')
  .option('-t --type <type>', 'Add Storybook for a specific project type')
  .option('-y --yes', 'Answer yes to all prompts')
  .option('-b --builder <builder>', 'Builder library')
  .option('-l --linkable', 'Prepare installation for link (contributor helper)')
  .action((options) => initiate(options, pkg));

program
  .command('add <addon>')
  .description('Add an addon to your Storybook')
  .option('-N --use-npm', 'Use NPM to build the Storybook server')
  .option('-s --skip-postinstall', 'Skip package specific postinstall config modifications')
  .action((addonName, options) => add(addonName, options));

program
  .command('babelrc')
  .description('generate the default storybook babel config into your current working directory')
  .action(() => generateStorybookBabelConfigInCWD());

program
  .command('upgrade')
  .description('Upgrade your Storybook packages to the latest')
  .option('-N --use-npm', 'Use NPM to build the Storybook server')
  .option('-y --yes', 'Skip prompting the user')
  .option('-n --dry-run', 'Only check for upgrades, do not install')
  .option('-p --prerelease', 'Upgrade to the pre-release packages')
  .option('-s --skip-check', 'Skip postinstall version and automigration checks')
  .action((options) => upgrade(options));

program
  .command('info')
  .description('Prints debugging information about the local environment')
  .action(() => {
    logger.log(chalk.bold('\nEnvironment Info:'));
    envinfo
      .run({
        System: ['OS', 'CPU'],
        Binaries: ['Node', 'Yarn', 'npm'],
        Browsers: ['Chrome', 'Edge', 'Firefox', 'Safari'],
        npmPackages: '@storybook/*',
        npmGlobalPackages: '@storybook/*',
      })
      .then(logger.log);
  });

program
  .command('migrate [migration]')
  .description('Run a Storybook codemod migration on your source files')
  .option('-l --list', 'List available migrations')
  .option('-g --glob <glob>', 'Glob for files upon which to apply the migration', '**/*.js')
  .option('-p --parser <babel | babylon | flow | ts | tsx>', 'jscodeshift parser')
  .option(
    '-n --dry-run',
    'Dry run: verify the migration exists and show the files to which it will be applied'
  )
  .option(
    '-r --rename <from-to>',
    'Rename suffix of matching files after codemod has been applied, e.g. ".js:.ts"'
  )
  .action((migration, { configDir, glob, dryRun, list, rename, parser }) => {
    migrate(migration, { configDir, glob, dryRun, list, rename, parser, logger }).catch((err) => {
      logger.error(err);
      process.exit(1);
    });
  });

program
  .command('extract [location] [output]')
  .description('extract stories.json from a built version')
  .action((location = 'storybook-static', output = path.join(location, 'stories.json')) =>
    extract(location, output).catch((e) => {
      logger.error(e);
      process.exit(1);
    })
  );

program
  .command('repro [outputDirectory]')
  .description('Create a reproduction from a set of possible templates')
  .option('-f --framework <framework>', 'Filter on given framework')
  .option('-t --template <template>', 'Use the given template')
  .option('-l --list', 'List available templates')
  .option('-g --generator <generator>', 'Use custom generator command')
  .option('--pnp', "Use Yarn Plug'n'Play mode instead of node_modules one")
  .option('--e2e', 'Used in e2e context')
  .action((outputDirectory, { framework, template, list, e2e, generator, pnp }) =>
    repro({ outputDirectory, framework, template, list, e2e, generator, pnp }).catch((e) => {
      logger.error(e);
      process.exit(1);
    })
  );

program
  .command('link <repo-url-or-directory>')
  .description('Pull down a repro from a URL (or a local directory), link it, and run storybook')
  .option('--local', 'Link a local directory already in your file system')
  .action((target, { local }) =>
    link({ target, local }).catch((e) => {
      logger.error(e);
      process.exit(1);
    })
  );

program
  .command('automigrate [fixId]')
  .description('Check storybook for known problems or migrations and apply fixes')
  .option('-y --yes', 'Skip prompting the user')
  .option('-n --dry-run', 'Only check for fixes, do not actually run them')
  .action((fixId, options) =>
    automigrate({ fixId, ...options }).catch((e) => {
      logger.error(e);
      process.exit(1);
    })
  );

program.on('command:*', ([invalidCmd]) => {
  logger.error(' Invalid command: %s.\n See --help for a list of available commands.', invalidCmd);
  // eslint-disable-next-line
  const availableCommands = program.commands.map((cmd) => cmd._name);
  const suggestion = availableCommands.find((cmd) => leven(cmd, invalidCmd) < 3);
  if (suggestion) {
    logger.log(`\n Did you mean ${suggestion}?`);
  }
  process.exit(1);
});

program.usage('<command> [options]').version(pkg.version).parse(process.argv);<|MERGE_RESOLUTION|>--- conflicted
+++ resolved
@@ -18,11 +18,7 @@
 
 const logger = console;
 
-<<<<<<< HEAD
-program.option('--no-telemetry', 'disable sending telemetry data');
-=======
 program.option('--no-telemetry', 'disable sending telemetry data', false);
->>>>>>> f16d538d
 
 program
   .command('init')
