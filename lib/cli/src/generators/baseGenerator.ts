import fse from 'fs-extra';
import { dedent } from 'ts-dedent';
import { NpmOptions } from '../NpmOptions';
import { SupportedRenderers, Builder, CoreBuilder } from '../project_types';
import { getBabelDependencies, copyComponents } from '../helpers';
import { configureMain, configurePreview } from './configure';
import { getPackageDetails, JsPackageManager } from '../js-package-manager';
import { generateStorybookBabelConfigInCWD } from '../babel-config';
<<<<<<< HEAD
import packageVersions from '../versions';
import { FrameworkOptions, GeneratorOptions } from './types';
=======

export type GeneratorOptions = {
  language: SupportedLanguage;
  builder: Builder;
  linkable: boolean;
  commonJs: boolean;
};

export interface FrameworkOptions {
  extraPackages?: string[];
  extraAddons?: string[];
  staticDir?: string;
  addScripts?: boolean;
  addComponents?: boolean;
  addBabel?: boolean;
  addESLint?: boolean;
  extraMain?: any;
  extensions?: string[];
  commonJs?: boolean;
}

export type Generator = (
  packageManager: JsPackageManager,
  npmOptions: NpmOptions,
  options: GeneratorOptions
) => Promise<void>;
>>>>>>> d1673e19

const defaultOptions: FrameworkOptions = {
  extraPackages: [],
  extraAddons: [],
  staticDir: undefined,
  addScripts: true,
  addComponents: true,
  addBabel: true,
  addESLint: false,
  extraMain: undefined,
  framework: undefined,
  extensions: undefined,
  commonJs: false,
};

const getBuilderDetails = (builder: string) => {
  const map = packageVersions as Record<string, string>;

  if (map[builder]) {
    return builder;
  }

  const builderPackage = `@storybook/${builder}`;
  if (map[builderPackage]) {
    return builderPackage;
  }

  return builder;
};

const wrapForPnp = (packageName: string) =>
  `%%path.dirname(require.resolve(path.join('${packageName}', 'package.json')))%%`;

const getFrameworkDetails = (
  renderer: SupportedRenderers,
  builder: Builder,
  pnp: boolean
): {
  type: 'framework' | 'renderer';
  packages: string[];
  builder?: string;
  framework?: string;
  renderer?: string;
} => {
  const frameworkPackage = `@storybook/${renderer}-${builder}`;
  const frameworkPackagePath = pnp ? wrapForPnp(frameworkPackage) : frameworkPackage;

  const rendererPackage = `@storybook/${renderer}`;
  const rendererPackagePath = pnp ? wrapForPnp(rendererPackage) : rendererPackage;

  const builderPackage = getBuilderDetails(builder);
  const builderPackagePath = pnp ? wrapForPnp(builderPackage) : builderPackage;

  const isKnownFramework = !!(packageVersions as Record<string, string>)[frameworkPackage];
  const isKnownRenderer = !!(packageVersions as Record<string, string>)[rendererPackage];

  if (renderer === 'angular') {
    return {
      packages: [rendererPackage],
      framework: rendererPackagePath,
      type: 'framework',
    };
  }

  if (isKnownFramework) {
    return {
      packages: [frameworkPackage],
      framework: frameworkPackagePath,
      type: 'framework',
    };
  }

  if (isKnownRenderer) {
    return {
      packages: [rendererPackage, builderPackage],
      builder: builderPackagePath,
      renderer: rendererPackagePath,
      type: 'renderer',
    };
  }

  throw new Error(
    `Could not find the framework (${frameworkPackage}) or renderer (${rendererPackage}) package`
  );
};

const stripVersions = (addons: string[]) => addons.map((addon) => getPackageDetails(addon)[0]);

const hasInteractiveStories = (framework: SupportedRenderers) =>
  ['react', 'angular', 'preact', 'svelte', 'vue', 'vue3', 'html'].includes(framework);

export async function baseGenerator(
  packageManager: JsPackageManager,
  npmOptions: NpmOptions,
<<<<<<< HEAD
  { language, builder = CoreBuilder.Webpack5, pnp }: GeneratorOptions,
  renderer: SupportedRenderers,
=======
  { language, builder, commonJs }: GeneratorOptions,
  framework: SupportedFrameworks,
>>>>>>> d1673e19
  options: FrameworkOptions = defaultOptions
) {
  const {
    extraAddons: extraAddonPackages,
    extraPackages,
    staticDir,
    addScripts,
    addComponents,
    addBabel,
    addESLint,
    extraMain,
    extensions,
  } = {
    ...defaultOptions,
    ...options,
  };

  // added to main.js
  const addons = [
    '@storybook/addon-links',
    '@storybook/addon-essentials',
    ...stripVersions(extraAddonPackages),
  ];
  // added to package.json
  const addonPackages = [
    '@storybook/addon-links',
    '@storybook/addon-essentials',
    ...extraAddonPackages,
  ];

  if (hasInteractiveStories(renderer)) {
    addons.push('@storybook/addon-interactions');
    addonPackages.push('@storybook/addon-interactions', '@storybook/testing-library');
  }

  const yarn2ExtraPackages =
    packageManager.type === 'yarn2' ? ['@storybook/addon-docs', '@mdx-js/react@1.x.x'] : [];

  const files = await fse.readdir(process.cwd());

  const packageJson = packageManager.retrievePackageJson();
  const installedDependencies = new Set(
    Object.keys({ ...packageJson.dependencies, ...packageJson.devDependencies })
  );
  const {
    packages: frameworkPackages,
    type,
    // @ts-ignore
    renderer: rendererInclude, // deepscan-disable-line UNUSED_DECL
    framework: frameworkInclude,
    builder: builderInclude,
  } = getFrameworkDetails(renderer, builder, pnp);

  // TODO: We need to start supporting this at some point
  if (type === 'renderer') {
    throw new Error(
      dedent`
        Sorry, for now, you can not do this, please use a framework such as @storybook/react-webpack5

        https://github.com/storybookjs/storybook/issues/18360
      `
    );
  }

  const packages = [
    'storybook',
    ...frameworkPackages,
    ...addonPackages,
    ...extraPackages,
    ...yarn2ExtraPackages,
  ]
    .filter(Boolean)
    .filter(
      (packageToInstall) => !installedDependencies.has(getPackageDetails(packageToInstall)[0])
    );

  const versionedPackages = await packageManager.getVersionedPackages(packages);

  await fse.ensureDir('./.storybook');

  await configureMain({
    framework: { name: frameworkInclude, options: options.framework || {} },
    addons: pnp ? addons.map(wrapForPnp) : addons,
    extensions,
    commonJs: options.commonJs,
    ...extraMain,
    ...(type !== 'framework'
      ? {
          core: {
            builder: builderInclude,
          },
        }
      : {}),
  });

  await configurePreview(renderer, options.commonJs);

<<<<<<< HEAD
=======
  configure(framework, {
    framework: frameworkPackage,
    addons: [...addons, ...stripVersions(extraAddons)],
    extensions,
    commonJs,
    ...mainOptions,
  });
>>>>>>> d1673e19
  if (addComponents) {
    copyComponents(renderer, language);
  }

  // FIXME: temporary workaround for https://github.com/storybookjs/storybook/issues/17516
  if (frameworkPackages.includes('@storybook/builder-vite')) {
    const previewHead = dedent`
      <script>
        window.global = window;
      </script>
    `;
    await fse.writeFile(`.storybook/preview-head.html`, previewHead, { encoding: 'utf8' });
  }

  const babelDependencies = addBabel ? await getBabelDependencies(packageManager, packageJson) : [];
  const isNewFolder = !files.some(
    (fname) => fname.startsWith('.babel') || fname.startsWith('babel') || fname === 'package.json'
  );
  if (isNewFolder) {
    await generateStorybookBabelConfigInCWD();
  }
  packageManager.addDependencies({ ...npmOptions, packageJson }, [
    ...versionedPackages,
    ...babelDependencies,
  ]);

  if (addScripts) {
    packageManager.addStorybookCommandInScripts({
      port: 6006,
      staticFolder: staticDir,
    });
  }

  if (addESLint) {
    packageManager.addESLintConfig();
  }
}<|MERGE_RESOLUTION|>--- conflicted
+++ resolved
@@ -6,37 +6,8 @@
 import { configureMain, configurePreview } from './configure';
 import { getPackageDetails, JsPackageManager } from '../js-package-manager';
 import { generateStorybookBabelConfigInCWD } from '../babel-config';
-<<<<<<< HEAD
 import packageVersions from '../versions';
 import { FrameworkOptions, GeneratorOptions } from './types';
-=======
-
-export type GeneratorOptions = {
-  language: SupportedLanguage;
-  builder: Builder;
-  linkable: boolean;
-  commonJs: boolean;
-};
-
-export interface FrameworkOptions {
-  extraPackages?: string[];
-  extraAddons?: string[];
-  staticDir?: string;
-  addScripts?: boolean;
-  addComponents?: boolean;
-  addBabel?: boolean;
-  addESLint?: boolean;
-  extraMain?: any;
-  extensions?: string[];
-  commonJs?: boolean;
-}
-
-export type Generator = (
-  packageManager: JsPackageManager,
-  npmOptions: NpmOptions,
-  options: GeneratorOptions
-) => Promise<void>;
->>>>>>> d1673e19
 
 const defaultOptions: FrameworkOptions = {
   extraPackages: [],
@@ -131,13 +102,8 @@
 export async function baseGenerator(
   packageManager: JsPackageManager,
   npmOptions: NpmOptions,
-<<<<<<< HEAD
-  { language, builder = CoreBuilder.Webpack5, pnp }: GeneratorOptions,
+  { language, builder = CoreBuilder.Webpack5, pnp, commonJs }: GeneratorOptions,
   renderer: SupportedRenderers,
-=======
-  { language, builder, commonJs }: GeneratorOptions,
-  framework: SupportedFrameworks,
->>>>>>> d1673e19
   options: FrameworkOptions = defaultOptions
 ) {
   const {
@@ -222,7 +188,7 @@
     framework: { name: frameworkInclude, options: options.framework || {} },
     addons: pnp ? addons.map(wrapForPnp) : addons,
     extensions,
-    commonJs: options.commonJs,
+    commonJs,
     ...extraMain,
     ...(type !== 'framework'
       ? {
@@ -235,16 +201,6 @@
 
   await configurePreview(renderer, options.commonJs);
 
-<<<<<<< HEAD
-=======
-  configure(framework, {
-    framework: frameworkPackage,
-    addons: [...addons, ...stripVersions(extraAddons)],
-    extensions,
-    commonJs,
-    ...mainOptions,
-  });
->>>>>>> d1673e19
   if (addComponents) {
     copyComponents(renderer, language);
   }
