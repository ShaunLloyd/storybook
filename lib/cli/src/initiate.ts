--- conflicted
+++ resolved
@@ -27,11 +27,7 @@
 import svelteGenerator from './generators/SVELTE';
 import raxGenerator from './generators/RAX';
 import serverGenerator from './generators/SERVER';
-<<<<<<< HEAD
-import { JsPackageManager, JsPackageManagerFactory, readPackageJson } from './js-package-manager';
-=======
 import { JsPackageManagerFactory, JsPackageManager } from './js-package-manager';
->>>>>>> 516f8464
 import { NpmOptions } from './NpmOptions';
 import { automigrate } from './automigrate';
 
@@ -70,11 +66,6 @@
     commonJs: options.commonJs,
   };
 
-<<<<<<< HEAD
-  const REACT_NATIVE_REPO = 'https://github.com/storybookjs/react-native';
-
-=======
->>>>>>> 516f8464
   const runGenerator: () => Promise<void> = () => {
     switch (projectType) {
       case ProjectType.ALREADY_HAS_STORYBOOK:
@@ -117,19 +108,7 @@
               ]) as Promise<{ server: boolean }>)
         )
           .then(({ server }) => reactNativeGenerator(packageManager, npmOptions, server))
-<<<<<<< HEAD
-          .then(commandLog('Adding Storybook support to your "React Native" app\n'))
-          .then(() => {
-            logger.log(chalk.red('NOTE: installation is not 100% automated.'));
-            logger.log(`To quickly run Storybook, replace contents of your app entry with:\n`);
-            codeLog(["export {default} from './storybook';"]);
-            logger.log('\n For more in information, see the github readme:\n');
-            logger.log(chalk.cyan(REACT_NATIVE_REPO));
-            logger.log();
-          });
-=======
           .then(commandLog('Adding Storybook support to your "React Native" app\n'));
->>>>>>> 516f8464
       }
 
       case ProjectType.METEOR:
@@ -290,11 +269,7 @@
 
 export async function initiate(options: CommandOptions, pkg: Package): Promise<void> {
   const packageManager = JsPackageManagerFactory.getPackageManager(options.useNpm);
-<<<<<<< HEAD
-  const welcomeMessage = 'sb init - the simplest way to add a Storybook to your project.';
-=======
   const welcomeMessage = 'storybook init - the simplest way to add a Storybook to your project.';
->>>>>>> 516f8464
   logger.log(chalk.inverse(`\n ${welcomeMessage} \n`));
 
   if (!options.disableTelemetry) {
@@ -349,18 +324,12 @@
     packageManager.installDependencies();
   }
 
-<<<<<<< HEAD
-  await automigrate();
-=======
   await automigrate({ yes: process.env.CI === 'true' });
->>>>>>> 516f8464
 
   logger.log('\nTo run your Storybook, type:\n');
   codeLog([packageManager.getRunStorybookCommand()]);
   logger.log('\nFor more information visit:', chalk.cyan('https://storybook.js.org'));
 
-<<<<<<< HEAD
-=======
   if (projectType === ProjectType.REACT_NATIVE) {
     const REACT_NATIVE_REPO = 'https://github.com/storybookjs/react-native';
 
@@ -373,7 +342,6 @@
     logger.log();
   }
 
->>>>>>> 516f8464
   // Add a new line for the clear visibility.
   logger.log();
 }