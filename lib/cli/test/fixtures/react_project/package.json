{
  "name": "react-project-fixture",
  "version": "1.0.0",
  "license": "MIT",
  "main": "index.js",
  "scripts": {
    "build": "babel index.js -d dist"
  },
  "devDependencies": {
    "@babel/cli": "^7.2.3",
    "@babel/preset-env": "^7.4.1",
    "@babel/preset-react": "7.0.0",
<<<<<<< HEAD
    "react": "^16.8.3",
    "react-dom": "15 || 16 || ^17.0.0"
=======
    "react": "^16.8.3 || ^17.0.0",
    "react-dom": "^16.8.3 || ^17.0.0"
>>>>>>> 3ce06946
  }
}<|MERGE_RESOLUTION|>--- conflicted
+++ resolved
@@ -10,12 +10,7 @@
     "@babel/cli": "^7.2.3",
     "@babel/preset-env": "^7.4.1",
     "@babel/preset-react": "7.0.0",
-<<<<<<< HEAD
-    "react": "^16.8.3",
+    "react": "15 || 16 || ^17.0.0",
     "react-dom": "15 || 16 || ^17.0.0"
-=======
-    "react": "^16.8.3 || ^17.0.0",
-    "react-dom": "^16.8.3 || ^17.0.0"
->>>>>>> 3ce06946
   }
 }