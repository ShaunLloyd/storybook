{
  "name": "react-static-next-fixture",
  "version": "1.0.1",
  "license": "MIT",
  "main": "index.js",
  "scripts": {
    "build": "react-static build",
    "serve": "serve dist -p 3000",
    "stage": "react-static build --staging",
    "start": "react-static start"
  },
  "dependencies": {
    "axios": "^0.18.0",
<<<<<<< HEAD
    "react": "^16.8.3",
    "react-dom": "15 || 16 || ^17.0.0",
=======
    "react": "^16.8.3 || ^17.0.0",
    "react-dom": "^16.8.3 || ^17.0.0",
>>>>>>> 3ce06946
    "react-hot-loader": "^4.7.2",
    "react-router": "^4.3.1",
    "react-static": "^6.3.6"
  },
  "devDependencies": {
    "eslint-config-react-tools": "1.x.x",
    "serve": "^6.1.0"
  }
}<|MERGE_RESOLUTION|>--- conflicted
+++ resolved
@@ -11,13 +11,8 @@
   },
   "dependencies": {
     "axios": "^0.18.0",
-<<<<<<< HEAD
-    "react": "^16.8.3",
+    "react": "15 || 16 || ^17.0.0",
     "react-dom": "15 || 16 || ^17.0.0",
-=======
-    "react": "^16.8.3 || ^17.0.0",
-    "react-dom": "^16.8.3 || ^17.0.0",
->>>>>>> 3ce06946
     "react-hot-loader": "^4.7.2",
     "react-router": "^4.3.1",
     "react-static": "^6.3.6"
