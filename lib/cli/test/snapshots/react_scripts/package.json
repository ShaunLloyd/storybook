{
  "name": "react-scripts-fixture",
  "version": "0.1.0",
  "private": true,
  "dependencies": {
    "react": "^15.6.1",
    "react-dom": "^15.6.1",
    "react-scripts": "1.0.13"
  },
  "scripts": {
    "start": "react-scripts start",
    "build": "react-scripts build",
    "test": "react-scripts test --env=jsdom",
    "eject": "react-scripts eject",
    "storybook": "start-storybook -p 9009 -s public",
    "build-storybook": "build-storybook -s public"
  },
  "devDependencies": {
<<<<<<< HEAD
    "@storybook/react": "^3.3.1",
    "@storybook/addon-actions": "^3.3.1",
    "@storybook/addon-links": "^3.3.1"
=======
    "@storybook/react": "^3.3.3",
    "@storybook/addon-actions": "^3.3.3",
    "@storybook/addon-links": "^3.3.3"
>>>>>>> 27cfce1c
  }
}<|MERGE_RESOLUTION|>--- conflicted
+++ resolved
@@ -16,14 +16,8 @@
     "build-storybook": "build-storybook -s public"
   },
   "devDependencies": {
-<<<<<<< HEAD
-    "@storybook/react": "^3.3.1",
-    "@storybook/addon-actions": "^3.3.1",
-    "@storybook/addon-links": "^3.3.1"
-=======
     "@storybook/react": "^3.3.3",
     "@storybook/addon-actions": "^3.3.3",
     "@storybook/addon-links": "^3.3.3"
->>>>>>> 27cfce1c
   }
 }