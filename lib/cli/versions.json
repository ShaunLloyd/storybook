--- conflicted
+++ resolved
@@ -1,21 +1,4 @@
 {
-<<<<<<< HEAD
-  "@storybook/angular": "6.0.0-beta.38",
-  "@storybook/aurelia": "6.0.0-beta.38",
-  "@storybook/ember": "6.0.0-beta.38",
-  "@storybook/html": "6.0.0-beta.38",
-  "@storybook/marionette": "6.0.0-beta.38",
-  "@storybook/marko": "6.0.0-beta.38",
-  "@storybook/mithril": "6.0.0-beta.38",
-  "@storybook/preact": "6.0.0-beta.38",
-  "@storybook/rax": "6.0.0-beta.38",
-  "@storybook/react": "6.0.0-beta.38",
-  "@storybook/riot": "6.0.0-beta.38",
-  "@storybook/server": "6.0.0-beta.38",
-  "@storybook/svelte": "6.0.0-beta.38",
-  "@storybook/vue": "6.0.0-beta.38",
-  "@storybook/web-components": "6.0.0-beta.38"
-=======
   "@storybook/angular": "6.0.0-beta.39",
   "@storybook/aurelia": "6.0.0-beta.39",
   "@storybook/ember": "6.0.0-beta.39",
@@ -31,5 +14,4 @@
   "@storybook/svelte": "6.0.0-beta.39",
   "@storybook/vue": "6.0.0-beta.39",
   "@storybook/web-components": "6.0.0-beta.39"
->>>>>>> 652d0095
 }