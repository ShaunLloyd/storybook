# `@storybook/client-api` -- APIs that control the rendering of stories in the preview iframe.

## Story store

The story store contains the list of stories loaded in a Storybook.

Each story is loaded via the `.add()` API and contains the follow attributes, which are available on the `context` (which is passed to the story's render function and decorators):

- `kind` - the grouping of the story, typically corresponds to a single component. Also known as the `title` in CSF.
- `name` - the name of the specific story.
- `id` - an unique, URL sanitized identifier for the story, created from the `kind` and `name`.
- `parameters` - static data about the story, see below.
- `args` - dynamic inputs to the story, see below.
- `hooks` - listeners that will rerun when the story changes or is unmounted, see `@storybook/addons`.

## Parameters

The story parameters is a static, serializable object of data that provides details about the story. Those details can be used by addons or Storybook itself to render UI or provide defaults about the story rendering.

Parameters _cannot change_ and are syncronized to the manager once when the story is loaded (note over the lifetime of a development Storybook a story can be loaded several times due to hot module reload, so the parameters technically can change for that reason).

Usually addons will read from a single key of `parameters` namespaced by the name of that addon. For instance the configuration of the `backgrounds` addon is driven by the `parameters.backgrounds` namespace.

Parameters are inheritable -- you can set global parameters via `addParameters` (exported by `client_api` and each framework), at the component level by the `parameters` key of the component (default) export in CSF (or in `.storiesOf`), and on a single story via the `parameters` key on the story data, or the third argument to `.add()`.

Some notable parameters:

- `parameters.fileName` - the file that the story was defined in, when available
- `parameters.argsTypes` - type information about args (see below)

### Parameter enhancement

Ideally all parameters should be set _at build time_ of the Storybook, either directly by the user, or via the use of a webpack loader. (For an example of this, see `addon-storysource`, which writes to the `parameters.storysource` parameter with a set of static information about the story file).

However, in some cases it is necessary to set parameters at _load time_ when the Storybook first loads. This should be avoided if at all possible as it is cost that must be paid each time a Storybook loads, rather than just once when the Storybook is built.

To add a parameter enhancer, call `store.addParameterEnhancer(enhancer)` _before_ any stories are loaded (in addon registration or in `preview.js`). As each story is loaded, the enhancer will be called with the full story `context` -- the return value should be an object that will be patched into the Story's parameters.

## Args

Args are "inputs" to stories.

You can think of them equivalently to React props, Angular inputs and outputs, etc.

Changing the args cause the story to be re-rendered with the new set of args.

### Using args in a story

By default, args are passed to a story in the context; like parameters, they are available as `context.args`.

```js
const YourStory = ({ args: { x, y }}) => /* render your story using `x` and `y` */
```

If you set the `parameters.options.passArgsFirst` option on a story, then the args will be passed to the story as first argument and the context as second:

```js
const YourStory = ({ x, y } /*, context*/) => /* render your story using `x` and `y` */
```

### Arg types and values

Arg types are used by the docs addon to populate the props table and are documented there. They are controlled by `parameters.argTypes` and can (sometimes) be automatically inferred from type information about the story or the component rendered by the story.

A story can set initial values of its args with the `parameters.args` parameter. If you set an initial value for an arg that doesn't have a type a simple type will be inferred from the value.

The initial value for an arg named "X" will be either `parameters.args.X` (if set) or `parameters.argTypes.X.defaultValue`. If an arg doesn't have a default value or an initial value, it will start unset, although it can still be set later via user interaction.

For instance, for this story:

```js
export MyStory = ....
MyStory.story = { parameters: {
  argTypes: {
    primary: { defaultValue: true, /* other things */ },
    size: { /* other things */ },
    color: { /* other things */ },
  },
  args: {
    size: 'large',
    extra: 'prop',
  }
}}
```

Then `context.args` will default to `{ primary: true, size: 'large', extra: 'prop' }`.

### Using args in an addon

Args values are automatically syncronized (via the `changeStoryArgs` and `storyArgsChanged` events) between the preview and manager; APIs exist in `lib/api` to read and set args in the manager.

Args need to be serializable -- so currently cannot include callbacks (this may change in a future version).

Note that arg values are passed directly to a story -- you should only store the actual value that the story needs to render in the arg. If you need more complex information supporting that, use parameters or addon state.

Both `@storybook/client-api` (preview) and `@storybook/api` (manager) export a `useArgs()` hook that you can use to access args in decorators or addon panels. The API is as follows:

```js
import { useArgs } from '@storybook/client-api'; // or '@storybook/api'

// `args` is the args of the currently rendered story
<<<<<<< HEAD
// `setArgs` will update its args. You can pass a subset of the args; other args will not be changed.
const [args, setArgs] = useArgs();
```

## Global Args

Global args are args that are "global" across all stories. They are used for things like themes and internationalization (i18n) in stories, where you want Storybook to "remember" your setting as you browse between stories.

### Initial values of global args

To set initial values of global args, set the `parameters.globalArgs` parameters. Addons can use parameter enhancers (see above) to do this.

### Using global args in an addon

Similar to args, global args are syncronized to the manager and can be accessed via the `useGlobalArgs` hook.

```js
import { useGlobalArgs } from '@storybook/client-api'; // or '@storybook/api'

const [globalArgs, updateGlobalArgs] = useGlobalArgs();
=======
// `updateArgs` will update its args. You can pass a subset of the args; other args will not be changed.
const [args, updateArgs] = useArgs();
>>>>>>> 16cbd5cf
```<|MERGE_RESOLUTION|>--- conflicted
+++ resolved
@@ -99,9 +99,8 @@
 import { useArgs } from '@storybook/client-api'; // or '@storybook/api'
 
 // `args` is the args of the currently rendered story
-<<<<<<< HEAD
-// `setArgs` will update its args. You can pass a subset of the args; other args will not be changed.
-const [args, setArgs] = useArgs();
+// `updateArgs` will update its args. You can pass a subset of the args; other args will not be changed.
+const [args, updateArgs] = useArgs();
 ```
 
 ## Global Args
@@ -120,8 +119,4 @@
 import { useGlobalArgs } from '@storybook/client-api'; // or '@storybook/api'
 
 const [globalArgs, updateGlobalArgs] = useGlobalArgs();
-=======
-// `updateArgs` will update its args. You can pass a subset of the args; other args will not be changed.
-const [args, updateArgs] = useArgs();
->>>>>>> 16cbd5cf
 ```