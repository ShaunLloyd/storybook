{
  "name": "@storybook/client-api",
  "version": "6.4.0-alpha.26",
  "description": "Storybook Client API",
  "keywords": [
    "storybook"
  ],
  "homepage": "https://github.com/storybookjs/storybook/tree/main/lib/client-api",
  "bugs": {
    "url": "https://github.com/storybookjs/storybook/issues"
  },
  "repository": {
    "type": "git",
    "url": "https://github.com/storybookjs/storybook.git",
    "directory": "lib/client-api"
  },
  "funding": {
    "type": "opencollective",
    "url": "https://opencollective.com/storybook"
  },
  "license": "MIT",
  "sideEffects": false,
  "main": "dist/cjs/index.js",
  "module": "dist/esm/index.js",
  "types": "dist/ts3.9/index.d.ts",
  "typesVersions": {
    "<3.8": {
      "*": [
        "dist/ts3.4/*"
      ]
    }
  },
  "files": [
    "dist/**/*",
    "README.md",
    "*.js",
    "*.d.ts"
  ],
  "scripts": {
    "prepare": "node ${PROJECT_CWD}/scripts/prepare.js",
    "build:watch-babel": "node ${PROJECT_CWD}/scripts/utils/watch-babel.js",
    "build:watch-tsc": "node ${PROJECT_CWD}/scripts/utils/watch-tsc.js"
  },
  "dependencies": {
<<<<<<< HEAD
    "@storybook/addons": "workspace:*",
    "@storybook/channel-postmessage": "workspace:*",
    "@storybook/channels": "workspace:*",
    "@storybook/client-logger": "workspace:*",
    "@storybook/core-events": "workspace:*",
=======
    "@storybook/addons": "6.4.0-alpha.26",
    "@storybook/channel-postmessage": "6.4.0-alpha.26",
    "@storybook/channels": "6.4.0-alpha.26",
    "@storybook/client-logger": "6.4.0-alpha.26",
    "@storybook/core-events": "6.4.0-alpha.26",
>>>>>>> a8a41dcf
    "@storybook/csf": "0.0.1",
    "@types/qs": "^6.9.5",
    "@types/webpack-env": "^1.16.0",
    "core-js": "^3.8.2",
    "global": "^4.4.0",
    "lodash": "^4.17.20",
    "memoizerific": "^1.11.3",
    "qs": "^6.10.0",
    "regenerator-runtime": "^0.13.7",
    "stable": "^0.1.8",
    "store2": "^2.12.0",
    "ts-dedent": "^2.0.0",
    "util-deprecate": "^1.0.2"
  },
  "peerDependencies": {
    "react": "^16.8.0 || ^17.0.0",
    "react-dom": "^16.8.0 || ^17.0.0"
  },
  "publishConfig": {
    "access": "public"
  },
  "gitHead": "6962d573023a8c779b676c3221b14b9d89c20cfc",
  "sbmodern": "dist/modern/index.js"
}<|MERGE_RESOLUTION|>--- conflicted
+++ resolved
@@ -42,19 +42,11 @@
     "build:watch-tsc": "node ${PROJECT_CWD}/scripts/utils/watch-tsc.js"
   },
   "dependencies": {
-<<<<<<< HEAD
     "@storybook/addons": "workspace:*",
     "@storybook/channel-postmessage": "workspace:*",
     "@storybook/channels": "workspace:*",
     "@storybook/client-logger": "workspace:*",
     "@storybook/core-events": "workspace:*",
-=======
-    "@storybook/addons": "6.4.0-alpha.26",
-    "@storybook/channel-postmessage": "6.4.0-alpha.26",
-    "@storybook/channels": "6.4.0-alpha.26",
-    "@storybook/client-logger": "6.4.0-alpha.26",
-    "@storybook/core-events": "6.4.0-alpha.26",
->>>>>>> a8a41dcf
     "@storybook/csf": "0.0.1",
     "@types/qs": "^6.9.5",
     "@types/webpack-env": "^1.16.0",
