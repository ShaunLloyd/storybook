--- conflicted
+++ resolved
@@ -16,7 +16,8 @@
   defaultDecorateStory,
   pathToId,
   splitPath,
-<<<<<<< HEAD
+  getQueryParams,
+  getQueryParam,
 };
 
 export const getQueryParams = () => {
@@ -26,8 +27,4 @@
 export const getQueryParam = key => {
   const params = getQueryParams();
   return params[key];
-=======
-  getQueryParams,
-  getQueryParam,
->>>>>>> fba0541a
 };