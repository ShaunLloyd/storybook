--- conflicted
+++ resolved
@@ -45,15 +45,9 @@
   "dependencies": {
     "@babel/types": "^7.12.11",
     "@mdx-js/mdx": "^1.6.22",
-<<<<<<< HEAD
-    "@storybook/csf": "0.0.1",
+    "@storybook/csf": "0.0.2--canary.4566f4d.1",
     "@storybook/csf-tools": "workspace:*",
     "@storybook/node-logger": "workspace:*",
-=======
-    "@storybook/csf": "0.0.2--canary.4566f4d.1",
-    "@storybook/csf-tools": "6.5.0-rc.1",
-    "@storybook/node-logger": "6.5.0-rc.1",
->>>>>>> 10a87ceb
     "core-js": "^3.8.2",
     "cross-spawn": "^7.0.3",
     "globby": "^11.0.2",
