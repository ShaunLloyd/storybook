--- conflicted
+++ resolved
@@ -31,21 +31,12 @@
     "@mdx-js/mdx": "^1.6.19",
     "@storybook/csf": "0.0.1",
     "@storybook/node-logger": "6.1.0-alpha.35",
-<<<<<<< HEAD
-    "core-js": "^3.6.5",
-    "cross-spawn": "^7.0.3",
-    "globby": "^11.0.1",
-    "jscodeshift": "^0.7.0",
-    "lodash": "^4.17.20",
-    "prettier": "^2.1.2",
-=======
     "core-js": "^3.0.1",
     "cross-spawn": "^7.0.0",
     "globby": "^11.0.0",
     "jscodeshift": "^0.7.0",
     "lodash": "^4.17.15",
     "prettier": "~2.0.5",
->>>>>>> 3775f570
     "recast": "^0.19.0",
     "regenerator-runtime": "^0.13.7"
   },
