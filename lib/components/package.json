--- conflicted
+++ resolved
@@ -27,15 +27,9 @@
     "prepare": "node ../../scripts/prepare.js"
   },
   "dependencies": {
-<<<<<<< HEAD
-    "@storybook/client-logger": "5.3.0-rc.11",
-    "@storybook/theming": "5.3.0-rc.11",
-    "@types/react-syntax-highlighter": "11.0.4",
-=======
     "@storybook/client-logger": "5.3.7",
     "@storybook/theming": "5.3.7",
-    "@types/react-syntax-highlighter": "11.0.2",
->>>>>>> 460be9b2
+    "@types/react-syntax-highlighter": "11.0.4",
     "@types/react-textarea-autosize": "^4.3.3",
     "@types/refractor": "^2.8.0",
     "core-js": "^3.0.1",
