--- conflicted
+++ resolved
@@ -68,13 +68,8 @@
     },
   },
 
-<<<<<<< HEAD
   'input:checked ~ span:first-of-type, input:not(:checked) ~ span:last-of-type': {
     background: theme.background.app,
-=======
-  'input:checked ~ span:last-of-type, input:not(:checked) ~ span:first-of-type': {
-    background: theme.background.bar,
->>>>>>> aa05079b
     boxShadow: `${opacify(0.1, theme.appBorderColor)} 0 0 2px`,
     color: theme.color.defaultText,
     padding: '7px 15px',
