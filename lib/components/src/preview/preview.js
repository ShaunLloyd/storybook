--- conflicted
+++ resolved
@@ -96,35 +96,40 @@
         <Toolbar
           key="toolbar"
           shown={options.isToolshown}
-          left={[
-            <TabBar key="tabs" scroll={false}>
-              {tabsList.length > 1
-                ? tabsList.map((t, index) => {
-                    const to = t.route({ storyId, viewMode, path, location });
-                    const isActive = t.match({ storyId, viewMode, path, location });
-                    return (
-                      <S.UnstyledLink key={t.id || `l${index}`} to={to}>
-                        <TabButton active={isActive}>{t.title}</TabButton>
-                      </S.UnstyledLink>
-                    );
-                  })
-                : null}
-            </TabBar>,
-            <Separator key="1" />,
-            <Zoom
-              key="zoom"
-              current={zoom}
-              set={v => this.setState({ zoom: zoom * v })}
-              reset={() => this.setState({ zoom: 1 })}
-            />,
-            <Separator key="2" />,
-            <IconButton active={!!grid} key="grid" onClick={() => this.setState({ grid: !grid })}>
-              <Icons icon="grid" />
-            </IconButton>,
-            ...toolList.map((t, index) => (
-              <Fragment key={t.id || `t${index}`}>{t.render()}</Fragment>
-            )),
-          ]}
+          left={[]
+            .concat(
+              tabsList.length > 1
+                ? [
+                    <TabBar key="tabs" scroll={false}>
+                      {tabsList.map((t, index) => {
+                        const to = t.route({ storyId, viewMode, path, location });
+                        const isActive = t.match({ storyId, viewMode, path, location });
+                        return (
+                          <S.UnstyledLink key={t.id || `l${index}`} to={to}>
+                            <TabButton active={isActive}>{t.title}</TabButton>
+                          </S.UnstyledLink>
+                        );
+                      })}
+                    </TabBar>,
+                    <Separator key="1" />,
+                  ]
+                : []
+            )
+            .concat([
+              <Zoom
+                key="zoom"
+                current={zoom}
+                set={v => this.setState({ zoom: zoom * v })}
+                reset={() => this.setState({ zoom: 1 })}
+              />,
+              <Separator key="2" />,
+              <IconButton active={!!grid} key="grid" onClick={() => this.setState({ grid: !grid })}>
+                <Icons icon="grid" />
+              </IconButton>,
+              ...toolList.map((t, index) => (
+                <Fragment key={t.id || `t${index}`}>{t.render()}</Fragment>
+              )),
+            ])}
           right={[
             <Separator key="1" />,
             <IconButton key="full" onClick={actions.toggleFullscreen}>
@@ -137,11 +142,7 @@
           ]}
         />
         <S.FrameWrap key="frame" offset={toolbarHeight}>
-<<<<<<< HEAD
-          <Route path="/components/" startsWith hideOnly>
-=======
-          <Route path="story" startsWith hideOnly>
->>>>>>> 8eb726c7
+          <Route path="/story/" startsWith hideOnly>
             <S.Frame
               style={{
                 width: `${100 * zoom}%`,
