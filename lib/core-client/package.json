{
  "name": "@storybook/core-client",
  "version": "6.4.0-alpha.26",
  "description": "Storybook framework-agnostic API",
  "keywords": [
    "storybook"
  ],
  "homepage": "https://github.com/storybookjs/storybook/tree/main/lib/core",
  "bugs": {
    "url": "https://github.com/storybookjs/storybook/issues"
  },
  "repository": {
    "type": "git",
    "url": "https://github.com/storybookjs/storybook.git",
    "directory": "lib/core"
  },
  "funding": {
    "type": "opencollective",
    "url": "https://opencollective.com/storybook"
  },
  "license": "MIT",
  "main": "dist/cjs/index.js",
  "module": "dist/esm/index.js",
  "types": "dist/ts3.9/index.d.ts",
  "typesVersions": {
    "<3.8": {
      "*": [
        "dist/ts3.4/*"
      ]
    }
  },
  "files": [
    "dist/**/*",
    "dll/**/*",
    "types/**/*",
    "*.js",
    "*.d.ts"
  ],
  "scripts": {
    "prepare": "node ${PROJECT_CWD}/scripts/prepare.js",
    "build:watch-babel": "node ${PROJECT_CWD}/scripts/utils/watch-babel.js",
    "build:watch-tsc": "node ${PROJECT_CWD}/scripts/utils/watch-tsc.js"
  },
  "dependencies": {
<<<<<<< HEAD
    "@storybook/addons": "workspace:*",
    "@storybook/channel-postmessage": "workspace:*",
    "@storybook/client-api": "workspace:*",
    "@storybook/client-logger": "workspace:*",
    "@storybook/core-events": "workspace:*",
    "@storybook/csf": "0.0.1",
    "@storybook/ui": "workspace:*",
=======
    "@storybook/addons": "6.4.0-alpha.26",
    "@storybook/channel-postmessage": "6.4.0-alpha.26",
    "@storybook/client-api": "6.4.0-alpha.26",
    "@storybook/client-logger": "6.4.0-alpha.26",
    "@storybook/core-events": "6.4.0-alpha.26",
    "@storybook/csf": "0.0.1",
    "@storybook/ui": "6.4.0-alpha.26",
>>>>>>> a8a41dcf
    "airbnb-js-shims": "^2.2.1",
    "ansi-to-html": "^0.6.11",
    "core-js": "^3.8.2",
    "global": "^4.4.0",
    "lodash": "^4.17.20",
    "qs": "^6.10.0",
    "regenerator-runtime": "^0.13.7",
    "ts-dedent": "^2.0.0",
    "unfetch": "^4.2.0",
    "util-deprecate": "^1.0.2"
  },
  "peerDependencies": {
    "react": "^16.8.0 || ^17.0.0",
    "react-dom": "^16.8.0 || ^17.0.0",
    "webpack": "*"
  },
  "peerDependenciesMeta": {
    "typescript": {
      "optional": true
    }
  },
  "publishConfig": {
    "access": "public"
  },
  "gitHead": "6962d573023a8c779b676c3221b14b9d89c20cfc",
  "sbmodern": "dist/modern/index.js"
}<|MERGE_RESOLUTION|>--- conflicted
+++ resolved
@@ -42,7 +42,6 @@
     "build:watch-tsc": "node ${PROJECT_CWD}/scripts/utils/watch-tsc.js"
   },
   "dependencies": {
-<<<<<<< HEAD
     "@storybook/addons": "workspace:*",
     "@storybook/channel-postmessage": "workspace:*",
     "@storybook/client-api": "workspace:*",
@@ -50,15 +49,6 @@
     "@storybook/core-events": "workspace:*",
     "@storybook/csf": "0.0.1",
     "@storybook/ui": "workspace:*",
-=======
-    "@storybook/addons": "6.4.0-alpha.26",
-    "@storybook/channel-postmessage": "6.4.0-alpha.26",
-    "@storybook/client-api": "6.4.0-alpha.26",
-    "@storybook/client-logger": "6.4.0-alpha.26",
-    "@storybook/core-events": "6.4.0-alpha.26",
-    "@storybook/csf": "0.0.1",
-    "@storybook/ui": "6.4.0-alpha.26",
->>>>>>> a8a41dcf
     "airbnb-js-shims": "^2.2.1",
     "ansi-to-html": "^0.6.11",
     "core-js": "^3.8.2",
