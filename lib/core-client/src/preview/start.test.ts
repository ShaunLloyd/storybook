import Events from '@storybook/core-events';

import {
  waitForRender,
  waitForEvents,
  emitter,
  mockChannel,
} from '@storybook/preview-web/dist/cjs/PreviewWeb.mockdata';

import { start } from './start';

jest.mock('@storybook/preview-web/dist/cjs/WebView');

jest.mock('global', () => ({
  // @ts-ignore
  ...jest.requireActual('global'),
  history: { replaceState: jest.fn() },
  document: {
    location: {
      pathname: 'pathname',
      search: '?id=*',
    },
  },
  FEATURES: {
    breakingChangesV7: true,
  },
}));

jest.mock('@storybook/channel-postmessage', () => () => mockChannel);
jest.mock('react-dom');

// for the auto-title test
jest.mock('@storybook/store', () => {
  const actualStore = jest.requireActual('@storybook/store');
  return {
    ...actualStore,
    autoTitle: () => 'auto-title',
  };
});

beforeEach(() => {
  mockChannel.emit.mockClear();
  // Preview doesn't clean itself up as it isn't designed to ever be stopped :shrug:
  emitter.removeAllListeners();
});

describe('start', () => {
  describe('when configure is called with storiesOf only', () => {
    it('loads and renders the first story correctly', async () => {
      const render = jest.fn();

      const { configure, clientApi } = start(render);

      configure('test', () => {
        clientApi
          .storiesOf('Component A', { id: 'file1' } as NodeModule)
          .add('Story One', jest.fn())
          .add('Story Two', jest.fn());

        clientApi
          .storiesOf('Component B', { id: 'file2' } as NodeModule)
          .add('Story Three', jest.fn());
      });

      await waitForEvents([Events.SET_STORIES]);
      expect(
        mockChannel.emit.mock.calls.find((call: [string, any]) => call[0] === Events.SET_STORIES)[1]
      ).toMatchInlineSnapshot(`
        Object {
          "globalParameters": Object {},
          "globals": Object {},
          "kindParameters": Object {
            "Component A": Object {},
            "Component B": Object {},
          },
          "stories": Object {
            "component-a--story-one": Object {
              "argTypes": Object {},
              "args": Object {},
              "component": undefined,
              "componentId": "component-a",
              "id": "component-a--story-one",
              "initialArgs": Object {},
              "kind": "Component A",
              "name": "Story One",
              "parameters": Object {
                "__id": "component-a--story-one",
                "__isArgsStory": false,
                "fileName": "file1",
                "framework": "test",
              },
              "playFunction": undefined,
              "story": "Story One",
              "subcomponents": undefined,
              "title": "Component A",
            },
            "component-a--story-two": Object {
              "argTypes": Object {},
              "args": Object {},
              "component": undefined,
              "componentId": "component-a",
              "id": "component-a--story-two",
              "initialArgs": Object {},
              "kind": "Component A",
              "name": "Story Two",
              "parameters": Object {
                "__id": "component-a--story-two",
                "__isArgsStory": false,
                "fileName": "file1",
                "framework": "test",
              },
              "playFunction": undefined,
              "story": "Story Two",
              "subcomponents": undefined,
              "title": "Component A",
            },
            "component-b--story-three": Object {
              "argTypes": Object {},
              "args": Object {},
              "component": undefined,
              "componentId": "component-b",
              "id": "component-b--story-three",
              "initialArgs": Object {},
              "kind": "Component B",
              "name": "Story Three",
              "parameters": Object {
                "__id": "component-b--story-three",
                "__isArgsStory": false,
                "fileName": "file2",
                "framework": "test",
              },
              "playFunction": undefined,
              "story": "Story Three",
              "subcomponents": undefined,
              "title": "Component B",
            },
          },
          "v": 2,
        }
      `);

      expect(mockChannel.emit).toHaveBeenCalledWith(
        Events.STORY_RENDERED,
        'component-a--story-one'
      );

      expect(render).toHaveBeenCalledWith(
        expect.objectContaining({
          id: 'component-a--story-one',
        }),
        undefined
      );
    });

    it('sends over docs only stories', async () => {
      const render = jest.fn();

      const { configure, clientApi } = start(render);

      configure('test', () => {
        clientApi
          .storiesOf('Component A', { id: 'file1' } as NodeModule)
          .add('Story One', jest.fn(), { docsOnly: true, docs: {} });
      });

      await waitForEvents([Events.SET_STORIES]);
      expect(
        mockChannel.emit.mock.calls.find((call: [string, any]) => call[0] === Events.SET_STORIES)[1]
      ).toMatchInlineSnapshot(`
        Object {
          "globalParameters": Object {},
          "globals": Object {},
          "kindParameters": Object {
            "Component A": Object {},
          },
          "stories": Object {
            "component-a--story-one": Object {
              "argTypes": Object {},
              "args": Object {},
              "component": undefined,
              "componentId": "component-a",
              "id": "component-a--story-one",
              "initialArgs": Object {},
              "kind": "Component A",
              "name": "Story One",
              "parameters": Object {
                "__id": "component-a--story-one",
                "__isArgsStory": false,
                "docs": Object {},
                "docsOnly": true,
                "fileName": "file1",
                "framework": "test",
              },
              "playFunction": undefined,
              "story": "Story One",
              "subcomponents": undefined,
              "title": "Component A",
            },
          },
          "v": 2,
        }
      `);
    });

    it('deals with stories with "default" name', async () => {
      const render = jest.fn();

      const { configure, clientApi } = start(render);

      configure('test', () => {
        clientApi.storiesOf('Component A', { id: 'file1' } as NodeModule).add('default', jest.fn());
      });

      await waitForRender();

      expect(mockChannel.emit).toHaveBeenCalledWith(Events.STORY_RENDERED, 'component-a--default');
    });

    it('deals with stories with camel-cased names', async () => {
      const render = jest.fn();

      const { configure, clientApi } = start(render);

      configure('test', () => {
        clientApi
          .storiesOf('Component A', { id: 'file1' } as NodeModule)
          .add('storyOne', jest.fn());
      });

      await waitForRender();

      expect(mockChannel.emit).toHaveBeenCalledWith(Events.STORY_RENDERED, 'component-a--storyone');
    });

    it('deals with stories with spaces in the name', async () => {
      const render = jest.fn();

      const { configure, clientApi } = start(render);

      configure('test', () => {
        clientApi
          .storiesOf('Component A', { id: 'file1' } as NodeModule)
          .add('Story One', jest.fn());
      });

      await waitForRender();

      expect(mockChannel.emit).toHaveBeenCalledWith(
        Events.STORY_RENDERED,
        'component-a--story-one'
      );
    });

    // https://github.com/storybookjs/storybook/issues/16303
    it('deals with stories with numeric names', async () => {
      const render = jest.fn();

      const { configure, clientApi } = start(render);

      configure('test', () => {
        clientApi.storiesOf('Component A', { id: 'file1' } as NodeModule).add('story0', jest.fn());
      });

      await waitForRender();

      expect(mockChannel.emit).toHaveBeenCalledWith(Events.STORY_RENDERED, 'component-a--story0');
    });

    it('deals with storiesOf from the same file twice', async () => {
      const render = jest.fn();

      const { configure, clientApi } = start(render);

      configure('test', () => {
        clientApi.storiesOf('Component A', { id: 'file1' } as NodeModule).add('default', jest.fn());
        clientApi.storiesOf('Component B', { id: 'file1' } as NodeModule).add('default', jest.fn());
        clientApi.storiesOf('Component C', { id: 'file1' } as NodeModule).add('default', jest.fn());
      });

      await waitForEvents([Events.SET_STORIES]);

      expect(mockChannel.emit).toHaveBeenCalledWith(Events.STORY_RENDERED, 'component-a--default');

      const storiesOfData = mockChannel.emit.mock.calls.find(
        (call: [string, any]) => call[0] === Events.SET_STORIES
      )[1];
      expect(Object.values(storiesOfData.stories).map((s: any) => s.parameters.fileName)).toEqual([
        'file1',
        'file1-2',
        'file1-3',
      ]);
    });

    it('allows global metadata via client-api', async () => {
      const render = jest.fn(({ storyFn }) => storyFn());

      const { configure, clientApi } = start(render);

      const loader = jest.fn(async () => ({ val: 'loaded' }));
      const decorator = jest.fn();
      configure('test', () => {
        clientApi.addLoader(loader);
        clientApi.addDecorator(decorator);
        clientApi.addParameters({ param: 'global' });
        clientApi.storiesOf('Component A', { id: 'file1' } as NodeModule).add('default', jest.fn());
      });

      await waitForRender();

      expect(loader).toHaveBeenCalled();
      expect(decorator).toHaveBeenCalled();
      expect(render).toHaveBeenCalledWith(
        expect.objectContaining({
          storyContext: expect.objectContaining({
            parameters: expect.objectContaining({
              framework: 'test',
              param: 'global',
            }),
          }),
        }),
        undefined
      );
    });

    it('supports forceRerender()', async () => {
      const render = jest.fn(({ storyFn }) => storyFn());

      const { configure, clientApi, forceReRender } = start(render);

      configure('test', () => {
        clientApi.storiesOf('Component A', { id: 'file1' } as NodeModule).add('default', jest.fn());
      });

      await waitForRender();
      expect(mockChannel.emit).toHaveBeenCalledWith(Events.STORY_RENDERED, 'component-a--default');

      mockChannel.emit.mockClear();
      forceReRender();

      await waitForRender();
      expect(mockChannel.emit).toHaveBeenCalledWith(Events.STORY_RENDERED, 'component-a--default');
    });

    it('supports HMR when a story file changes', async () => {
      const render = jest.fn(({ storyFn }) => storyFn());

      const { configure, clientApi, forceReRender } = start(render);

      let disposeCallback: () => void;
      const module = {
        id: 'file1',
        hot: {
          accept: jest.fn(),
          dispose(cb: () => void) {
            disposeCallback = cb;
          },
        },
      };
      const firstImplementation = jest.fn();
      configure('test', () => {
        clientApi.storiesOf('Component A', module as any).add('default', firstImplementation);
      });

      await waitForRender();
      expect(mockChannel.emit).toHaveBeenCalledWith(Events.STORY_RENDERED, 'component-a--default');
      expect(firstImplementation).toHaveBeenCalled();
      expect(module.hot.accept).toHaveBeenCalled();
      expect(disposeCallback).toBeDefined();

      mockChannel.emit.mockClear();
      disposeCallback();
      const secondImplementation = jest.fn();
      clientApi.storiesOf('Component A', module as any).add('default', secondImplementation);

      await waitForRender();
      expect(mockChannel.emit).toHaveBeenCalledWith(Events.STORY_RENDERED, 'component-a--default');
      expect(secondImplementation).toHaveBeenCalled();
    });

    it('re-emits SET_STORIES when a story is added', async () => {
      const render = jest.fn(({ storyFn }) => storyFn());

      const { configure, clientApi, forceReRender } = start(render);

      let disposeCallback: () => void;
      const module = {
        id: 'file1',
        hot: {
          accept: jest.fn(),
          dispose(cb: () => void) {
            disposeCallback = cb;
          },
        },
      };
      configure('test', () => {
        clientApi.storiesOf('Component A', module as any).add('default', jest.fn());
      });

      await waitForRender();

      mockChannel.emit.mockClear();
      disposeCallback();
      clientApi
        .storiesOf('Component A', module as any)
        .add('default', jest.fn())
        .add('new', jest.fn());

      await waitForEvents([Events.SET_STORIES]);
      expect(
        mockChannel.emit.mock.calls.find((call: [string, any]) => call[0] === Events.SET_STORIES)[1]
      ).toMatchInlineSnapshot(`
        Object {
          "globalParameters": Object {},
          "globals": Object {},
          "kindParameters": Object {
            "Component A": Object {},
          },
          "stories": Object {
            "component-a--default": Object {
              "argTypes": Object {},
              "args": Object {},
              "component": undefined,
              "componentId": "component-a",
              "id": "component-a--default",
              "initialArgs": Object {},
              "kind": "Component A",
              "name": "default",
              "parameters": Object {
                "__id": "component-a--default",
                "__isArgsStory": false,
                "fileName": "file1",
                "framework": "test",
              },
              "playFunction": undefined,
              "story": "default",
              "subcomponents": undefined,
              "title": "Component A",
            },
            "component-a--new": Object {
              "argTypes": Object {},
              "args": Object {},
              "component": undefined,
              "componentId": "component-a",
              "id": "component-a--new",
              "initialArgs": Object {},
              "kind": "Component A",
              "name": "new",
              "parameters": Object {
                "__id": "component-a--new",
                "__isArgsStory": false,
                "fileName": "file1",
                "framework": "test",
              },
              "playFunction": undefined,
              "story": "new",
              "subcomponents": undefined,
              "title": "Component A",
            },
          },
          "v": 2,
        }
      `);
    });

    it('re-emits SET_STORIES when a story file is removed', async () => {
      const render = jest.fn(({ storyFn }) => storyFn());

      const { configure, clientApi, forceReRender } = start(render);

      let disposeCallback: () => void;
      const moduleB = {
        id: 'file2',
        hot: {
          accept: jest.fn(),
          dispose(cb: () => void) {
            disposeCallback = cb;
          },
        },
      };
      configure('test', () => {
        clientApi.storiesOf('Component A', { id: 'file1' } as any).add('default', jest.fn());
        clientApi.storiesOf('Component B', moduleB as any).add('default', jest.fn());
      });

      await waitForEvents([Events.SET_STORIES]);
      expect(
        mockChannel.emit.mock.calls.find((call: [string, any]) => call[0] === Events.SET_STORIES)[1]
      ).toMatchInlineSnapshot(`
        Object {
          "globalParameters": Object {},
          "globals": Object {},
          "kindParameters": Object {
            "Component A": Object {},
            "Component B": Object {},
          },
          "stories": Object {
            "component-a--default": Object {
              "argTypes": Object {},
              "args": Object {},
              "component": undefined,
              "componentId": "component-a",
              "id": "component-a--default",
              "initialArgs": Object {},
              "kind": "Component A",
              "name": "default",
              "parameters": Object {
                "__id": "component-a--default",
                "__isArgsStory": false,
                "fileName": "file1",
                "framework": "test",
              },
              "playFunction": undefined,
              "story": "default",
              "subcomponents": undefined,
              "title": "Component A",
            },
            "component-b--default": Object {
              "argTypes": Object {},
              "args": Object {},
              "component": undefined,
              "componentId": "component-b",
              "id": "component-b--default",
              "initialArgs": Object {},
              "kind": "Component B",
              "name": "default",
              "parameters": Object {
                "__id": "component-b--default",
                "__isArgsStory": false,
                "fileName": "file2",
                "framework": "test",
              },
              "playFunction": undefined,
              "story": "default",
              "subcomponents": undefined,
              "title": "Component B",
            },
          },
          "v": 2,
        }
      `);
      mockChannel.emit.mockClear();
      disposeCallback();

      await waitForEvents([Events.SET_STORIES]);
      expect(
        mockChannel.emit.mock.calls.find((call: [string, any]) => call[0] === Events.SET_STORIES)[1]
      ).toMatchInlineSnapshot(`
        Object {
          "globalParameters": Object {},
          "globals": Object {},
          "kindParameters": Object {
            "Component A": Object {},
          },
          "stories": Object {
            "component-a--default": Object {
              "argTypes": Object {},
              "args": Object {},
              "component": undefined,
              "componentId": "component-a",
              "id": "component-a--default",
              "initialArgs": Object {},
              "kind": "Component A",
              "name": "default",
              "parameters": Object {
                "__id": "component-a--default",
                "__isArgsStory": false,
                "fileName": "file1",
                "framework": "test",
              },
              "playFunction": undefined,
              "story": "default",
              "subcomponents": undefined,
              "title": "Component A",
            },
          },
          "v": 2,
        }
      `);
    });
  });

  const componentCExports = {
    default: {
      title: 'Component C',
    },
    StoryOne: jest.fn(),
    StoryTwo: jest.fn(),
  };

  describe('when configure is called with CSF only', () => {
    it('loads and renders the first story correctly', async () => {
      const render = jest.fn();

      const { configure } = start(render);
      configure('test', () => [componentCExports]);

      await waitForEvents([Events.SET_STORIES]);
      expect(
        mockChannel.emit.mock.calls.find((call: [string, any]) => call[0] === Events.SET_STORIES)[1]
      ).toMatchInlineSnapshot(`
        Object {
          "globalParameters": Object {},
          "globals": Object {},
          "kindParameters": Object {
            "Component C": Object {},
          },
          "stories": Object {
            "component-c--story-one": Object {
              "argTypes": Object {},
              "args": Object {},
              "component": undefined,
              "componentId": "component-c",
              "id": "component-c--story-one",
              "initialArgs": Object {},
              "kind": "Component C",
              "name": "Story One",
              "parameters": Object {
                "__isArgsStory": false,
                "fileName": "exports-map-0",
                "framework": "test",
              },
              "playFunction": undefined,
              "story": "Story One",
              "subcomponents": undefined,
              "title": "Component C",
            },
            "component-c--story-two": Object {
              "argTypes": Object {},
              "args": Object {},
              "component": undefined,
              "componentId": "component-c",
              "id": "component-c--story-two",
              "initialArgs": Object {},
              "kind": "Component C",
              "name": "Story Two",
              "parameters": Object {
                "__isArgsStory": false,
                "fileName": "exports-map-0",
                "framework": "test",
              },
              "playFunction": undefined,
              "story": "Story Two",
              "subcomponents": undefined,
              "title": "Component C",
            },
          },
          "v": 2,
        }
      `);

      expect(mockChannel.emit).toHaveBeenCalledWith(
        Events.STORY_RENDERED,
        'component-c--story-one'
      );

      expect(render).toHaveBeenCalledWith(
        expect.objectContaining({
          id: 'component-c--story-one',
        }),
        undefined
      );
    });

    it('supports HMR when a story file changes', async () => {
      const render = jest.fn(({ storyFn }) => storyFn());

      let disposeCallback: (data: object) => void;
      const module = {
        id: 'file1',
        hot: {
          data: {},
          accept: jest.fn(),
          dispose(cb: () => void) {
            disposeCallback = cb;
          },
        },
      };

      const { configure } = start(render);
      configure('test', () => [componentCExports], module as any);

      await waitForRender();
      expect(mockChannel.emit).toHaveBeenCalledWith(
        Events.STORY_RENDERED,
        'component-c--story-one'
      );
      expect(componentCExports.StoryOne).toHaveBeenCalled();
      expect(module.hot.accept).toHaveBeenCalled();
      expect(disposeCallback).toBeDefined();

      mockChannel.emit.mockClear();
      disposeCallback(module.hot.data);
      const secondImplementation = jest.fn();
      configure(
        'test',
        () => [{ ...componentCExports, StoryOne: secondImplementation }],
        module as any
      );

      await waitForRender();
      expect(mockChannel.emit).toHaveBeenCalledWith(
        Events.STORY_RENDERED,
        'component-c--story-one'
      );
      expect(secondImplementation).toHaveBeenCalled();
    });

    it('re-emits SET_STORIES when a story is added', async () => {
      const render = jest.fn(({ storyFn }) => storyFn());

      let disposeCallback: (data: object) => void;
      const module = {
        id: 'file1',
        hot: {
          data: {},
          accept: jest.fn(),
          dispose(cb: () => void) {
            disposeCallback = cb;
          },
        },
      };
      const { configure } = start(render);
      configure('test', () => [componentCExports], module as any);

      await waitForRender();

      mockChannel.emit.mockClear();
      disposeCallback(module.hot.data);
      configure('test', () => [{ ...componentCExports, StoryThree: jest.fn() }], module as any);

      await waitForEvents([Events.SET_STORIES]);
      expect(
        mockChannel.emit.mock.calls.find((call: [string, any]) => call[0] === Events.SET_STORIES)[1]
      ).toMatchInlineSnapshot(`
        Object {
          "globalParameters": Object {},
          "globals": Object {},
          "kindParameters": Object {
            "Component C": Object {},
          },
          "stories": Object {
            "component-c--story-one": Object {
              "argTypes": Object {},
              "args": Object {},
              "component": undefined,
              "componentId": "component-c",
              "id": "component-c--story-one",
              "initialArgs": Object {},
              "kind": "Component C",
              "name": "Story One",
              "parameters": Object {
                "__isArgsStory": false,
                "fileName": "exports-map-0",
                "framework": "test",
              },
              "playFunction": undefined,
              "story": "Story One",
              "subcomponents": undefined,
              "title": "Component C",
            },
            "component-c--story-three": Object {
              "argTypes": Object {},
              "args": Object {},
              "component": undefined,
              "componentId": "component-c",
              "id": "component-c--story-three",
              "initialArgs": Object {},
              "kind": "Component C",
              "name": "Story Three",
              "parameters": Object {
                "__isArgsStory": false,
                "fileName": "exports-map-0",
                "framework": "test",
              },
              "playFunction": undefined,
<<<<<<< HEAD
              "story": "Story Two",
=======
              "story": "Story Three",
>>>>>>> b9b6e47d
              "subcomponents": undefined,
              "title": "Component C",
            },
            "component-c--story-two": Object {
              "argTypes": Object {},
              "args": Object {},
              "component": undefined,
              "componentId": "component-c",
              "id": "component-c--story-two",
              "initialArgs": Object {},
              "kind": "Component C",
              "name": "Story Two",
              "parameters": Object {
                "__isArgsStory": false,
                "fileName": "exports-map-0",
                "framework": "test",
              },
              "playFunction": undefined,
<<<<<<< HEAD
              "story": "Story Three",
=======
              "story": "Story Two",
>>>>>>> b9b6e47d
              "subcomponents": undefined,
              "title": "Component C",
            },
          },
          "v": 2,
        }
      `);
    });

    it('re-emits SET_STORIES when a story file is removed', async () => {
      const render = jest.fn(({ storyFn }) => storyFn());

      let disposeCallback: (data: object) => void;
      const module = {
        id: 'file1',
        hot: {
          data: {},
          accept: jest.fn(),
          dispose(cb: () => void) {
            disposeCallback = cb;
          },
        },
      };
      const { configure } = start(render);
      configure(
        'test',
        () => [componentCExports, { default: { title: 'Component D' }, StoryFour: jest.fn() }],
        module as any
      );

      await waitForEvents([Events.SET_STORIES]);
      expect(
        mockChannel.emit.mock.calls.find((call: [string, any]) => call[0] === Events.SET_STORIES)[1]
      ).toMatchInlineSnapshot(`
        Object {
          "globalParameters": Object {},
          "globals": Object {},
          "kindParameters": Object {
            "Component C": Object {},
            "Component D": Object {},
          },
          "stories": Object {
            "component-c--story-one": Object {
              "argTypes": Object {},
              "args": Object {},
              "component": undefined,
              "componentId": "component-c",
              "id": "component-c--story-one",
              "initialArgs": Object {},
              "kind": "Component C",
              "name": "Story One",
              "parameters": Object {
                "__isArgsStory": false,
                "fileName": "exports-map-0",
                "framework": "test",
              },
              "playFunction": undefined,
              "story": "Story One",
              "subcomponents": undefined,
              "title": "Component C",
            },
            "component-c--story-two": Object {
              "argTypes": Object {},
              "args": Object {},
              "component": undefined,
              "componentId": "component-c",
              "id": "component-c--story-two",
              "initialArgs": Object {},
              "kind": "Component C",
              "name": "Story Two",
              "parameters": Object {
                "__isArgsStory": false,
                "fileName": "exports-map-0",
                "framework": "test",
              },
              "playFunction": undefined,
              "story": "Story Two",
              "subcomponents": undefined,
              "title": "Component C",
            },
            "component-d--story-four": Object {
              "argTypes": Object {},
              "args": Object {},
              "component": undefined,
              "componentId": "component-d",
              "id": "component-d--story-four",
              "initialArgs": Object {},
              "kind": "Component D",
              "name": "Story Four",
              "parameters": Object {
                "__isArgsStory": false,
                "fileName": "exports-map-1",
                "framework": "test",
              },
              "playFunction": undefined,
              "story": "Story Four",
              "subcomponents": undefined,
              "title": "Component D",
            },
          },
          "v": 2,
        }
      `);

      mockChannel.emit.mockClear();
      disposeCallback(module.hot.data);
      configure('test', () => [componentCExports], module as any);

      await waitForEvents([Events.SET_STORIES]);
      expect(
        mockChannel.emit.mock.calls.find((call: [string, any]) => call[0] === Events.SET_STORIES)[1]
      ).toMatchInlineSnapshot(`
        Object {
          "globalParameters": Object {},
          "globals": Object {},
          "kindParameters": Object {
            "Component C": Object {},
          },
          "stories": Object {
            "component-c--story-one": Object {
              "argTypes": Object {},
              "args": Object {},
              "component": undefined,
              "componentId": "component-c",
              "id": "component-c--story-one",
              "initialArgs": Object {},
              "kind": "Component C",
              "name": "Story One",
              "parameters": Object {
                "__isArgsStory": false,
                "fileName": "exports-map-0",
                "framework": "test",
              },
              "playFunction": undefined,
              "story": "Story One",
              "subcomponents": undefined,
              "title": "Component C",
            },
            "component-c--story-two": Object {
              "argTypes": Object {},
              "args": Object {},
              "component": undefined,
              "componentId": "component-c",
              "id": "component-c--story-two",
              "initialArgs": Object {},
              "kind": "Component C",
              "name": "Story Two",
              "parameters": Object {
                "__isArgsStory": false,
                "fileName": "exports-map-0",
                "framework": "test",
              },
              "playFunction": undefined,
              "story": "Story Two",
              "subcomponents": undefined,
              "title": "Component C",
            },
          },
          "v": 2,
        }
      `);
    });
  });

  describe('when configure is called with a combination', () => {
    it('loads and renders the first story correctly', async () => {
      const render = jest.fn();

      const { configure, clientApi } = start(render);
      configure('test', () => {
        clientApi
          .storiesOf('Component A', { id: 'file1' } as NodeModule)
          .add('Story One', jest.fn())
          .add('Story Two', jest.fn());

        clientApi
          .storiesOf('Component B', { id: 'file2' } as NodeModule)
          .add('Story Three', jest.fn());

        return [componentCExports];
      });

      await waitForEvents([Events.SET_STORIES]);
      expect(
        mockChannel.emit.mock.calls.find((call: [string, any]) => call[0] === Events.SET_STORIES)[1]
      ).toMatchInlineSnapshot(`
        Object {
          "globalParameters": Object {},
          "globals": Object {},
          "kindParameters": Object {
            "Component A": Object {},
            "Component B": Object {},
            "Component C": Object {},
          },
          "stories": Object {
            "component-a--story-one": Object {
              "argTypes": Object {},
              "args": Object {},
              "component": undefined,
              "componentId": "component-a",
              "id": "component-a--story-one",
              "initialArgs": Object {},
              "kind": "Component A",
              "name": "Story One",
              "parameters": Object {
                "__id": "component-a--story-one",
                "__isArgsStory": false,
                "fileName": "file1",
                "framework": "test",
              },
              "playFunction": undefined,
              "story": "Story One",
              "subcomponents": undefined,
              "title": "Component A",
            },
            "component-a--story-two": Object {
              "argTypes": Object {},
              "args": Object {},
              "component": undefined,
              "componentId": "component-a",
              "id": "component-a--story-two",
              "initialArgs": Object {},
              "kind": "Component A",
              "name": "Story Two",
              "parameters": Object {
                "__id": "component-a--story-two",
                "__isArgsStory": false,
                "fileName": "file1",
                "framework": "test",
              },
              "playFunction": undefined,
              "story": "Story Two",
              "subcomponents": undefined,
              "title": "Component A",
            },
            "component-b--story-three": Object {
              "argTypes": Object {},
              "args": Object {},
              "component": undefined,
              "componentId": "component-b",
              "id": "component-b--story-three",
              "initialArgs": Object {},
              "kind": "Component B",
              "name": "Story Three",
              "parameters": Object {
                "__id": "component-b--story-three",
                "__isArgsStory": false,
                "fileName": "file2",
                "framework": "test",
              },
              "playFunction": undefined,
              "story": "Story Three",
              "subcomponents": undefined,
              "title": "Component B",
            },
            "component-c--story-one": Object {
              "argTypes": Object {},
              "args": Object {},
              "component": undefined,
              "componentId": "component-c",
              "id": "component-c--story-one",
              "initialArgs": Object {},
              "kind": "Component C",
              "name": "Story One",
              "parameters": Object {
                "__isArgsStory": false,
                "fileName": "exports-map-0",
                "framework": "test",
              },
              "playFunction": undefined,
              "story": "Story One",
              "subcomponents": undefined,
              "title": "Component C",
            },
            "component-c--story-two": Object {
              "argTypes": Object {},
              "args": Object {},
              "component": undefined,
              "componentId": "component-c",
              "id": "component-c--story-two",
              "initialArgs": Object {},
              "kind": "Component C",
              "name": "Story Two",
              "parameters": Object {
                "__isArgsStory": false,
                "fileName": "exports-map-0",
                "framework": "test",
              },
              "playFunction": undefined,
              "story": "Story Two",
              "subcomponents": undefined,
              "title": "Component C",
            },
          },
          "v": 2,
        }
      `);

      expect(mockChannel.emit).toHaveBeenCalledWith(
        Events.STORY_RENDERED,
        'component-a--story-one'
      );

      expect(render).toHaveBeenCalledWith(
        expect.objectContaining({
          id: 'component-a--story-one',
        }),
        undefined
      );
    });
  });

  // These tests need to be in here, as they require a convoluted hookup between
  // a ClientApi and a StoryStore
  describe('ClientApi.getStorybook', () => {
    it('should transform the storybook to an array with filenames, empty', () => {
      const { configure, clientApi } = start(jest.fn());

      configure('test', () => {});
      expect(clientApi.getStorybook()).toEqual([]);
    });

    it('should transform the storybook to an array with filenames, full', () => {
      const { configure, clientApi } = start(jest.fn());

      configure('test', () => {
        clientApi
          .storiesOf('kind 1', { id: 'file1' } as any)
          .add('name 1', () => '1')
          .add('name 2', () => '2');

        clientApi
          .storiesOf('kind 2', { id: 'file2' } as any)
          .add('name 1', () => '1')
          .add('name 2', () => '2');
      });

      expect(clientApi.getStorybook()).toEqual([
        expect.objectContaining({
          fileName: expect.any(String),
          kind: 'kind 1',
          stories: [
            {
              name: 'name 1',
              render: expect.any(Function),
            },
            {
              name: 'name 2',
              render: expect.any(Function),
            },
          ],
        }),
        expect.objectContaining({
          fileName: expect.any(String),
          kind: 'kind 2',
          stories: [
            {
              name: 'name 1',
              render: expect.any(Function),
            },
            {
              name: 'name 2',
              render: expect.any(Function),
            },
          ],
        }),
      ]);
    });

    it('reads filename from module', async () => {
      const { configure, clientApi } = start(jest.fn());

      const fn = jest.fn();
      configure('test', () => {
        clientApi.storiesOf('kind', { id: 'foo.js' } as NodeModule).add('name', fn);
      });

      const storybook = clientApi.getStorybook();

      expect(storybook).toEqual([
        {
          kind: 'kind',
          fileName: 'foo.js',
          stories: [
            {
              name: 'name',
              render: expect.any(Function),
            },
          ],
        },
      ]);
    });

    it('should stringify ids from module', async () => {
      const { configure, clientApi } = start(jest.fn());

      const fn = jest.fn();
      configure('test', () => {
        clientApi.storiesOf('kind', { id: 1211 } as any).add('name', fn);
      });

      const storybook = clientApi.getStorybook();

      expect(storybook).toEqual([
        {
          kind: 'kind',
          fileName: '1211',
          stories: [
            {
              name: 'name',
              render: expect.any(Function),
            },
          ],
        },
      ]);
    });
  });

  describe('auto-title', () => {
    const componentDExports = {
      default: {
        component: 'Component D',
      },
      StoryOne: jest.fn(),
    };
    it('loads and renders the first story correctly', async () => {
      const render = jest.fn();

      const { configure } = start(render);
      configure('test', () => [componentDExports]);

      await waitForEvents([Events.SET_STORIES]);
      expect(
        mockChannel.emit.mock.calls.find((call: [string, any]) => call[0] === Events.SET_STORIES)[1]
      ).toMatchInlineSnapshot(`
        Object {
          "globalParameters": Object {},
          "globals": Object {},
          "kindParameters": Object {
            "auto-title": Object {},
          },
          "stories": Object {
            "auto-title--story-one": Object {
              "argTypes": Object {},
              "args": Object {},
              "component": "Component D",
              "componentId": "auto-title",
              "id": "auto-title--story-one",
              "initialArgs": Object {},
              "kind": "auto-title",
              "name": "Story One",
              "parameters": Object {
                "__isArgsStory": false,
                "fileName": "exports-map-0",
                "framework": "test",
              },
              "playFunction": undefined,
              "story": "Story One",
              "subcomponents": undefined,
              "title": "auto-title",
            },
          },
          "v": 2,
        }
      `);
    });
  });
});<|MERGE_RESOLUTION|>--- conflicted
+++ resolved
@@ -773,11 +773,7 @@
                 "framework": "test",
               },
               "playFunction": undefined,
-<<<<<<< HEAD
-              "story": "Story Two",
-=======
               "story": "Story Three",
->>>>>>> b9b6e47d
               "subcomponents": undefined,
               "title": "Component C",
             },
@@ -796,11 +792,7 @@
                 "framework": "test",
               },
               "playFunction": undefined,
-<<<<<<< HEAD
-              "story": "Story Three",
-=======
               "story": "Story Two",
->>>>>>> b9b6e47d
               "subcomponents": undefined,
               "title": "Component C",
             },
