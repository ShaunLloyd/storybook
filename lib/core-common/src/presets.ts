import dedent from 'ts-dedent';
import { resolve, relative } from 'path';
import { logger } from '@storybook/node-logger';
import {
  CLIOptions,
  LoadedPreset,
  LoadOptions,
  PresetConfig,
  Presets,
  BuilderOptions,
} from './types';
import { loadCustomPresets } from './utils/load-custom-presets';
import { serverRequire } from './utils/interpret-require';
<<<<<<< HEAD
import { loadPreviewOrConfigFile } from './utils/load-preview-or-config-file';
=======
import { safeResolve, safeResolveFrom } from './utils/safeResolve';
>>>>>>> 6d7c0632

const isObject = (val: unknown): val is Record<string, any> =>
  val != null && typeof val === 'object' && Array.isArray(val) === false;
const isFunction = (val: unknown): val is Function => typeof val === 'function';

export function filterPresetsConfig(presetsConfig: PresetConfig[]): PresetConfig[] {
  return presetsConfig.filter((preset) => {
    const presetName = typeof preset === 'string' ? preset : preset.name;
    return !/@storybook[\\\\/]preset-typescript/.test(presetName);
  });
}

function resolvePresetFunction<T = any>(
  input: T[] | Function,
  presetOptions: any,
  framework: T,
  storybookOptions: InterPresetOptions
): T[] {
  const prepend = [framework as unknown as T].filter(Boolean);
  if (isFunction(input)) {
    return [...prepend, ...input({ ...storybookOptions, ...presetOptions })];
  }
  if (Array.isArray(input)) {
    return [...prepend, ...input];
  }

  return [];
}

/**
 * Parse an addon into either a managerEntries or a preset. Throw on invalid input.
 *
 * Valid inputs:
 * - '@storybook/addon-actions/manager'
 *   =>  { type: 'virtual', item }
 *
 * - '@storybook/addon-docs/preset'
 *   =>  { type: 'presets', item }
 *
 * - '@storybook/addon-docs'
 *   =>  { type: 'presets', item: '@storybook/addon-docs/preset' }
 *
 * - { name: '@storybook/addon-docs(/preset)?', options: { ... } }
 *   =>  { type: 'presets', item: { name: '@storybook/addon-docs/preset', options } }
 */
interface ResolvedAddonPreset {
  type: 'presets';
  name: string;
}
interface ResolvedAddonVirtual {
  type: 'virtual';
  name: string;
  managerEntries?: string[];
  previewAnnotations?: string[];
  presets?: (string | { name: string; options?: any })[];
}

export const resolveAddonName = (
  configDir: string,
  name: string,
  options: any
): ResolvedAddonPreset | ResolvedAddonVirtual => {
  const r = name.startsWith('/') ? safeResolve : safeResolveFrom.bind(null, configDir);
  const resolved = r(name);

  if (name.match(/\/(manager|register(-panel)?)(\.(js|ts|tsx|jsx))?$/)) {
    return {
      type: 'virtual',
      name,
      managerEntries: [resolved],
    };
  }
  if (name.match(/\/(preset)(\.(js|ts|tsx|jsx))?$/)) {
    return {
      type: 'presets',
      name: resolved,
    };
  }

  const path = name;

  // when user provides full path, we don't need to do anything!
  const managerFile = safeResolve(`${path}/manager`);
  const registerFile = safeResolve(`${path}/register`) || safeResolve(`${path}/register-panel`);
  const previewFile = safeResolve(`${path}/preview`);
  const presetFile = safeResolve(`${path}/preset`);

  if (!(managerFile || previewFile) && presetFile) {
    return {
      type: 'presets',
      name: presetFile,
    };
  }

  if (managerFile || registerFile || previewFile || presetFile) {
    const managerEntries = [];

    if (managerFile) {
      managerEntries.push(managerFile);
    }
    // register file is the old way of registering addons
    if (!managerFile && registerFile && !presetFile) {
      managerEntries.push(registerFile);
    }

    return {
      type: 'virtual',
      name: path,
      ...(managerEntries.length ? { managerEntries } : {}),
      ...(previewFile ? { previewAnnotations: [previewFile] } : {}),
      ...(presetFile ? { presets: [{ name: presetFile, options }] } : {}),
    };
  }

  return {
    type: 'presets',
    name: resolved,
  };
};

const map =
  ({ configDir }: InterPresetOptions) =>
  (item: any) => {
    const options = isObject(item) ? item.options || undefined : undefined;
    const name = isObject(item) ? item.name : item;
    try {
      const resolved = resolveAddonName(configDir, name, options);
      return {
        ...(options ? { options } : {}),
        ...resolved,
      };
    } catch (err) {
      logger.error(
        `Addon value should end in /manager or /preview or /register OR it should be a valid preset https://storybook.js.org/docs/react/addons/writing-presets/\n${item}`
      );
    }
    return undefined;
  };

function interopRequireDefault(filePath: string) {
  // eslint-disable-next-line global-require,import/no-dynamic-require
  const result = require(filePath);

  const isES6DefaultExported =
    typeof result === 'object' && result !== null && typeof result.default !== 'undefined';

  return isES6DefaultExported ? result.default : result;
}

function getContent(input: any) {
  if (input.type === 'virtual') {
    const { type, name, ...rest } = input;
    return rest;
  }
  const name = input.name ? input.name : input;

  return interopRequireDefault(name);
}

export function loadPreset(
  input: PresetConfig,
  level: number,
  storybookOptions: InterPresetOptions
): LoadedPreset[] {
  try {
    // @ts-ignores
    const name: string = input.name ? input.name : input;
    // @ts-ignore
    const presetOptions = input.options ? input.options : {};

    let contents = getContent(input);

    if (typeof contents === 'function') {
      // allow the export of a preset to be a function, that gets storybookOptions
      contents = contents(storybookOptions, presetOptions);
    }

    if (Array.isArray(contents)) {
      const subPresets = contents;
      return loadPresets(subPresets, level + 1, storybookOptions);
    }

    if (isObject(contents)) {
      const { addons: addonsInput, presets: presetsInput, framework, ...rest } = contents;

      const subPresets = resolvePresetFunction(
        presetsInput,
        presetOptions,
        framework,
        storybookOptions
      );
      const subAddons = resolvePresetFunction(
        addonsInput,
        presetOptions,
        framework,
        storybookOptions
      );

      return [
        ...loadPresets([...subPresets], level + 1, storybookOptions),
        ...loadPresets(
          [...subAddons.map(map(storybookOptions))].filter(Boolean),
          level + 1,
          storybookOptions
        ),
        {
          name,
          preset: rest,
          options: presetOptions,
        },
      ];
    }

    throw new Error(dedent`
      ${input} is not a valid preset
    `);
  } catch (e) {
    const warning =
      level > 0
        ? `  Failed to load preset: ${JSON.stringify(input)} on level ${level}`
        : `  Failed to load preset: ${JSON.stringify(input)}`;

    logger.warn(warning);
    logger.error(e);

    return [];
  }
}

function loadPresets(
  presets: PresetConfig[],
  level: number,
  storybookOptions: InterPresetOptions
): LoadedPreset[] {
  if (!presets || !Array.isArray(presets) || !presets.length) {
    return [];
  }

  if (!level) {
    logger.info('=> Loading presets');
  }

  return presets.reduce((acc, preset) => {
    const loaded = loadPreset(preset, level, storybookOptions);
    return acc.concat(loaded);
  }, []);
}

function applyPresets(
  presets: LoadedPreset[],
  extension: string,
  config: any,
  args: any,
  storybookOptions: InterPresetOptions
): Promise<any> {
  const presetResult = new Promise((res) => res(config));

  if (!presets.length) {
    return presetResult;
  }

  return presets.reduce((accumulationPromise: Promise<unknown>, { preset, options }) => {
    const change = preset[extension];

    if (!change) {
      return accumulationPromise;
    }

    if (typeof change === 'function') {
      const extensionFn = change;
      const context = {
        preset,
        combinedOptions: {
          ...storybookOptions,
          ...args,
          ...options,
          presetsList: presets,
          presets: {
            apply: async (ext: string, c: any, a = {}) =>
              applyPresets(presets, ext, c, a, storybookOptions),
          },
        },
      };

      return accumulationPromise.then((newConfig) =>
        extensionFn.call(context.preset, newConfig, context.combinedOptions)
      );
    }

    return accumulationPromise.then((newConfig) => {
      if (Array.isArray(newConfig) && Array.isArray(change)) {
        return [...newConfig, ...change];
      }
      if (isObject(newConfig) && isObject(change)) {
        return { ...newConfig, ...change };
      }
      return change;
    });
  }, presetResult);
}

type InterPresetOptions = Omit<CLIOptions & LoadOptions & BuilderOptions, 'frameworkPresets'>;

export function getPresets(presets: PresetConfig[], storybookOptions: InterPresetOptions): Presets {
  const loadedPresets: LoadedPreset[] = loadPresets(presets, 0, storybookOptions);

  return {
    apply: async (extension: string, config: any, args = {}) =>
      applyPresets(loadedPresets, extension, config, args, storybookOptions),
  };
}

/**
 * Get the `framework` provided in main.js and also do error checking up front
 */
const getFrameworkPackage = (configDir: string) => {
  const main = serverRequire(resolve(configDir, 'main'));
  if (!main) return null;
  const { framework: frameworkPackage, features = {} } = main;
  if (features.breakingChangesV7 && !frameworkPackage) {
    throw new Error(dedent`
      Expected 'framework' in your main.js, didn't find one.

      You can fix this automatically by running:

      npx sb@next automigrate
    
      More info: https://github.com/storybookjs/storybook/blob/next/MIGRATION.md#mainjs-framework-field
    `);
  }
  return frameworkPackage;
};

export type LoadPresetOptions = CLIOptions &
  LoadOptions &
  BuilderOptions & {
    corePresets: string[];
    overridePresets: string[];
    frameworkPresets: string[];
  };

export function loadAllPresets(options: LoadPresetOptions) {
  const { corePresets = [], frameworkPresets = [], overridePresets = [], ...restOptions } = options;

  const frameworkPackage = getFrameworkPackage(options.configDir);
  const presetsConfig: PresetConfig[] = [
    ...corePresets,
    ...(frameworkPackage ? [] : frameworkPresets),
    ...loadCustomPresets(options),
    ...overridePresets,
  ];

  // Remove `@storybook/preset-typescript` and add a warning if in use.
  const filteredPresetConfig = filterPresetsConfig(presetsConfig);
  if (filteredPresetConfig.length < presetsConfig.length) {
    logger.warn(
      'Storybook now supports TypeScript natively. You can safely remove `@storybook/preset-typescript`.'
    );
  }

  return getPresets(filteredPresetConfig, restOptions);
}

export const getAllPresets = async (configDir: string) => {
  const presets = loadAllPresets({
    configDir,
  } as LoadPresetOptions);

  const configs = [
    // load addon presets
    ...(await presets.apply('config', [], { configDir })),
    // load preview.js
    loadPreviewOrConfigFile({ configDir }),
  ].map((configPath) => relative(configDir, configPath));

  return configs;
};<|MERGE_RESOLUTION|>--- conflicted
+++ resolved
@@ -11,11 +11,8 @@
 } from './types';
 import { loadCustomPresets } from './utils/load-custom-presets';
 import { serverRequire } from './utils/interpret-require';
-<<<<<<< HEAD
 import { loadPreviewOrConfigFile } from './utils/load-preview-or-config-file';
-=======
 import { safeResolve, safeResolveFrom } from './utils/safeResolve';
->>>>>>> 6d7c0632
 
 const isObject = (val: unknown): val is Record<string, any> =>
   val != null && typeof val === 'object' && Array.isArray(val) === false;
