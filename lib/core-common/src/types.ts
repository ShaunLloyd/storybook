--- conflicted
+++ resolved
@@ -267,7 +267,6 @@
     previewCsfV3?: boolean;
 
     /**
-<<<<<<< HEAD
      * Activate modern inline rendering
      */
     modernInlineRender?: boolean;
@@ -281,11 +280,11 @@
      * Enable a set of planned breaking changes for SB7.0
      */
     breakingChangesV7?: boolean;
-=======
+
+    /**
      * Use Storybook 7.0 babel config scheme
      */
     babelModeV7?: boolean;
->>>>>>> 94b3a49c
   };
   /**
    * Tells Storybook where to find stories.
