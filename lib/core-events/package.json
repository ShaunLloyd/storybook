--- conflicted
+++ resolved
@@ -33,15 +33,9 @@
     "check": "tsc --noEmit",
     "prepare": "node ../../scripts/prepare.js"
   },
-<<<<<<< HEAD
-=======
-  "dependencies": {
-    "core-js": "^3.8.2"
-  },
   "devDependencies": {
     "typescript": "~4.6.3"
   },
->>>>>>> 5683419d
   "publishConfig": {
     "access": "public"
   },
