--- conflicted
+++ resolved
@@ -18,17 +18,11 @@
   STORY_THREW_EXCEPTION = 'storyThrewException',
 }
 
-<<<<<<< HEAD
-// Enables `import Events from ...`
+// Enables: `import Events from ...`
 export default events;
 
-// Enables:
-// import * as Events from ...
-// import { CHANNEL_CREATED } as Events from ...
-=======
-export default events;
-
->>>>>>> 9d14ec68
+// Enables: `import * as Events from ...` or `import { CHANNEL_CREATED } as Events from ...`
+// This is the preferred method
 export const CHANNEL_CREATED = events.CHANNEL_CREATED;
 export const GET_CURRENT_STORY = events.GET_CURRENT_STORY;
 export const SET_CURRENT_STORY = events.SET_CURRENT_STORY;
@@ -36,9 +30,13 @@
 export const SET_STORIES = events.SET_STORIES;
 export const SELECT_STORY = events.SELECT_STORY;
 export const APPLY_SHORTCUT = events.APPLY_SHORTCUT;
-export const STORY_ADDED = events.STORY_ADDED;
 export const FORCE_RE_RENDER = events.FORCE_RE_RENDER;
 export const REGISTER_SUBSCRIPTION = events.REGISTER_SUBSCRIPTION;
+export const STORY_INIT = events.STORY_INIT;
+export const STORY_ADDED = events.STORY_ADDED;
+export const STORY_RENDER = events.STORY_RENDER;
 export const STORY_RENDERED = events.STORY_RENDERED;
+export const STORY_MISSING = events.STORY_MISSING;
 export const STORY_ERRORED = events.STORY_ERRORED;
+export const STORY_CHANGED = events.STORY_CHANGED;
 export const STORY_THREW_EXCEPTION = events.STORY_THREW_EXCEPTION;