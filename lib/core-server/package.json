--- conflicted
+++ resolved
@@ -33,24 +33,13 @@
   },
   "dependencies": {
     "@discoveryjs/json-ext": "^0.5.3",
-<<<<<<< HEAD
-    "@storybook/core-client": "6.5.0-beta.4",
-    "@storybook/core-common": "6.5.0-beta.4",
-    "@storybook/core-events": "6.5.0-beta.4",
-    "@storybook/csf": "0.0.2--canary.4566f4d.1",
-    "@storybook/csf-tools": "6.5.0-beta.4",
-    "@storybook/manager-webpack5": "6.5.0-beta.4",
-    "@storybook/node-logger": "6.5.0-beta.4",
-=======
-    "@storybook/builder-webpack4": "6.5.0-rc.1",
     "@storybook/core-client": "6.5.0-rc.1",
     "@storybook/core-common": "6.5.0-rc.1",
     "@storybook/core-events": "6.5.0-rc.1",
     "@storybook/csf": "0.0.2--canary.4566f4d.1",
     "@storybook/csf-tools": "6.5.0-rc.1",
-    "@storybook/manager-webpack4": "6.5.0-rc.1",
+    "@storybook/manager-webpack5": "6.5.0-rc.1",
     "@storybook/node-logger": "6.5.0-rc.1",
->>>>>>> 13b40e37
     "@storybook/semver": "^7.3.2",
     "@storybook/store": "6.5.0-rc.1",
     "@storybook/telemetry": "6.5.0-rc.1",
@@ -114,10 +103,5 @@
   "publishConfig": {
     "access": "public"
   },
-<<<<<<< HEAD
-  "gitHead": "55247a8e36da7061bfced80c588a539d3fda3f04"
-=======
-  "gitHead": "3f09d4e6b0c655a092dc812488ef2c7ed3808401",
-  "sbmodern": "dist/modern/index.js"
->>>>>>> 13b40e37
+  "gitHead": "3f09d4e6b0c655a092dc812488ef2c7ed3808401"
 }