// Jest Snapshot v1, https://goo.gl/fbAQLP

exports[`html-kitchen-sink manager prod 1`] = `
Object {
  "entry": Array [
    "ROOT/lib/core-client/dist/esm/globals/polyfills.js",
    "ROOT/lib/core-client/dist/esm/manager/index.js",
    "ROOT/addons/docs/manager.js",
    "ROOT/addons/a11y/manager.js",
    "ROOT/addons/actions/manager.js",
    "ROOT/addons/backgrounds/manager.js",
    "ROOT/addons/controls/manager.js",
    "ROOT/addons/jest/manager.js",
    "ROOT/addons/links/manager.js",
<<<<<<< HEAD
    "ROOT/addons/links/register.js",
=======
    "ROOT/addons/storysource/dist/esm/manager.js",
>>>>>>> 513da1fa
    "ROOT/addons/viewport/manager.js",
  ],
  "keys": Array [
    "name",
    "mode",
    "bail",
    "devtool",
    "entry",
    "output",
    "watchOptions",
    "plugins",
    "module",
    "resolve",
    "resolveLoader",
    "recordsPath",
    "performance",
    "optimization",
  ],
  "module": Object {
    "rules": Array [
      Object {
        "exclude": Array [
          "NODE_MODULES/",
          "/dist/",
        ],
        "include": Array [
          "ROOT",
        ],
        "test": "/\\\\.(mjs|tsx?|jsx?)$/",
        "use": Array [
          Object {
            "loader": "NODE_MODULES/babel-loader/lib/index.js",
            "options": Object {
              "babelrc": false,
              "configFile": false,
              "plugins": Array [
                "NODE_MODULES/@babel/plugin-transform-shorthand-properties/lib/index.js",
                "NODE_MODULES/@babel/plugin-transform-block-scoping/lib/index.js",
                Array [
                  "NODE_MODULES/@babel/plugin-proposal-decorators/lib/index.js",
                  Object {
                    "legacy": true,
                  },
                ],
                Array [
                  "NODE_MODULES/@babel/plugin-proposal-class-properties/lib/index.js",
                  Object {
                    "loose": true,
                  },
                ],
                Array [
                  "NODE_MODULES/@babel/plugin-proposal-private-property-in-object/lib/index.js",
                  Object {
                    "loose": true,
                  },
                ],
                Array [
                  "NODE_MODULES/@babel/plugin-proposal-private-methods/lib/index.js",
                  Object {
                    "loose": true,
                  },
                ],
                "NODE_MODULES/@babel/plugin-proposal-export-default-from/lib/index.js",
                "NODE_MODULES/@babel/plugin-syntax-dynamic-import/lib/index.js",
                Array [
                  "NODE_MODULES/@babel/plugin-proposal-object-rest-spread/lib/index.js",
                  Object {
                    "loose": true,
                    "useBuiltIns": true,
                  },
                ],
                "NODE_MODULES/@babel/plugin-transform-classes/lib/index.js",
                "NODE_MODULES/@babel/plugin-transform-arrow-functions/lib/index.js",
                "NODE_MODULES/@babel/plugin-transform-parameters/lib/index.js",
                "NODE_MODULES/@babel/plugin-transform-destructuring/lib/index.js",
                "NODE_MODULES/@babel/plugin-transform-spread/lib/index.js",
                "NODE_MODULES/@babel/plugin-transform-for-of/lib/index.js",
                "NODE_MODULES/babel-plugin-macros/dist/index.js",
                "NODE_MODULES/@babel/plugin-proposal-optional-chaining/lib/index.js",
                "NODE_MODULES/@babel/plugin-proposal-nullish-coalescing-operator/lib/index.js",
                Array [
                  "NODE_MODULES/babel-plugin-polyfill-corejs3/lib/index.js",
                  Object {
                    "absoluteImports": "NODE_MODULES/core-js/index.js",
                    "method": "usage-global",
                    "version": "*",
                  },
                ],
                "NODE_MODULES/@babel/plugin-transform-template-literals/lib/index.js",
              ],
              "presets": Array [
                Array [
                  "NODE_MODULES/@babel/preset-env/lib/index.js",
                  Object {
                    "loose": true,
                    "shippedProposals": true,
                  },
                ],
                "NODE_MODULES/@babel/preset-typescript/lib/index.js",
                "NODE_MODULES/@babel/preset-react/lib/index.js",
              ],
              "sourceType": "unambiguous",
            },
          },
        ],
      },
      Object {
        "include": [Function],
        "test": "/\\\\.js$/",
        "use": Array [
          Object {
            "loader": "NODE_MODULES/babel-loader/lib/index.js",
            "options": Object {
              "plugins": Array [
                "NODE_MODULES/@babel/plugin-transform-shorthand-properties/lib/index.js",
                "NODE_MODULES/@babel/plugin-transform-block-scoping/lib/index.js",
                Array [
                  "NODE_MODULES/@babel/plugin-proposal-decorators/lib/index.js",
                  Object {
                    "legacy": true,
                  },
                ],
                Array [
                  "NODE_MODULES/@babel/plugin-proposal-class-properties/lib/index.js",
                  Object {
                    "loose": true,
                  },
                ],
                Array [
                  "NODE_MODULES/@babel/plugin-proposal-private-property-in-object/lib/index.js",
                  Object {
                    "loose": true,
                  },
                ],
                Array [
                  "NODE_MODULES/@babel/plugin-proposal-private-methods/lib/index.js",
                  Object {
                    "loose": true,
                  },
                ],
                "NODE_MODULES/@babel/plugin-proposal-export-default-from/lib/index.js",
                "NODE_MODULES/@babel/plugin-syntax-dynamic-import/lib/index.js",
                Array [
                  "NODE_MODULES/@babel/plugin-proposal-object-rest-spread/lib/index.js",
                  Object {
                    "loose": true,
                    "useBuiltIns": true,
                  },
                ],
                "NODE_MODULES/@babel/plugin-transform-classes/lib/index.js",
                "NODE_MODULES/@babel/plugin-transform-arrow-functions/lib/index.js",
                "NODE_MODULES/@babel/plugin-transform-parameters/lib/index.js",
                "NODE_MODULES/@babel/plugin-transform-destructuring/lib/index.js",
                "NODE_MODULES/@babel/plugin-transform-spread/lib/index.js",
                "NODE_MODULES/@babel/plugin-transform-for-of/lib/index.js",
                "NODE_MODULES/babel-plugin-macros/dist/index.js",
                "NODE_MODULES/@babel/plugin-proposal-optional-chaining/lib/index.js",
                "NODE_MODULES/@babel/plugin-proposal-nullish-coalescing-operator/lib/index.js",
                Array [
                  "NODE_MODULES/babel-plugin-polyfill-corejs3/lib/index.js",
                  Object {
                    "absoluteImports": "NODE_MODULES/core-js/index.js",
                    "method": "usage-global",
                    "version": "*",
                  },
                ],
              ],
              "presets": Array [
                Array [
                  "NODE_MODULES/@babel/preset-env/lib/index.js",
                  Object {
                    "loose": true,
                    "modules": false,
                    "shippedProposals": true,
                    "targets": "defaults",
                  },
                ],
                "NODE_MODULES/@babel/preset-react/lib/index.js",
              ],
              "sourceType": "unambiguous",
            },
          },
        ],
      },
      Object {
        "test": "/\\\\.css$/",
        "use": Array [
          "NODE_MODULES/style-loader/dist/cjs.js",
          Object {
            "loader": "NODE_MODULES/css-loader/dist/cjs.js",
            "options": Object {
              "importLoaders": 1,
            },
          },
        ],
      },
      Object {
        "loader": "NODE_MODULES/file-loader/dist/cjs.js",
        "options": Object {
          "name": "static/media/[name].[contenthash:8].[ext]",
        },
        "test": "/\\\\.(svg|ico|jpg|jpeg|png|apng|gif|eot|otf|webp|ttf|woff|woff2|cur|ani|pdf)(\\\\?.*)?$/",
      },
      Object {
        "loader": "NODE_MODULES/url-loader/dist/cjs.js",
        "options": Object {
          "limit": 10000,
          "name": "static/media/[name].[contenthash:8].[ext]",
        },
        "test": "/\\\\.(mp4|webm|wav|mp3|m4a|aac|oga)(\\\\?.*)?$/",
      },
    ],
  },
  "plugins": Array [
    "VirtualModulesPlugin",
    "HtmlWebpackPlugin",
    "CaseSensitivePathsPlugin",
    "DefinePlugin",
  ],
}
`;<|MERGE_RESOLUTION|>--- conflicted
+++ resolved
@@ -12,11 +12,7 @@
     "ROOT/addons/controls/manager.js",
     "ROOT/addons/jest/manager.js",
     "ROOT/addons/links/manager.js",
-<<<<<<< HEAD
-    "ROOT/addons/links/register.js",
-=======
     "ROOT/addons/storysource/dist/esm/manager.js",
->>>>>>> 513da1fa
     "ROOT/addons/viewport/manager.js",
   ],
   "keys": Array [
