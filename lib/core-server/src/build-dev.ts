import type {
  CLIOptions,
  LoadOptions,
  BuilderOptions,
  Options,
  StorybookConfig,
} from '@storybook/core-common';
import {
  resolvePathInStorybookCache,
  loadAllPresets,
  cache,
  loadMainConfig,
} from '@storybook/core-common';
import prompts from 'prompts';
import global from 'global';

import { join, resolve } from 'path';
import { logger } from '@storybook/node-logger';
import { storybookDevServer } from './dev-server';
import { getReleaseNotesData, getReleaseNotesFailedState } from './utils/release-notes';
import { outputStats } from './utils/output-stats';
import { outputStartupInformation } from './utils/output-startup-information';
import { updateCheck } from './utils/update-check';
import { getServerPort, getServerChannelUrl } from './utils/server-address';
import { getBuilders } from './utils/get-builders';

export async function buildDevStandalone(options: CLIOptions & LoadOptions & BuilderOptions) {
  const { packageJson, versionUpdates, releaseNotes } = options;
  const { version } = packageJson;

  // updateInfo and releaseNotesData are cached, so this is typically pretty fast
  const [port, versionCheck, releaseNotesData] = await Promise.all([
    getServerPort(options.port),
    versionUpdates
      ? updateCheck(version)
      : Promise.resolve({ success: false, data: {}, time: Date.now() }),
    releaseNotes
      ? getReleaseNotesData(version, cache)
      : Promise.resolve(getReleaseNotesFailedState(version)),
  ]);

  if (!options.ci && !options.smokeTest && options.port != null && port !== options.port) {
    const { shouldChangePort } = await prompts({
      type: 'confirm',
      initial: true,
      name: 'shouldChangePort',
      message: `Port ${options.port} is not available. Would you like to run Storybook on port ${port} instead?`,
    });
    if (!shouldChangePort) process.exit(1);
  }

  /* eslint-disable no-param-reassign */
  options.port = port;
  options.versionCheck = versionCheck;
  options.releaseNotesData = releaseNotesData;
  options.configType = 'DEVELOPMENT';
  options.configDir = resolve(options.configDir);
  options.outputDir = options.smokeTest
    ? resolvePathInStorybookCache('public')
    : resolve(options.outputDir || resolvePathInStorybookCache('public'));
  options.serverChannelUrl = getServerChannelUrl(port, options);
  /* eslint-enable no-param-reassign */

  const { framework } = loadMainConfig(options);
  const corePresets = [];

  const frameworkName = typeof framework === 'string' ? framework : framework?.name;
  if (frameworkName) {
    corePresets.push(join(frameworkName, 'preset'));
  } else {
    logger.warn(`you have not specified a framework in your ${options.configDir}/main.js`);
  }

  logger.info('=> Loading presets');
  let presets = loadAllPresets({
    corePresets,
    overridePresets: [],
    ...options,
  });

<<<<<<< HEAD
  const presets = await loadAllPresets({
=======
  const [previewBuilder, managerBuilder] = await getBuilders({ ...options, presets });

  presets = loadAllPresets({
>>>>>>> a46a450e
    corePresets: [
      require.resolve('./presets/common-preset'),
      ...managerBuilder.corePresets,
      ...previewBuilder.corePresets,
      ...corePresets,
      require.resolve('./presets/babel-cache-preset'),
    ],
    overridePresets: previewBuilder.overridePresets,
    ...options,
  });

  const features = await presets.apply<StorybookConfig['features']>('features');
  global.FEATURES = features;

  const fullOptions: Options = {
    ...options,
    presets,
    features,
  };

  const { address, networkAddress, managerResult, previewResult } = await storybookDevServer(
    fullOptions
  );

  const previewTotalTime = previewResult && previewResult.totalTime;
  const managerTotalTime = managerResult && managerResult.totalTime;

  const previewStats = previewResult && previewResult.stats;
  const managerStats = managerResult && managerResult.stats;

  if (options.webpackStatsJson) {
    const target = options.webpackStatsJson === true ? options.outputDir : options.webpackStatsJson;
    await outputStats(target, previewStats, managerStats);
  }

  if (options.smokeTest) {
    const warnings: Error[] = [];
    // @ts-ignore
    warnings.push(...((managerStats && managerStats.toJson().warnings) || []));
    // @ts-ignore
    warnings.push(...((managerStats && previewStats.toJson().warnings) || []));

    const problems = warnings
      .filter((warning) => !warning.message.includes(`export 'useInsertionEffect'`))
      .filter((warning) => !warning.message.includes(`compilation but it's unused`))
      .filter(
        (warning) => !warning.message.includes(`Conflicting values for 'process.env.NODE_ENV'`)
      );

    console.log(problems.map((p) => p.stack));
    process.exit(problems.length > 0 ? 1 : 0);
    return;
  }

  const name =
    frameworkName.split('@storybook/').length > 1
      ? frameworkName.split('@storybook/')[1]
      : frameworkName;

  outputStartupInformation({
    updateInfo: versionCheck,
    version,
    name,
    address,
    networkAddress,
    managerTotalTime,
    previewTotalTime,
  });
}<|MERGE_RESOLUTION|>--- conflicted
+++ resolved
@@ -72,19 +72,15 @@
   }
 
   logger.info('=> Loading presets');
-  let presets = loadAllPresets({
+  let presets = await loadAllPresets({
     corePresets,
     overridePresets: [],
     ...options,
   });
 
-<<<<<<< HEAD
-  const presets = await loadAllPresets({
-=======
   const [previewBuilder, managerBuilder] = await getBuilders({ ...options, presets });
 
-  presets = loadAllPresets({
->>>>>>> a46a450e
+  presets = await loadAllPresets({
     corePresets: [
       require.resolve('./presets/common-preset'),
       ...managerBuilder.corePresets,
