import chalk from 'chalk';
import cpy from 'cpy';
import fs from 'fs-extra';
import path, { join } from 'path';
import dedent from 'ts-dedent';
import global from 'global';

import { logger } from '@storybook/node-logger';
import { telemetry } from '@storybook/telemetry';
<<<<<<< HEAD
=======

>>>>>>> abbd4f91
import type {
  LoadOptions,
  CLIOptions,
  BuilderOptions,
  Options,
  StorybookConfig,
  CoreConfig,
} from '@storybook/core-common';
import {
  loadAllPresets,
  normalizeStories,
  logConfig,
  loadMainConfig,
} from '@storybook/core-common';

import { outputStats } from './utils/output-stats';
import {
  copyAllStaticFiles,
  copyAllStaticFilesRelativeToMain,
} from './utils/copy-all-static-files';
<<<<<<< HEAD
import { getPreviewBuilder } from './utils/get-preview-builder';
import { getManagerBuilder } from './utils/get-manager-builder';
import { convertToIndexV3, extractStoriesJson } from './utils/stories-json';
=======
import { getBuilders } from './utils/get-builders';
import { extractStoriesJson } from './utils/stories-json';
>>>>>>> abbd4f91
import { extractStorybookMetadata } from './utils/metadata';
import { StoryIndexGenerator } from './utils/StoryIndexGenerator';

export async function buildStaticStandalone(options: CLIOptions & LoadOptions & BuilderOptions) {
  /* eslint-disable no-param-reassign */
  options.configType = 'PRODUCTION';

  if (options.outputDir === '') {
    throw new Error("Won't remove current directory. Check your outputDir!");
  }

  if (options.staticDir?.includes('/')) {
    throw new Error("Won't copy root directory. Check your staticDirs!");
  }

  options.outputDir = path.isAbsolute(options.outputDir)
    ? options.outputDir
    : path.join(process.cwd(), options.outputDir);
  options.configDir = path.resolve(options.configDir);
  /* eslint-enable no-param-reassign */

  const defaultFavIcon = require.resolve('@storybook/core-server/public/favicon.ico');

  logger.info(chalk`=> Cleaning outputDir: {cyan ${options.outputDir}}`);
  if (options.outputDir === '/') {
    throw new Error("Won't remove directory '/'. Check your outputDir!");
  }
  await fs.emptyDir(options.outputDir);

  await cpy(defaultFavIcon, options.outputDir);

  const { getPrebuiltDir } = await import('@storybook/manager-webpack5/prebuilt-manager');

  const { framework } = loadMainConfig(options);
  const corePresets = [];

  const frameworkName = typeof framework === 'string' ? framework : framework?.name;
  if (frameworkName) {
    corePresets.push(join(frameworkName, 'preset'));
  } else {
    logger.warn(`you have not specified a framework in your ${options.configDir}/main.js`);
  }

  logger.info('=> Loading presets');
  let presets = loadAllPresets({
    corePresets: [require.resolve('./presets/common-preset'), ...corePresets],
    overridePresets: [],
    ...options,
  });

  const [previewBuilder, managerBuilder] = await getBuilders({ ...options, presets });

  presets = loadAllPresets({
    corePresets: [
      require.resolve('./presets/common-preset'),
      ...managerBuilder.corePresets,
      ...previewBuilder.corePresets,
      ...corePresets,
      require.resolve('./presets/babel-cache-preset'),
    ],
    overridePresets: previewBuilder.overridePresets,
    ...options,
  });

  const staticDirs = await presets.apply<StorybookConfig['staticDirs']>('staticDirs');

  if (staticDirs && options.staticDir) {
    throw new Error(dedent`
      Conflict when trying to read staticDirs:
      * Storybook's configuration option: 'staticDirs'
      * Storybook's CLI flag: '--staticDir' or '-s'
      
      Choose one of them, but not both.
    `);
  }

  if (staticDirs) {
    await copyAllStaticFilesRelativeToMain(staticDirs, options.outputDir, options.configDir);
  }
  if (options.staticDir) {
    await copyAllStaticFiles(options.staticDir, options.outputDir);
  }

  const features = await presets.apply<StorybookConfig['features']>('features');
  global.FEATURES = features;

  const extractTasks = [];

  let initializedStoryIndexGenerator: Promise<StoryIndexGenerator> = Promise.resolve(undefined);
<<<<<<< HEAD
  if (features?.buildStoriesJson || features?.storyStoreV7) {
=======
  if ((features?.buildStoriesJson || features?.storyStoreV7) && !options.ignorePreview) {
>>>>>>> abbd4f91
    const workingDir = process.cwd();
    const directories = {
      configDir: options.configDir,
      workingDir,
    };
<<<<<<< HEAD

    const normalizedStories = normalizeStories(await presets.apply('stories'), directories);
=======
    const normalizedStories = normalizeStories(await presets.apply('stories'), directories);
    const storyIndexers = await presets.apply('storyIndexers', []);
>>>>>>> abbd4f91

    const generator = new StoryIndexGenerator(normalizedStories, {
      ...directories,
      storyIndexers,
      storiesV2Compatibility: !features?.breakingChangesV7 && !features?.storyStoreV7,
      storyStoreV7: features?.storyStoreV7,
    });

    initializedStoryIndexGenerator = generator.initialize().then(() => generator);
    extractTasks.push(
      extractStoriesJson(
        path.join(options.outputDir, 'stories.json'),
<<<<<<< HEAD
        initializedStoryIndexGenerator,
        convertToIndexV3
      )
    );
    extractTasks.push(
      extractStoriesJson(path.join(options.outputDir, 'index.json'), initializedStoryIndexGenerator)
    );
=======
        initializedStoryIndexGenerator
      )
    );
>>>>>>> abbd4f91
  }

  const core = await presets.apply<CoreConfig>('core');
  if (!core?.disableTelemetry) {
    initializedStoryIndexGenerator.then(async (generator) => {
      if (!generator) {
        return;
      }

      const storyIndex = await generator.getIndex();
      const payload = storyIndex
        ? {
            storyIndex: {
<<<<<<< HEAD
              storyCount: Object.keys(storyIndex.entries).length,
=======
              storyCount: Object.keys(storyIndex.stories).length,
>>>>>>> abbd4f91
              version: storyIndex.v,
            },
          }
        : undefined;
      telemetry('build', payload, { configDir: options.configDir });
    });
  }

  if (!core?.disableProjectJson) {
    extractTasks.push(
      extractStorybookMetadata(path.join(options.outputDir, 'project.json'), options.configDir)
    );
  }

  const fullOptions: Options = {
    ...options,
    presets,
    features,
  };

  if (options.debugWebpack) {
    logConfig('Preview webpack config', await previewBuilder.getConfig(fullOptions));
    logConfig('Manager webpack config', await managerBuilder.getConfig(fullOptions));
  }

<<<<<<< HEAD
  const builderName = typeof core?.builder === 'string' ? core.builder : core?.builder?.name;
  const { getPrebuiltDir } =
    builderName === 'webpack5'
      ? // eslint-disable-next-line import/no-extraneous-dependencies
        await import('@storybook/manager-webpack5/prebuilt-manager')
      : await import('@storybook/manager-webpack4/prebuilt-manager');

  const prebuiltDir = await getPrebuiltDir(fullOptions as any);
=======
  const prebuiltDir = await getPrebuiltDir(fullOptions);
>>>>>>> abbd4f91

  const startTime = process.hrtime();
  // When using the prebuilt manager, we straight up copy it into the outputDir instead of building it
  const manager = prebuiltDir
    ? cpy('**', options.outputDir, { cwd: prebuiltDir, parents: true }).then(() => {})
    : managerBuilder.build({ startTime, options: fullOptions });

  if (options.ignorePreview) {
    logger.info(`=> Not building preview`);
  }

  const preview = options.ignorePreview
    ? Promise.resolve()
    : previewBuilder.build({
        startTime,
        options: fullOptions,
      });

  const [managerStats, previewStats] = await Promise.all([
    manager.catch(async (err) => {
      await previewBuilder?.bail();
      throw err;
    }),
    preview.catch(async (err) => {
      await managerBuilder?.bail();
      throw err;
    }),
    ...extractTasks,
  ]);

  if (options.webpackStatsJson) {
    const target = options.webpackStatsJson === true ? options.outputDir : options.webpackStatsJson;
    await outputStats(target, previewStats, managerStats);
  }

  logger.info(`=> Output directory: ${options.outputDir}`);
}<|MERGE_RESOLUTION|>--- conflicted
+++ resolved
@@ -7,10 +7,6 @@
 
 import { logger } from '@storybook/node-logger';
 import { telemetry } from '@storybook/telemetry';
-<<<<<<< HEAD
-=======
-
->>>>>>> abbd4f91
 import type {
   LoadOptions,
   CLIOptions,
@@ -31,14 +27,8 @@
   copyAllStaticFiles,
   copyAllStaticFilesRelativeToMain,
 } from './utils/copy-all-static-files';
-<<<<<<< HEAD
-import { getPreviewBuilder } from './utils/get-preview-builder';
-import { getManagerBuilder } from './utils/get-manager-builder';
-import { convertToIndexV3, extractStoriesJson } from './utils/stories-json';
-=======
 import { getBuilders } from './utils/get-builders';
 import { extractStoriesJson } from './utils/stories-json';
->>>>>>> abbd4f91
 import { extractStorybookMetadata } from './utils/metadata';
 import { StoryIndexGenerator } from './utils/StoryIndexGenerator';
 
@@ -128,23 +118,14 @@
   const extractTasks = [];
 
   let initializedStoryIndexGenerator: Promise<StoryIndexGenerator> = Promise.resolve(undefined);
-<<<<<<< HEAD
-  if (features?.buildStoriesJson || features?.storyStoreV7) {
-=======
   if ((features?.buildStoriesJson || features?.storyStoreV7) && !options.ignorePreview) {
->>>>>>> abbd4f91
     const workingDir = process.cwd();
     const directories = {
       configDir: options.configDir,
       workingDir,
     };
-<<<<<<< HEAD
-
-    const normalizedStories = normalizeStories(await presets.apply('stories'), directories);
-=======
     const normalizedStories = normalizeStories(await presets.apply('stories'), directories);
     const storyIndexers = await presets.apply('storyIndexers', []);
->>>>>>> abbd4f91
 
     const generator = new StoryIndexGenerator(normalizedStories, {
       ...directories,
@@ -157,19 +138,9 @@
     extractTasks.push(
       extractStoriesJson(
         path.join(options.outputDir, 'stories.json'),
-<<<<<<< HEAD
-        initializedStoryIndexGenerator,
-        convertToIndexV3
-      )
-    );
-    extractTasks.push(
-      extractStoriesJson(path.join(options.outputDir, 'index.json'), initializedStoryIndexGenerator)
-    );
-=======
         initializedStoryIndexGenerator
       )
     );
->>>>>>> abbd4f91
   }
 
   const core = await presets.apply<CoreConfig>('core');
@@ -183,11 +154,7 @@
       const payload = storyIndex
         ? {
             storyIndex: {
-<<<<<<< HEAD
               storyCount: Object.keys(storyIndex.entries).length,
-=======
-              storyCount: Object.keys(storyIndex.stories).length,
->>>>>>> abbd4f91
               version: storyIndex.v,
             },
           }
@@ -213,18 +180,7 @@
     logConfig('Manager webpack config', await managerBuilder.getConfig(fullOptions));
   }
 
-<<<<<<< HEAD
-  const builderName = typeof core?.builder === 'string' ? core.builder : core?.builder?.name;
-  const { getPrebuiltDir } =
-    builderName === 'webpack5'
-      ? // eslint-disable-next-line import/no-extraneous-dependencies
-        await import('@storybook/manager-webpack5/prebuilt-manager')
-      : await import('@storybook/manager-webpack4/prebuilt-manager');
-
-  const prebuiltDir = await getPrebuiltDir(fullOptions as any);
-=======
   const prebuiltDir = await getPrebuiltDir(fullOptions);
->>>>>>> abbd4f91
 
   const startTime = process.hrtime();
   // When using the prebuilt manager, we straight up copy it into the outputDir instead of building it
