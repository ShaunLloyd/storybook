import path from 'path';
import fs from 'fs-extra';
import glob from 'globby';
import slash from 'slash';

import type {
  Path,
  StoryIndex,
  V2CompatIndexEntry,
  StoryId,
  IndexEntry,
  StoryIndexEntry,
  StandaloneDocsIndexEntry,
  TemplateDocsIndexEntry,
} from '@storybook/store';
import { userOrAutoTitleFromSpecifier, sortStoriesV7 } from '@storybook/store';
import type { StoryIndexer, NormalizedStoriesSpecifier, DocsOptions } from '@storybook/core-common';
import { normalizeStoryPath } from '@storybook/core-common';
import { logger } from '@storybook/node-logger';
import { getStorySortParameter } from '@storybook/csf-tools';
import type { ComponentTitle, StoryName } from '@storybook/csf';
import { toId } from '@storybook/csf';

/** A .mdx file will produce a "standalone" docs entry */
type DocsCacheEntry = StandaloneDocsIndexEntry;
/** A *.stories.* file will produce a list of stories and possibly a docs entry */
type StoriesCacheEntry = {
  entries: (StoryIndexEntry | TemplateDocsIndexEntry)[];
  dependents: Path[];
  type: 'stories';
};
type CacheEntry = false | StoriesCacheEntry | DocsCacheEntry;
type SpecifierStoriesCache = Record<Path, CacheEntry>;

const makeAbsolute = (otherImport: Path, normalizedPath: Path, workingDir: Path) =>
  otherImport.startsWith('.')
    ? slash(
        path.resolve(
          workingDir,
          normalizeStoryPath(path.join(path.dirname(normalizedPath), otherImport))
        )
      )
    : otherImport;

/**
 * The StoryIndexGenerator extracts stories and docs entries for each file matching
 * (one or more) stories "specifiers", as defined in main.js.
 *
 * The output is a set of entries (see above for the types).
 *
 * Each file is treated as a stories or a (modern) docs file.
 *
 * A stories file is indexed by an indexer (passed in), which produces a list of stories.
 *   - If the stories have the `parameters.docsOnly` setting, they are disregarded.
 *   - If the indexer is a "docs template" indexer, OR docsPage is enabled,
 *       a templated docs entry is added pointing to the story file.
 *
 * A (modern) docs file is indexed, a standalone docs entry is added.
 *
 * The entries are "uniq"-ed and sorted. Stories entries are preferred to docs entries and
 * standalone docs entries are preferred to templates (with warnings).
 */
export class StoryIndexGenerator {
  // An internal cache mapping specifiers to a set of path=><set of stories>
  // Later, we'll combine each of these subsets together to form the full index
  private specifierToCache: Map<NormalizedStoriesSpecifier, SpecifierStoriesCache>;

  // Cache the last value of `getStoryIndex`. We invalidate (by unsetting) when:
  //  - any file changes, including deletions
  //  - the preview changes [not yet implemented]
  private lastIndex?: StoryIndex;

  constructor(
    public readonly specifiers: NormalizedStoriesSpecifier[],
    public readonly options: {
      workingDir: Path;
      configDir: Path;
      storiesV2Compatibility: boolean;
      storyStoreV7: boolean;
      storyIndexers: StoryIndexer[];
      docs: DocsOptions;
    }
  ) {
    this.specifierToCache = new Map();
  }

  async initialize() {
    // Find all matching paths for each specifier
    await Promise.all(
      this.specifiers.map(async (specifier) => {
        const pathToSubIndex = {} as SpecifierStoriesCache;

        const fullGlob = slash(
          path.join(this.options.workingDir, specifier.directory, specifier.files)
        );
        const files = await glob(fullGlob);
        files.sort().forEach((absolutePath: Path) => {
          const ext = path.extname(absolutePath);
          if (ext === '.storyshot') {
            const relativePath = path.relative(this.options.workingDir, absolutePath);
            logger.info(`Skipping ${ext} file ${relativePath}`);
            return;
          }

          pathToSubIndex[absolutePath] = false;
        });

        this.specifierToCache.set(specifier, pathToSubIndex);
      })
    );

    // Extract stories for each file
    await this.ensureExtracted();
  }

  /**
   * Run the updater function over all the empty cache entries
   */
  async updateExtracted(
    updater: (
      specifier: NormalizedStoriesSpecifier,
      absolutePath: Path,
      existingEntry: CacheEntry
    ) => Promise<CacheEntry>,
    overwrite = false
  ) {
    await Promise.all(
      this.specifiers.map(async (specifier) => {
        const entry = this.specifierToCache.get(specifier);
        return Promise.all(
          Object.keys(entry).map(async (absolutePath) => {
            if (entry[absolutePath] && !overwrite) return;
            entry[absolutePath] = await updater(specifier, absolutePath, entry[absolutePath]);
          })
        );
      })
    );
  }

  isDocsMdx(absolutePath: Path) {
    return /(?<!\.stories)\.mdx$/i.test(absolutePath);
  }

  async ensureExtracted(): Promise<IndexEntry[]> {
    // First process all the story files. Then, in a second pass,
    // process the docs files. The reason for this is that the docs
    // files may use the `<Meta of={XStories} />` syntax, which requires
    // that the story file that contains the meta be processed first.
    await this.updateExtracted(async (specifier, absolutePath) =>
      this.isDocsMdx(absolutePath) ? false : this.extractStories(specifier, absolutePath)
    );

    if (this.options.docs.enabled) {
      await this.updateExtracted(async (specifier, absolutePath) =>
        this.extractDocs(specifier, absolutePath)
      );
    }

    return this.specifiers.flatMap((specifier) => {
      const cache = this.specifierToCache.get(specifier);
      return Object.values(cache).flatMap((entry): IndexEntry[] => {
        if (!entry) return [];
        if (entry.type === 'docs') return [entry];
        return entry.entries;
      });
    });
  }

  findDependencies(absoluteImports: Path[]) {
    const dependencies = [] as StoriesCacheEntry[];
    const foundImports = new Set();
    this.specifierToCache.forEach((cache) => {
      const fileNames = Object.keys(cache).filter((fileName) => {
        const foundImport = absoluteImports.find((storyImport) => fileName.startsWith(storyImport));
        if (foundImport) foundImports.add(foundImport);
        return !!foundImport;
      });
      fileNames.forEach((fileName) => {
        const cacheEntry = cache[fileName];
        if (cacheEntry && cacheEntry.type === 'stories') {
          dependencies.push(cacheEntry);
        } else {
          throw new Error(`Unexpected dependency: ${cacheEntry}`);
        }
      });
    });

    // imports can include non-story imports, so it's ok if
    // there are fewer foundImports than absoluteImports
    // if (absoluteImports.length !== foundImports.size) {
    //   throw new Error(`Missing dependencies: ${absoluteImports.filter((p) => !foundImports.has(p))}`));
    // }

    return dependencies;
  }

  async extractStories(specifier: NormalizedStoriesSpecifier, absolutePath: Path) {
    const relativePath = path.relative(this.options.workingDir, absolutePath);
    const entries = [] as IndexEntry[];
    try {
      const importPath = slash(normalizeStoryPath(relativePath));
      const makeTitle = (userTitle?: string) => {
        return userOrAutoTitleFromSpecifier(importPath, specifier, userTitle);
      };
<<<<<<< HEAD
      const csf = (await readCsfOrMdx(absolutePath, { makeTitle })).parse();
      csf.stories.forEach(({ id, name }) => {
        fileStories[id] = {
          id,
          title: csf.meta.title,
          name,
          importPath,
        };
=======

      const storyIndexer = this.options.storyIndexers.find((indexer) =>
        indexer.test.exec(absolutePath)
      );
      if (!storyIndexer) {
        throw new Error(`No matching story indexer found for ${absolutePath}`);
      }
      const csf = await storyIndexer.indexer(absolutePath, { makeTitle });

      csf.stories.forEach(({ id, name, parameters }) => {
        if (!parameters?.docsOnly) {
          entries.push({ id, title: csf.meta.title, name, importPath, type: 'story' });
        }
>>>>>>> b22980a2
      });

      if (this.options.docs.enabled) {
        // We always add a template for *.stories.mdx, but only if docs page is enabled for
        // regular CSF files
        if (storyIndexer.addDocsTemplate || this.options.docs.docsPage) {
          const name = this.options.docs.defaultName;
          const id = toId(csf.meta.title, name);
          entries.unshift({
            id,
            title: csf.meta.title,
            name,
            importPath,
            type: 'docs',
            storiesImports: [],
            standalone: false,
          });
        }
      }
    } catch (err) {
      if (err.name === 'NoMetaError') {
        logger.info(`💡 Skipping ${relativePath}: ${err}`);
      } else {
        logger.warn(`🚨 Extraction error on ${relativePath}: ${err}`);
        throw err;
      }
    }
    return { entries, type: 'stories', dependents: [] } as StoriesCacheEntry;
  }

  async extractDocs(specifier: NormalizedStoriesSpecifier, absolutePath: Path) {
    const relativePath = path.relative(this.options.workingDir, absolutePath);
    try {
      if (!this.options.storyStoreV7) {
        throw new Error(`You cannot use \`.mdx\` files without using \`storyStoreV7\`.`);
      }

      const normalizedPath = normalizeStoryPath(relativePath);
      const importPath = slash(normalizedPath);

      // This `await require(...)` is a bit of a hack. It's necessary because
      // `docs-mdx` depends on ESM code, which must be asynchronously imported
      // to be used in CJS. Unfortunately, we cannot use `import()` here, because
      // it will be transpiled down to `require()` by Babel. So instead, we require
      // a CJS export from `@storybook/docs-mdx` that does the `async import` for us.

      // eslint-disable-next-line global-require
      const { analyze } = await require('@storybook/docs-mdx');
      const content = await fs.readFile(absolutePath, 'utf8');
      const result: {
        title?: ComponentTitle;
        of?: Path;
        name?: StoryName;
        isTemplate?: boolean;
        imports?: Path[];
      } = analyze(content);

      // Templates are not indexed
      if (result.isTemplate) return false;

      const absoluteImports = (result.imports as string[]).map((p) =>
        makeAbsolute(p, normalizedPath, this.options.workingDir)
      );

      // Go through the cache and collect all of the cache entries that this docs file depends on.
      // We'll use this to make sure this docs cache entry is invalidated when any of its dependents
      // are invalidated.
      const dependencies = this.findDependencies(absoluteImports);

      // Also, if `result.of` is set, it means that we're using the `<Meta of={XStories} />` syntax,
      // so find the `title` defined the file that `meta` points to.
      let ofTitle: string;
      if (result.of) {
        const absoluteOf = makeAbsolute(result.of, normalizedPath, this.options.workingDir);
        dependencies.forEach((dep) => {
          if (dep.entries.length > 0) {
            const first = dep.entries[0];
            if (path.resolve(this.options.workingDir, first.importPath).startsWith(absoluteOf)) {
              ofTitle = first.title;
            }
          }
        });

        if (!ofTitle)
          throw new Error(`Could not find "${result.of}" for docs file "${relativePath}".`);
      }

      // Track that we depend on this for easy invalidation later.
      dependencies.forEach((dep) => {
        dep.dependents.push(absolutePath);
      });

      const title = ofTitle || userOrAutoTitleFromSpecifier(importPath, specifier, result.title);
      const name = result.name || this.options.docs.defaultName;
      const id = toId(title, name);

      const docsEntry: DocsCacheEntry = {
        id,
        title,
        name,
        importPath,
        storiesImports: dependencies.map((dep) => dep.entries[0].importPath),
        type: 'docs',
        standalone: true,
      };
      return docsEntry;
    } catch (err) {
      logger.warn(`🚨 Extraction error on ${relativePath}: ${err}`);
      throw err;
    }
  }

  chooseDuplicate(firstEntry: IndexEntry, secondEntry: IndexEntry): IndexEntry {
    let firstIsBetter = true;
    if (secondEntry.type === 'story') {
      firstIsBetter = false;
    } else if (secondEntry.standalone && firstEntry.type === 'docs' && !firstEntry.standalone) {
      firstIsBetter = false;
    }
    const betterEntry = firstIsBetter ? firstEntry : secondEntry;
    const worseEntry = firstIsBetter ? secondEntry : firstEntry;

    const changeDocsName = 'Use `<Meta of={} name="Other Name">` to distinguish them.';

    // This shouldn't be possible, but double check and use for typing
    if (worseEntry.type === 'story') throw new Error(`Duplicate stories with id: ${firstEntry.id}`);

    if (betterEntry.type === 'story') {
      const worseDescriptor = worseEntry.standalone
        ? `component docs page`
        : `automatically generated docs page`;
      if (betterEntry.name === this.options.docs.defaultName) {
        logger.warn(
          `🚨 You have a story for ${betterEntry.title} with the same name as your default docs entry name (${betterEntry.name}), so the docs page is being dropped. Consider changing the story name.`
        );
      } else {
        logger.warn(
          `🚨 You have a story for ${betterEntry.title} with the same name as your ${worseDescriptor} (${worseEntry.name}), so the docs page is being dropped. ${changeDocsName}`
        );
      }
    } else if (betterEntry.standalone) {
      // Both entries are standalone but pointing at the same place
      if (worseEntry.standalone) {
        logger.warn(
          `🚨 You have two component docs pages with the same name ${betterEntry.title}:${betterEntry.name}. ${changeDocsName}`
        );
      }
      // If one entry is standalone (i.e. .mdx of={}) we are OK with it overriding a template
      //   - docs page templates, this is totally fine and expected
      //   - not sure if it is even possible to have a .mdx of={} pointing at a stories.mdx file
    } else {
      // If both entries are templates (e.g. you have two CSF files with the same title), then
      //   we need to merge the entries. We'll use the the first one's name and importPath,
      //   but ensure we include both as storiesImports so they are both loaded before rendering
      //   the story (for the <Stories> block & friends)
      return {
        ...betterEntry,
        storiesImports: [
          ...betterEntry.storiesImports,
          worseEntry.importPath,
          ...worseEntry.storiesImports,
        ],
      };
    }

    return betterEntry;
  }

  async sortStories(storiesList: IndexEntry[]) {
    const entries: StoryIndex['entries'] = {};

    storiesList.forEach((entry) => {
      const existing = entries[entry.id];
      if (existing) {
        entries[entry.id] = this.chooseDuplicate(existing, entry);
      } else {
        entries[entry.id] = entry;
      }
    });

    const sortableStories = Object.values(entries);

    // Skip sorting if we're in v6 mode because we don't have
    // all the info we need here
    if (this.options.storyStoreV7) {
      const storySortParameter = await this.getStorySortParameter();
      const fileNameOrder = this.storyFileNames();
      sortStoriesV7(sortableStories, storySortParameter, fileNameOrder);
    }

    return sortableStories.reduce((acc, item) => {
      acc[item.id] = item;
      return acc;
    }, {} as StoryIndex['entries']);
  }

  async getIndex() {
    if (this.lastIndex) return this.lastIndex;

    // Extract any entries that are currently missing
    // Pull out each file's stories into a list of stories, to be composed and sorted
    const storiesList = await this.ensureExtracted();
    const sorted = await this.sortStories(storiesList);

    let compat = sorted;
    if (this.options.storiesV2Compatibility) {
      const titleToStoryCount = Object.values(sorted).reduce((acc, story) => {
        acc[story.title] = (acc[story.title] || 0) + 1;
        return acc;
      }, {} as Record<ComponentTitle, number>);

      // @ts-ignore
      compat = Object.entries(sorted).reduce((acc, entry) => {
        const [id, story] = entry;
        if (story.type === 'docs') return acc;

        acc[id] = {
          ...story,
          kind: story.title,
          story: story.name,
          parameters: {
            __id: story.id,
            docsOnly: titleToStoryCount[story.title] === 1 && story.name === 'Page',
            fileName: story.importPath,
          },
        };
        return acc;
      }, {} as Record<StoryId, V2CompatIndexEntry>);
    }

    this.lastIndex = {
      v: 4,
      entries: compat,
    };

    return this.lastIndex;
  }

  invalidate(specifier: NormalizedStoriesSpecifier, importPath: Path, removed: boolean) {
    const absolutePath = slash(path.resolve(this.options.workingDir, importPath));
    const cache = this.specifierToCache.get(specifier);

    const cacheEntry = cache[absolutePath];
    if (cacheEntry && cacheEntry.type === 'stories') {
      const { dependents } = cacheEntry;

      const invalidated = new Set();
      // the dependent can be in ANY cache, so we loop over all of them
      this.specifierToCache.forEach((otherCache) => {
        dependents.forEach((dep) => {
          if (otherCache[dep]) {
            invalidated.add(dep);
            // eslint-disable-next-line no-param-reassign
            otherCache[dep] = false;
          }
        });
      });

      const notFound = dependents.filter((dep) => !invalidated.has(dep));
      if (notFound.length > 0) {
        throw new Error(`Could not invalidate ${notFound.length} deps: ${notFound.join(', ')}`);
      }
    }

    if (removed) {
      if (cacheEntry && cacheEntry.type === 'docs') {
        const absoluteImports = cacheEntry.storiesImports.map((p) =>
          path.resolve(this.options.workingDir, p)
        );
        const dependencies = this.findDependencies(absoluteImports);
        dependencies.forEach((dep) =>
          dep.dependents.splice(dep.dependents.indexOf(absolutePath), 1)
        );
      }
      delete cache[absolutePath];
    } else {
      cache[absolutePath] = false;
    }
    this.lastIndex = null;
  }

  async getStorySortParameter() {
    const previewFile = ['js', 'jsx', 'ts', 'tsx']
      .map((ext) => path.join(this.options.configDir, `preview.${ext}`))
      .find((fname) => fs.existsSync(fname));
    let storySortParameter;
    if (previewFile) {
      const previewCode = (await fs.readFile(previewFile, 'utf-8')).toString();
      storySortParameter = await getStorySortParameter(previewCode);
    }

    return storySortParameter;
  }

  // Get the story file names in "imported order"
  storyFileNames() {
    return Array.from(this.specifierToCache.values()).flatMap((r) => Object.keys(r));
  }
}<|MERGE_RESOLUTION|>--- conflicted
+++ resolved
@@ -202,16 +202,6 @@
       const makeTitle = (userTitle?: string) => {
         return userOrAutoTitleFromSpecifier(importPath, specifier, userTitle);
       };
-<<<<<<< HEAD
-      const csf = (await readCsfOrMdx(absolutePath, { makeTitle })).parse();
-      csf.stories.forEach(({ id, name }) => {
-        fileStories[id] = {
-          id,
-          title: csf.meta.title,
-          name,
-          importPath,
-        };
-=======
 
       const storyIndexer = this.options.storyIndexers.find((indexer) =>
         indexer.test.exec(absolutePath)
@@ -225,7 +215,6 @@
         if (!parameters?.docsOnly) {
           entries.push({ id, title: csf.meta.title, name, importPath, type: 'story' });
         }
->>>>>>> b22980a2
       });
 
       if (this.options.docs.enabled) {
