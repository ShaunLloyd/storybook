import path from 'path';
import fs from 'fs-extra';
import glob from 'globby';
import slash from 'slash';

import type { Path, StoryIndex, V2CompatIndexEntry, StoryId } from '@storybook/store';
import { userOrAutoTitleFromSpecifier, sortStoriesV7 } from '@storybook/store';
import type {
  StoryIndexer,
  IndexerOptions,
  NormalizedStoriesSpecifier,
} from '@storybook/core-common';
import { normalizeStoryPath } from '@storybook/core-common';
import { logger } from '@storybook/node-logger';
import { getStorySortParameter } from '@storybook/csf-tools';
import type { ComponentTitle } from '@storybook/csf';

type SpecifierStoriesCache = Record<Path, StoryIndex['stories'] | false>;

export class StoryIndexGenerator {
  // An internal cache mapping specifiers to a set of path=><set of stories>
  // Later, we'll combine each of these subsets together to form the full index
  private storyIndexEntries: Map<NormalizedStoriesSpecifier, SpecifierStoriesCache>;

  // Cache the last value of `getStoryIndex`. We invalidate (by unsetting) when:
  //  - any file changes, including deletions
  //  - the preview changes [not yet implemented]
  private lastIndex?: StoryIndex;

  constructor(
    public readonly specifiers: NormalizedStoriesSpecifier[],
    public readonly options: {
      workingDir: Path;
      configDir: Path;
      storiesV2Compatibility: boolean;
      storyStoreV7: boolean;
      storyIndexers: StoryIndexer[];
    }
  ) {
    this.storyIndexEntries = new Map();
  }

  async initialize() {
    // Find all matching paths for each specifier
    await Promise.all(
      this.specifiers.map(async (specifier) => {
        const pathToSubIndex = {} as SpecifierStoriesCache;

        const fullGlob = slash(
          path.join(this.options.workingDir, specifier.directory, specifier.files)
        );
        const files = await glob(fullGlob);
        files.sort().forEach((absolutePath: Path) => {
          const ext = path.extname(absolutePath);
          if (ext === '.storyshot') {
            const relativePath = path.relative(this.options.workingDir, absolutePath);
            logger.info(`Skipping ${ext} file ${relativePath}`);
            return;
          }

          pathToSubIndex[absolutePath] = false;
        });

        this.storyIndexEntries.set(specifier, pathToSubIndex);
      })
    );

    // Extract stories for each file
    await this.ensureExtracted();
  }

  async ensureExtracted(): Promise<StoryIndex['stories'][]> {
    return (
      await Promise.all(
        this.specifiers.map(async (specifier) => {
          const entry = this.storyIndexEntries.get(specifier);
          return Promise.all(
            Object.keys(entry).map(
              async (absolutePath) =>
                entry[absolutePath] || this.extractStories(specifier, absolutePath)
            )
          );
        })
      )
    ).flat();
  }

  async index(filePath: string, options: IndexerOptions) {
    const storyIndexer = this.options.storyIndexers.find((indexer) => indexer.test.exec(filePath));
    if (!storyIndexer) {
      throw new Error(`No matching story indexer found for ${filePath}`);
    }
    return storyIndexer.indexer(filePath, options);
  }

  async extractStories(specifier: NormalizedStoriesSpecifier, absolutePath: Path) {
    const relativePath = path.relative(this.options.workingDir, absolutePath);
    const fileStories = {} as StoryIndex['stories'];
    const entry = this.storyIndexEntries.get(specifier);
    try {
      const importPath = slash(normalizeStoryPath(relativePath));
      const makeTitle = (userTitle?: string) => {
        return userOrAutoTitleFromSpecifier(importPath, specifier, userTitle);
      };
<<<<<<< HEAD
      const csf = (await readCsfOrMdx(absolutePath, { makeTitle })).parse();
=======
      const csf = await this.index(absolutePath, { makeTitle });
>>>>>>> f339e778
      csf.stories.forEach(({ id, name }) => {
        fileStories[id] = {
          id,
          title: csf.meta.title,
          name,
          importPath,
        };
      });
    } catch (err) {
      if (err.name === 'NoMetaError') {
        logger.info(`💡 Skipping ${relativePath}: ${err}`);
      } else {
        logger.warn(`🚨 Extraction error on ${relativePath}: ${err}`);
        throw err;
      }
    }
    entry[absolutePath] = fileStories;
    return fileStories;
  }

  async sortStories(storiesList: StoryIndex['stories'][]) {
    const stories: StoryIndex['stories'] = {};

    storiesList.forEach((subStories) => {
      Object.assign(stories, subStories);
    });

    const sortableStories = Object.values(stories);

    // Skip sorting if we're in v6 mode because we don't have
    // all the info we need here
    if (this.options.storyStoreV7) {
      const storySortParameter = await this.getStorySortParameter();
      const fileNameOrder = this.storyFileNames();
      sortStoriesV7(sortableStories, storySortParameter, fileNameOrder);
    }

    return sortableStories.reduce((acc, item) => {
      acc[item.id] = item;
      return acc;
    }, {} as StoryIndex['stories']);
  }

  async getIndex() {
    if (this.lastIndex) return this.lastIndex;

    // Extract any entries that are currently missing
    // Pull out each file's stories into a list of stories, to be composed and sorted
    const storiesList = await this.ensureExtracted();

    const sorted = await this.sortStories(storiesList);

    let compat = sorted;
    if (this.options.storiesV2Compatibility) {
      const titleToStoryCount = Object.values(sorted).reduce((acc, story) => {
        acc[story.title] = (acc[story.title] || 0) + 1;
        return acc;
      }, {} as Record<ComponentTitle, number>);

      compat = Object.entries(sorted).reduce((acc, entry) => {
        const [id, story] = entry;
        acc[id] = {
          ...story,
          id,
          kind: story.title,
          story: story.name,
          parameters: {
            __id: story.id,
            docsOnly: titleToStoryCount[story.title] === 1 && story.name === 'Page',
            fileName: story.importPath,
          },
        };
        return acc;
      }, {} as Record<StoryId, V2CompatIndexEntry>);
    }

    this.lastIndex = {
      v: 3,
      stories: compat,
    };

    return this.lastIndex;
  }

  invalidate(specifier: NormalizedStoriesSpecifier, importPath: Path, removed: boolean) {
    const absolutePath = slash(path.resolve(this.options.workingDir, importPath));
    const pathToEntries = this.storyIndexEntries.get(specifier);

    if (removed) {
      delete pathToEntries[absolutePath];
    } else {
      pathToEntries[absolutePath] = false;
    }
    this.lastIndex = null;
  }

  async getStorySortParameter() {
    const previewFile = ['js', 'jsx', 'ts', 'tsx']
      .map((ext) => path.join(this.options.configDir, `preview.${ext}`))
      .find((fname) => fs.existsSync(fname));
    let storySortParameter;
    if (previewFile) {
      const previewCode = (await fs.readFile(previewFile, 'utf-8')).toString();
      storySortParameter = await getStorySortParameter(previewCode);
    }

    return storySortParameter;
  }

  // Get the story file names in "imported order"
  storyFileNames() {
    return Array.from(this.storyIndexEntries.values()).flatMap((r) => Object.keys(r));
  }
}<|MERGE_RESOLUTION|>--- conflicted
+++ resolved
@@ -102,11 +102,7 @@
       const makeTitle = (userTitle?: string) => {
         return userOrAutoTitleFromSpecifier(importPath, specifier, userTitle);
       };
-<<<<<<< HEAD
-      const csf = (await readCsfOrMdx(absolutePath, { makeTitle })).parse();
-=======
       const csf = await this.index(absolutePath, { makeTitle });
->>>>>>> f339e778
       csf.stories.forEach(({ id, name }) => {
         fileStories[id] = {
           id,
