--- conflicted
+++ resolved
@@ -1,35 +1,6 @@
 import type { Options, Builder } from '@storybook/core-common';
 import { getBuilder } from '@storybook/core-common';
 
-<<<<<<< HEAD
-export async function getBuilders(options: Options): Promise<Builder<unknown, unknown>[]> {
+export async function getBuilders(options: Options): Promise<Builder<unknown>[]> {
   return Promise.all([getBuilder(options), import('@storybook/builder-manager')]);
-=======
-async function getManagerBuilder() {
-  return import('@storybook/builder-manager');
-}
-
-async function getPreviewBuilder(builderName: string, configDir: string) {
-  let builderPackage: string;
-  if (builderName) {
-    builderPackage = require.resolve(
-      ['webpack5'].includes(builderName) ? `@storybook/builder-${builderName}` : builderName,
-      { paths: [configDir] }
-    );
-  } else {
-    throw new Error('no builder configured!');
-  }
-  const previewBuilder = await import(builderPackage);
-  return previewBuilder;
-}
-
-export async function getBuilders({
-  presets,
-  configDir,
-}: Options): Promise<Builder<unknown>[]> {
-  const core = await presets.apply<CoreConfig>('core', undefined);
-  const builderName = typeof core?.builder === 'string' ? core.builder : core?.builder?.name;
-
-  return Promise.all([getPreviewBuilder(builderName, configDir), getManagerBuilder()]);
->>>>>>> 5683419d
 }