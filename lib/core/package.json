--- conflicted
+++ resolved
@@ -42,13 +42,8 @@
     "build:watch-tsc": "node ${PROJECT_CWD}/scripts/utils/watch-tsc.js"
   },
   "dependencies": {
-<<<<<<< HEAD
     "@storybook/core-client": "workspace:*",
     "@storybook/core-server": "workspace:*"
-=======
-    "@storybook/core-client": "6.5.0-rc.1",
-    "@storybook/core-server": "6.5.0-rc.1"
->>>>>>> 10a87ceb
   },
   "peerDependencies": {
     "react": "^16.8.0 || ^17.0.0 || ^18.0.0",
