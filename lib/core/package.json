--- conflicted
+++ resolved
@@ -84,11 +84,7 @@
     "terser-webpack-plugin": "^1.2.2",
     "url-loader": "^1.1.2",
     "util-deprecate": "^1.0.2",
-<<<<<<< HEAD
-    "webpack": "^4.29.0",
-=======
     "webpack": "^4.29.3",
->>>>>>> 190ea8e9
     "webpack-dev-middleware": "^3.5.2",
     "webpack-hot-middleware": "^2.24.3"
   },
