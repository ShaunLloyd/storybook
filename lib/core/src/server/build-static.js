--- conflicted
+++ resolved
@@ -9,28 +9,46 @@
 import loadConfig from './config';
 import loadManagerConfig from './manager/manager-config';
 
-const defaultFavIcon = require.resolve('./public/favicon.ico');
-
-export function buildStaticStandalone(options) {
+export async function buildStaticStandalone(options) {
   const { staticDir, configDir, packageJson } = options;
 
   const configType = 'PRODUCTION';
   const outputDir = path.join(process.cwd(), options.outputDir);
-
-  const dllPath = path.join(__dirname, '../../dll/storybook_ui_dll.js');
+  const dllPath = path.join(__dirname, '../../dll/*');
+  const defaultFavIcon = require.resolve('./public/favicon.ico');
 
   // create output directory if not exists
   shelljs.mkdir('-p', outputDir);
-<<<<<<< HEAD
   shelljs.mkdir('-p', path.join(outputDir, 'sb_dll'));
-=======
+
   // clear the static dir
   shelljs.rm('-rf', path.join(outputDir, 'static'));
   shelljs.cp(defaultFavIcon, outputDir);
 
-  logger.info('building manager..');
+  logger.info('clean outputDir..');
+  shelljs.rm('-rf', path.join(outputDir, 'static'));
+
+  shelljs.cp(defaultFavIcon, outputDir);
+
+  // copy all static files
+  if (staticDir && staticDir.length) {
+    staticDir.forEach(dir => {
+      if (!fs.existsSync(dir)) {
+        logger.error(`Error: no such directory to load static files: ${dir}`);
+        process.exit(-1);
+      }
+      shelljs.cp('-r', `${dir}/!(index.html)`, outputDir);
+    });
+    logger.info(`=> Copying static files from: ${staticDir.join(', ')}`);
+  }
+
+  logger.info(`=> Copying prebuild dll's..`);
+  shelljs.cp(dllPath, path.join(outputDir, 'sb_dll'));
+
+  logger.info('=> Building manager..');
   const managerStartTime = process.hrtime();
 
+  logger.info('=> Loading manager config..');
   const managerConfig = await loadManagerConfig({
     configType,
     outputDir,
@@ -38,129 +56,129 @@
     corePresets: [require.resolve('./manager/manager-preset.js')],
   });
 
-  await new Promise((res, rej) => {
-    webpack(managerConfig).run((err, stats) => {
-      const managerTotalTime = process.hrtime(managerStartTime);
-      logger.trace({ message: 'manager built', time: managerTotalTime });
+  logger.info('=> Compiling manager..');
+  await new Promise((resolve, reject) => {
+    webpack(managerConfig).run((error, stats) => {
+      if (error || !stats || stats.hasErrors()) {
+        logger.error('=> Failed to build the manager');
 
-      if (err) {
-        rej(err);
-      } else if (stats.hasErrors()) {
-        rej(stats);
-      } else {
-        res(stats);
+        if (error) {
+          logger.error(error.message);
+        }
+
+        if ((stats && stats.hasErrors()) || stats.hasWarnings()) {
+          const { warnings, errors } = stats.toJson();
+
+          errors.forEach(e => logger.error(e));
+          warnings.forEach(e => logger.error(e));
+        }
+
+        process.exitCode = 1;
+        reject(error || stats);
+        return;
       }
+
+      logger.trace({ message: '=> manager built', time: process.hrtime(managerStartTime) });
+      stats.toJson().warnings.forEach(e => logger.warn(e));
+
+      resolve(stats);
     });
   });
->>>>>>> 6b224a2c
 
-  logger.info('clean outputDir..');
-  shelljs.rm('-rf', path.join(outputDir, 'static'));
+  logger.info('=> Building preview..');
+  const previewStartTime = process.hrtime();
 
-  shelljs.cp(defaultFavIcon, outputDir);
+  logger.info('=> Loading preview config..');
+  const previewConfig = await loadConfig({
+    configType,
+    outputDir,
+    packageJson,
+    corePresets: [require.resolve('./preview/preview-preset.js')],
+    overridePresets: [require.resolve('./preview/custom-webpack-preset.js')],
+    ...options,
+  });
 
-  // copy all static files
-  if (staticDir) {
-    staticDir.forEach(dir => {
-      if (!fs.existsSync(dir)) {
-        logger.error(`Error: no such directory to load static files: ${dir}`);
-        process.exit(-1);
+  logger.info('=> Compiling preview..');
+  await new Promise((resolve, reject) => {
+    webpack(previewConfig).run((error, stats) => {
+      if (error || !stats || stats.hasErrors()) {
+        logger.error('=> Failed to build the preview');
+
+        if (error) {
+          logger.error(error.message);
+        }
+
+        if ((stats && stats.hasErrors()) || stats.hasWarnings()) {
+          const { warnings, errors } = stats.toJson();
+
+          errors.forEach(e => logger.error(e));
+          warnings.forEach(e => logger.error(e));
+        }
+
+        process.exitCode = 1;
+        reject(error || stats);
+        return;
       }
-      logger.info(`=> Copying static files from: ${dir}`);
-      shelljs.cp('-r', `${dir}/!(index.html)`, outputDir);
+
+      logger.trace({ message: '=> Preview built', time: process.hrtime(previewStartTime) });
+      stats.toJson().warnings.forEach(e => logger.warn(e));
+
+      resolve(stats);
     });
-  }
+  });
 
-  logger.info('copy dll..');
-  shelljs.cp(dllPath, path.join(outputDir, 'sb_dll'));
+  logger.info(`=> Output directory: ${outputDir}`);
 
-  let startTime;
+  // return new Promise(res => {
+  //   res();
+  // })
+  //   .then(() => {
+  //     startTime = process.hrtime();
+  //     logger.info('building preview..');
 
-  return new Promise(res => {
-    logger.info('building manager..');
-    startTime = process.hrtime();
+  //     return loadConfig({
+  //       configType,
+  //       outputDir,
+  //       packageJson,
+  //       corePresets: [require.resolve('./preview/preview-preset.js')],
+  //       overridePresets: [require.resolve('./preview/custom-webpack-preset.js')],
+  //       ...options,
+  //     });
+  //   })
+  //   .then(
+  //     config =>
+  //       new Promise((resolve, reject) => {
+  //         webpack(config).run((err, stats) => {
+  //           if (err || !stats || stats.hasErrors()) {
+  //             logger.error('Failed to build the preview');
+  //             // eslint-disable-next-line no-unused-expressions
+  //             err && logger.error(err.message);
+  //             // eslint-disable-next-line no-unused-expressions
+  //             stats && stats.hasErrors() && stats.toJson().errors.forEach(e => logger.error(e));
+  //             process.exitCode = 1;
+  //             reject(err);
+  //             return;
+  //           }
 
-    res();
-  })
-    .then(() =>
-      loadManagerConfig({
-        configType,
-        outputDir,
-        configDir,
-        corePresets: [require.resolve('./manager/manager-preset.js')],
-      })
-    )
-    .then(
-      managerConfig =>
-        new Promise((resolve, reject) => {
-          webpack(managerConfig).run((err, stats) => {
-            if (err || !stats || stats.hasErrors()) {
-              logger.error('Failed to build the manager');
-              // eslint-disable-next-line no-unused-expressions
-              err && logger.error(err.message);
-              // eslint-disable-next-line no-unused-expressions
-              stats && stats.hasErrors() && stats.toJson().errors.forEach(e => logger.error(e));
-              process.exitCode = 1;
+  //           resolve(stats);
+  //         });
+  //       })
+  //   )
+  //   .then(stats => {
+  //     logger.trace({ message: 'preview built', time: process.hrtime(startTime) });
+  //     stats.toJson().warnings.forEach(e => logger.warn(e));
+  //     logger.info(`output directory: ${outputDir}`);
+  //   })
+  //   .catch(p => {
+  //     if (p && p.toJson) {
+  //       const stats = p.toJson();
 
-              reject(stats);
-              return;
-            }
-
-            resolve(stats);
-          });
-        })
-    )
-    .then(stats => {
-      logger.trace({ message: 'manager built', time: process.hrtime(startTime) });
-      stats.toJson().warnings.forEach(e => logger.warn(e));
-    })
-    .then(() => {
-      startTime = process.hrtime();
-      logger.info('building preview..');
-
-      return loadConfig({
-        configType,
-        outputDir,
-        packageJson,
-        corePresets: [require.resolve('./preview/preview-preset.js')],
-        overridePresets: [require.resolve('./preview/custom-webpack-preset.js')],
-        ...options,
-      });
-    })
-    .then(
-      config =>
-        new Promise((resolve, reject) => {
-          webpack(config).run((err, stats) => {
-            if (err || !stats || stats.hasErrors()) {
-              logger.error('Failed to build the preview');
-              // eslint-disable-next-line no-unused-expressions
-              err && logger.error(err.message);
-              // eslint-disable-next-line no-unused-expressions
-              stats && stats.hasErrors() && stats.toJson().errors.forEach(e => logger.error(e));
-              process.exitCode = 1;
-              reject(err);
-              return;
-            }
-
-            resolve(stats);
-          });
-        })
-    )
-    .then(stats => {
-      logger.trace({ message: 'preview built', time: process.hrtime(startTime) });
-      stats.toJson().warnings.forEach(e => logger.warn(e));
-      logger.info(`output directory: ${outputDir}`);
-    })
-    .catch(p => {
-      if (p && p.toJson) {
-        const stats = p.toJson();
-
-        stats.errors.forEach(e => logger.error(e));
-        stats.warnings.forEach(e => logger.error(e));
-      } else {
-        logger.error(p);
-      }
-    });
+  //       stats.errors.forEach(e => logger.error(e));
+  //       stats.warnings.forEach(e => logger.error(e));
+  //     } else {
+  //       logger.error(p);
+  //     }
+  //   });
 }
 
 export function buildStatic({ packageJson, ...loadOptions }) {
