import path from 'path';
import webpack from 'webpack';
import Dotenv from 'dotenv-webpack';
import HtmlWebpackPlugin from 'html-webpack-plugin';
import CaseSensitivePathsPlugin from 'case-sensitive-paths-webpack-plugin';

import findCacheDir from 'find-cache-dir';

import { version } from '../../../package.json';
import { getManagerHeadHtml } from '../utils/template';
import { loadEnv, getBabelRuntimePath } from '../config/utils';

<<<<<<< HEAD
export default ({ configDir, entries, outputDir, configType }) => {
=======
const coreDirName = path.dirname(require.resolve('@storybook/core/package.json'));
const context = path.join(coreDirName, '../../node_modules');
const cacheDir = findCacheDir({ name: 'storybook' });

export default ({ configDir, configType, entries, outputDir, cache }) => {
>>>>>>> 5f69057d
  const { raw, stringified } = loadEnv();
  const isProd = configType === 'PRODUCTION';

  return {
    name: 'manager',
    mode: isProd ? 'production' : 'development',
    bail: isProd,
    devtool: 'none',
    entry: entries,
    output: {
      path: outputDir,
      filename: '[name].[chunkhash].bundle.js',
      publicPath: '',
    },
    cache,
    plugins: [
      new webpack.DllReferencePlugin({
        context,
        manifest: path.join(__dirname, '../../../dll/storybook_ui-manifest.json'),
      }),
      new HtmlWebpackPlugin({
        filename: `index.html`,
        chunksSortMode: 'none',
        alwaysWriteToDisk: true,
        inject: false,
        templateParameters: (compilation, files, options) => ({
          compilation,
          files,
          options,
          version,
          dlls: ['/sb_dll/storybook_ui_dll.js'],
          headHtmlSnippet: getManagerHeadHtml(configDir, process.env),
        }),
        template: require.resolve(`../templates/index.ejs`),
      }),
      new webpack.DefinePlugin({ 'process.env': stringified }),
      new CaseSensitivePathsPlugin(),
      new Dotenv({ silent: true }),
    ],
    resolve: {
      extensions: ['.mjs', '.js', '.jsx', '.json'],
      modules: ['node_modules'].concat(raw.NODE_PATH || []),
      alias: {
        '@babel/runtime': getBabelRuntimePath(),
        react: require.resolve('react'),
        'react-dom': require.resolve('react-dom'),
      },
    },
    recordsPath: path.join(cacheDir, 'records.json'),
    optimization: {
      splitChunks: {
        chunks: 'all',
      },
      runtimeChunk: true,
    },
  };
};<|MERGE_RESOLUTION|>--- conflicted
+++ resolved
@@ -10,15 +10,11 @@
 import { getManagerHeadHtml } from '../utils/template';
 import { loadEnv, getBabelRuntimePath } from '../config/utils';
 
-<<<<<<< HEAD
-export default ({ configDir, entries, outputDir, configType }) => {
-=======
 const coreDirName = path.dirname(require.resolve('@storybook/core/package.json'));
 const context = path.join(coreDirName, '../../node_modules');
 const cacheDir = findCacheDir({ name: 'storybook' });
 
 export default ({ configDir, configType, entries, outputDir, cache }) => {
->>>>>>> 5f69057d
   const { raw, stringified } = loadEnv();
   const isProd = configType === 'PRODUCTION';
 
