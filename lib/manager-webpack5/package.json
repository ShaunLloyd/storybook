{
  "name": "@storybook/manager-webpack5",
<<<<<<< HEAD
  "version": "6.5.9",
=======
  "version": "6.5.10-alpha.1",
>>>>>>> 26558032
  "description": "Storybook framework-agnostic API",
  "keywords": [
    "storybook"
  ],
  "homepage": "https://github.com/storybookjs/storybook/tree/main/lib/core",
  "bugs": {
    "url": "https://github.com/storybookjs/storybook/issues"
  },
  "repository": {
    "type": "git",
    "url": "https://github.com/storybookjs/storybook.git",
    "directory": "lib/core"
  },
  "funding": {
    "type": "opencollective",
    "url": "https://opencollective.com/storybook"
  },
  "license": "MIT",
  "main": "dist/cjs/index.js",
  "module": "dist/esm/index.js",
  "types": "dist/ts3.9/index.d.ts",
  "typesVersions": {
    "<3.8": {
      "dist/ts3.9/*": [
        "dist/ts3.4/*"
      ]
    }
  },
  "files": [
    "dist/**/*",
    "dll/**/*",
    "types/**/*",
    "*.js",
    "*.d.ts",
    "prebuilt/**/*",
    "!prebuilt/report.html"
  ],
  "scripts": {
    "prepare": "node ../../scripts/prepare.js"
  },
  "dependencies": {
    "@babel/core": "^7.12.10",
    "@babel/plugin-transform-template-literals": "^7.12.1",
    "@babel/preset-react": "^7.12.10",
<<<<<<< HEAD
    "@storybook/addons": "6.5.9",
    "@storybook/core-client": "6.5.9",
    "@storybook/core-common": "6.5.9",
    "@storybook/node-logger": "6.5.9",
    "@storybook/theming": "6.5.9",
    "@storybook/ui": "6.5.9",
=======
    "@storybook/addons": "6.5.10-alpha.1",
    "@storybook/core-client": "6.5.10-alpha.1",
    "@storybook/core-common": "6.5.10-alpha.1",
    "@storybook/node-logger": "6.5.10-alpha.1",
    "@storybook/theming": "6.5.10-alpha.1",
    "@storybook/ui": "6.5.10-alpha.1",
>>>>>>> 26558032
    "@types/node": "^14.0.10 || ^16.0.0",
    "babel-loader": "^8.0.0",
    "case-sensitive-paths-webpack-plugin": "^2.3.0",
    "chalk": "^4.1.0",
    "core-js": "^3.8.2",
    "css-loader": "^5.0.1",
    "express": "^4.17.1",
    "find-up": "^5.0.0",
    "fs-extra": "^9.0.1",
    "html-webpack-plugin": "^5.0.0",
    "node-fetch": "^2.6.7",
    "process": "^0.11.10",
    "read-pkg-up": "^7.0.1",
    "regenerator-runtime": "^0.13.7",
    "resolve-from": "^5.0.0",
    "style-loader": "^2.0.0",
    "telejson": "^6.0.8",
    "terser-webpack-plugin": "^5.0.3",
    "ts-dedent": "^2.0.0",
    "util-deprecate": "^1.0.2",
    "webpack": "^5.9.0",
    "webpack-dev-middleware": "^4.1.0",
    "webpack-virtual-modules": "^0.4.1"
  },
  "devDependencies": {
    "@types/case-sensitive-paths-webpack-plugin": "^2.1.4",
    "@types/terser-webpack-plugin": "^5.0.2",
    "@types/webpack-dev-middleware": "^4.1.0",
    "@types/webpack-virtual-modules": "^0.1.0"
  },
  "peerDependencies": {
    "react": "^16.8.0 || ^17.0.0 || ^18.0.0",
    "react-dom": "^16.8.0 || ^17.0.0 || ^18.0.0"
  },
  "peerDependenciesMeta": {
    "typescript": {
      "optional": true
    }
  },
  "publishConfig": {
    "access": "public"
  },
<<<<<<< HEAD
  "gitHead": "e2673f765722cbb542ef1b5cf8d533c8e746a127",
=======
  "gitHead": "b02a0ef8866c6cf8c609a32a14b4c55f513aa569",
>>>>>>> 26558032
  "sbmodern": "dist/modern/index.js"
}<|MERGE_RESOLUTION|>--- conflicted
+++ resolved
@@ -1,10 +1,6 @@
 {
   "name": "@storybook/manager-webpack5",
-<<<<<<< HEAD
-  "version": "6.5.9",
-=======
   "version": "6.5.10-alpha.1",
->>>>>>> 26558032
   "description": "Storybook framework-agnostic API",
   "keywords": [
     "storybook"
@@ -49,21 +45,12 @@
     "@babel/core": "^7.12.10",
     "@babel/plugin-transform-template-literals": "^7.12.1",
     "@babel/preset-react": "^7.12.10",
-<<<<<<< HEAD
-    "@storybook/addons": "6.5.9",
-    "@storybook/core-client": "6.5.9",
-    "@storybook/core-common": "6.5.9",
-    "@storybook/node-logger": "6.5.9",
-    "@storybook/theming": "6.5.9",
-    "@storybook/ui": "6.5.9",
-=======
     "@storybook/addons": "6.5.10-alpha.1",
     "@storybook/core-client": "6.5.10-alpha.1",
     "@storybook/core-common": "6.5.10-alpha.1",
     "@storybook/node-logger": "6.5.10-alpha.1",
     "@storybook/theming": "6.5.10-alpha.1",
     "@storybook/ui": "6.5.10-alpha.1",
->>>>>>> 26558032
     "@types/node": "^14.0.10 || ^16.0.0",
     "babel-loader": "^8.0.0",
     "case-sensitive-paths-webpack-plugin": "^2.3.0",
@@ -106,10 +93,6 @@
   "publishConfig": {
     "access": "public"
   },
-<<<<<<< HEAD
-  "gitHead": "e2673f765722cbb542ef1b5cf8d533c8e746a127",
-=======
   "gitHead": "b02a0ef8866c6cf8c609a32a14b4c55f513aa569",
->>>>>>> 26558032
   "sbmodern": "dist/modern/index.js"
 }