{
  "name": "@storybook/manager-webpack5",
<<<<<<< HEAD
  "version": "6.5.0-beta.4",
=======
  "version": "7.0.0-alpha.1",
>>>>>>> abbd4f91
  "description": "Storybook framework-agnostic API",
  "keywords": [
    "storybook"
  ],
  "homepage": "https://github.com/storybookjs/storybook/tree/main/lib/core",
  "bugs": {
    "url": "https://github.com/storybookjs/storybook/issues"
  },
  "repository": {
    "type": "git",
    "url": "https://github.com/storybookjs/storybook.git",
    "directory": "lib/core"
  },
  "funding": {
    "type": "opencollective",
    "url": "https://opencollective.com/storybook"
  },
  "license": "MIT",
  "main": "dist/cjs/index.js",
  "module": "dist/esm/index.js",
  "types": "dist/types/index.d.ts",
  "files": [
    "dist/**/*",
    "dll/**/*",
    "types/**/*",
    "*.js",
    "*.d.ts",
    "prebuilt/**/*",
    "!prebuilt/report.html"
  ],
  "scripts": {
    "prepare": "node ../../scripts/prepare.js"
  },
  "dependencies": {
    "@babel/core": "^7.12.10",
    "@babel/plugin-transform-template-literals": "^7.12.1",
    "@babel/preset-react": "^7.12.10",
<<<<<<< HEAD
    "@storybook/addons": "6.5.0-beta.4",
    "@storybook/core-client": "6.5.0-beta.4",
    "@storybook/core-common": "6.5.0-beta.4",
    "@storybook/node-logger": "6.5.0-beta.4",
    "@storybook/theming": "6.5.0-beta.4",
    "@storybook/ui": "6.5.0-beta.4",
=======
    "@storybook/addons": "7.0.0-alpha.1",
    "@storybook/core-client": "7.0.0-alpha.1",
    "@storybook/core-common": "7.0.0-alpha.1",
    "@storybook/core-webpack": "7.0.0-alpha.1",
    "@storybook/node-logger": "7.0.0-alpha.1",
    "@storybook/theming": "7.0.0-alpha.1",
    "@storybook/ui": "7.0.0-alpha.1",
>>>>>>> abbd4f91
    "@types/node": "^14.0.10 || ^16.0.0",
    "babel-loader": "^8.2.5",
    "case-sensitive-paths-webpack-plugin": "^2.4.0",
    "chalk": "^4.1.0",
    "core-js": "^3.8.2",
    "css-loader": "^6.7.1",
    "esbuild-loader": "^2.19.0",
    "express": "^4.17.1",
    "find-up": "^5.0.0",
    "fs-extra": "^9.0.1",
    "html-webpack-plugin": "^5.5.0",
    "node-fetch": "^2.6.7",
    "process": "^0.11.10",
    "read-pkg-up": "^7.0.1",
    "regenerator-runtime": "^0.13.7",
    "resolve-from": "^5.0.0",
    "style-loader": "^3.3.1",
    "telejson": "^6.0.8",
    "terser-webpack-plugin": "^5.3.1",
    "ts-dedent": "^2.0.0",
    "util-deprecate": "^1.0.2",
    "webpack": "5",
    "webpack-dev-middleware": "^5.3.1",
    "webpack-virtual-modules": "^0.4.3"
  },
  "devDependencies": {
    "@types/terser-webpack-plugin": "^5.2.0",
    "@types/webpack-dev-middleware": "^5.3.0",
    "@types/webpack-virtual-modules": "^0.1.1"
  },
  "peerDependencies": {
    "react": "^16.8.0 || ^17.0.0 || ^18.0.0",
    "react-dom": "^16.8.0 || ^17.0.0 || ^18.0.0"
  },
  "peerDependenciesMeta": {
    "typescript": {
      "optional": true
    }
  },
  "publishConfig": {
    "access": "public"
  },
<<<<<<< HEAD
  "gitHead": "55247a8e36da7061bfced80c588a539d3fda3f04",
  "sbmodern": "dist/modern/index.js"
=======
  "gitHead": "b90b85210f66da59656c2ef58b0910b156256bea"
>>>>>>> abbd4f91
}<|MERGE_RESOLUTION|>--- conflicted
+++ resolved
@@ -1,10 +1,6 @@
 {
   "name": "@storybook/manager-webpack5",
-<<<<<<< HEAD
-  "version": "6.5.0-beta.4",
-=======
   "version": "7.0.0-alpha.1",
->>>>>>> abbd4f91
   "description": "Storybook framework-agnostic API",
   "keywords": [
     "storybook"
@@ -42,14 +38,6 @@
     "@babel/core": "^7.12.10",
     "@babel/plugin-transform-template-literals": "^7.12.1",
     "@babel/preset-react": "^7.12.10",
-<<<<<<< HEAD
-    "@storybook/addons": "6.5.0-beta.4",
-    "@storybook/core-client": "6.5.0-beta.4",
-    "@storybook/core-common": "6.5.0-beta.4",
-    "@storybook/node-logger": "6.5.0-beta.4",
-    "@storybook/theming": "6.5.0-beta.4",
-    "@storybook/ui": "6.5.0-beta.4",
-=======
     "@storybook/addons": "7.0.0-alpha.1",
     "@storybook/core-client": "7.0.0-alpha.1",
     "@storybook/core-common": "7.0.0-alpha.1",
@@ -57,7 +45,6 @@
     "@storybook/node-logger": "7.0.0-alpha.1",
     "@storybook/theming": "7.0.0-alpha.1",
     "@storybook/ui": "7.0.0-alpha.1",
->>>>>>> abbd4f91
     "@types/node": "^14.0.10 || ^16.0.0",
     "babel-loader": "^8.2.5",
     "case-sensitive-paths-webpack-plugin": "^2.4.0",
@@ -100,10 +87,5 @@
   "publishConfig": {
     "access": "public"
   },
-<<<<<<< HEAD
-  "gitHead": "55247a8e36da7061bfced80c588a539d3fda3f04",
-  "sbmodern": "dist/modern/index.js"
-=======
   "gitHead": "b90b85210f66da59656c2ef58b0910b156256bea"
->>>>>>> abbd4f91
 }