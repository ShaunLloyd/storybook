--- conflicted
+++ resolved
@@ -1,8 +1,4 @@
 import global from 'global';
-<<<<<<< HEAD
-=======
-import Events, { IGNORED_EXCEPTION } from '@storybook/core-events';
->>>>>>> b9b6e47d
 import * as ReactDOM from 'react-dom';
 import merge from 'lodash/merge';
 import Events, { IGNORED_EXCEPTION } from '@storybook/core-events';
@@ -287,7 +283,6 @@
           });
           await waitForSetCurrentStory();
 
-<<<<<<< HEAD
           const newComponentOneExports = merge({}, componentOneExports, {
             d: { args: { foo: 'd' }, play: jest.fn() },
           });
@@ -309,19 +304,6 @@
                   name: 'D',
                   importPath: './src/ComponentOne.stories.js',
                 },
-=======
-        preview.onStoriesChanged({
-          importFn: newImportFn,
-          storyIndex: {
-            v: 3,
-            stories: {
-              ...storyIndex.stories,
-              'component-one--d': {
-                id: 'component-one--d',
-                title: 'Component One',
-                name: 'D',
-                importPath: './src/ComponentOne.stories.js',
->>>>>>> b9b6e47d
               },
             },
           });
@@ -490,14 +472,10 @@
           throw IGNORED_EXCEPTION;
         });
 
-<<<<<<< HEAD
-        const preview = await createAndRenderPreview();
-=======
         const preview = new PreviewWeb();
         await preview.initialize({ importFn, getProjectAnnotations });
 
         await waitForRender();
->>>>>>> b9b6e47d
 
         expect(mockChannel.emit).toHaveBeenCalledWith(
           Events.STORY_THREW_EXCEPTION,
