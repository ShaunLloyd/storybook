<<<<<<< HEAD
import dedent from 'ts-dedent';
=======
import deprecate from 'util-deprecate';
import { dedent } from 'ts-dedent';
>>>>>>> 5d697290
import global from 'global';
import {
  CURRENT_STORY_WAS_SET,
  IGNORED_EXCEPTION,
  PRELOAD_STORIES,
  PREVIEW_KEYDOWN,
  SET_CURRENT_STORY,
  SET_STORIES,
  STORY_ARGS_UPDATED,
  STORY_CHANGED,
  STORY_ERRORED,
  STORY_MISSING,
  STORY_PREPARED,
  STORY_RENDER_PHASE_CHANGED,
  STORY_SPECIFIED,
  STORY_THREW_EXCEPTION,
  STORY_UNCHANGED,
  UPDATE_QUERY_PARAMS,
} from '@storybook/core-events';
import { logger } from '@storybook/client-logger';
import { AnyFramework, StoryId, ProjectAnnotations, Args, Globals, ViewMode } from '@storybook/csf';
import type {
  ModuleImportFn,
  Selection,
  Story,
  StorySpecifier,
  StoryIndex,
  PromiseLike,
  WebProjectAnnotations,
} from '@storybook/store';

import { Preview } from './Preview';

import { UrlStore } from './UrlStore';
import { WebView } from './WebView';
import { PREPARE_ABORTED, Render, StoryRender } from './StoryRender';
import { DocsRender } from './DocsRender';

const { window: globalWindow } = global;

function focusInInput(event: Event) {
  const target = event.target as Element;
  return /input|textarea/i.test(target.tagName) || target.getAttribute('contenteditable') !== null;
}

type MaybePromise<T> = Promise<T> | T;

export class PreviewWeb<TFramework extends AnyFramework> extends Preview<TFramework> {
  urlStore: UrlStore;

  view: WebView;

  previewEntryError?: Error;

  currentSelection?: Selection;

  currentRender?: StoryRender<TFramework> | DocsRender<TFramework>;

  constructor() {
    super();

    this.view = new WebView();
    this.urlStore = new UrlStore();
  }

  setupListeners() {
    super.setupListeners();

    globalWindow.onkeydown = this.onKeydown.bind(this);

    this.channel.on(SET_CURRENT_STORY, this.onSetCurrentStory.bind(this));
    this.channel.on(UPDATE_QUERY_PARAMS, this.onUpdateQueryParams.bind(this));
    this.channel.on(PRELOAD_STORIES, this.onPreloadStories.bind(this));
  }

  initializeWithProjectAnnotations(projectAnnotations: WebProjectAnnotations<TFramework>) {
    return super
      .initializeWithProjectAnnotations(projectAnnotations)
      .then(() => this.setInitialGlobals());
  }

  async setInitialGlobals() {
    if (!this.storyStore.globals)
      throw new Error(`Cannot call setInitialGlobals before initialization`);

    const { globals } = this.urlStore.selectionSpecifier || {};
    if (globals) {
      this.storyStore.globals.updateFromPersisted(globals);
    }
    this.emitGlobals();
  }

  // If initialization gets as far as the story index, this function runs.
  initializeWithStoryIndex(storyIndex: StoryIndex): PromiseLike<void> {
    return super.initializeWithStoryIndex(storyIndex).then(() => {
      if (!global.FEATURES?.storyStoreV7) {
        this.channel.emit(SET_STORIES, this.storyStore.getSetStoriesPayload());
      }

      return this.selectSpecifiedStory();
    });
  }

  // Use the selection specifier to choose a story, then render it
  async selectSpecifiedStory() {
    if (!this.storyStore.storyIndex)
      throw new Error(`Cannot call selectSpecifiedStory before initialization`);

    if (!this.urlStore.selectionSpecifier) {
      this.renderMissingStory();
      return;
    }

    const { storySpecifier, viewMode, args } = this.urlStore.selectionSpecifier;
    const storyId = this.storyStore.storyIndex.storyIdFromSpecifier(storySpecifier);

    if (!storyId) {
      if (storySpecifier === '*') {
        this.renderStoryLoadingException(
          storySpecifier,
          new Error(dedent`
            Couldn't find any stories in your Storybook.
            - Please check your stories field of your main.js config.
            - Also check the browser console and terminal for error messages.
          `)
        );
      } else {
        this.renderStoryLoadingException(
          storySpecifier,
          new Error(dedent`
            Couldn't find story matching '${storySpecifier}'.
            - Are you sure a story with that id exists?
            - Please check your stories field of your main.js config.
            - Also check the browser console and terminal for error messages.
          `)
        );
      }

      return;
    }

    this.urlStore.setSelection({ storyId, viewMode });
    this.channel.emit(STORY_SPECIFIED, this.urlStore.selection);

    this.channel.emit(CURRENT_STORY_WAS_SET, this.urlStore.selection);

    await this.renderSelection({ persistedArgs: args });
  }

  // EVENT HANDLERS

  // This happens when a config file gets reloaded
  async onGetProjectAnnotationsChanged({
    getProjectAnnotations,
  }: {
    getProjectAnnotations: () => MaybePromise<ProjectAnnotations<TFramework>>;
  }) {
    await super.onGetProjectAnnotationsChanged({ getProjectAnnotations });

    this.renderSelection();
  }

  // This happens when a glob gets HMR-ed
  async onStoriesChanged({
    importFn,
    storyIndex,
  }: {
    importFn?: ModuleImportFn;
    storyIndex?: StoryIndex;
  }) {
    super.onStoriesChanged({ importFn, storyIndex });

    if (!global.FEATURES?.storyStoreV7) {
      this.channel.emit(SET_STORIES, await this.storyStore.getSetStoriesPayload());
    }

    if (this.urlStore.selection) {
      await this.renderSelection();
    } else {
      // Our selection has never applied before, but maybe it does now, let's try!
      await this.selectSpecifiedStory();
    }
  }

  onKeydown(event: KeyboardEvent) {
    if (!this.currentRender?.disableKeyListeners && !focusInInput(event)) {
      // We have to pick off the keys of the event that we need on the other side
      const { altKey, ctrlKey, metaKey, shiftKey, key, code, keyCode } = event;
      this.channel.emit(PREVIEW_KEYDOWN, {
        event: { altKey, ctrlKey, metaKey, shiftKey, key, code, keyCode },
      });
    }
  }

  onSetCurrentStory(selection: { storyId: StoryId; viewMode?: ViewMode }) {
    this.urlStore.setSelection({ viewMode: 'story', ...selection });
    this.channel.emit(CURRENT_STORY_WAS_SET, this.urlStore.selection);
    this.renderSelection();
  }

  onUpdateQueryParams(queryParams: any) {
    this.urlStore.setQueryParams(queryParams);
  }

  async onUpdateGlobals({ globals }: { globals: Globals }) {
    super.onUpdateGlobals({ globals });

    if (this.currentRender instanceof DocsRender) await this.currentRender.rerender();
  }

  async onUpdateArgs({ storyId, updatedArgs }: { storyId: StoryId; updatedArgs: Args }) {
    super.onUpdateArgs({ storyId, updatedArgs });

    // NOTE: we aren't checking to see the story args are targetted at the "right" story.
    // This is because we may render >1 story on the page and there is no easy way to keep track
    // of which ones were rendered by the docs page.
    // However, in `modernInlineRender`, the individual stories track their own events as they
    // each call `renderStoryToElement` below.
    if (this.currentRender instanceof DocsRender) {
      await this.currentRender.rerender();
    }
  }

  async onPreloadStories(ids: string[]) {
    await Promise.all(ids.map((id) => this.storyStore.loadEntry(id)));
  }

  // RENDERING

  // We can either have:
  // - a story selected in "story" viewMode,
  //     in which case we render it to the root element, OR
  // - a story selected in "docs" viewMode,
  //     in which case we render the docsPage for that story
  async renderSelection({ persistedArgs }: { persistedArgs?: Args } = {}) {
    const { renderToDOM } = this;
    if (!renderToDOM) throw new Error('Cannot call renderSelection before initialization');
    const { selection } = this.urlStore;
    if (!selection) throw new Error('Cannot call renderSelection as no selection was made');

    const { storyId } = selection;
    let entry;
    try {
      entry = await this.storyStore.storyIdToEntry(storyId);
    } catch (err) {
      if (this.currentRender) await this.teardownRender(this.currentRender);
      this.renderStoryLoadingException(storyId, err as Error);
      return;
    }

    // Docs entries cannot be rendered in 'story' viewMode.
    // For now story entries can be rendered in docs mode.
    const viewMode = (entry?.type === 'docs' ? 'docs' : selection.viewMode) || 'story';

    const storyIdChanged = this.currentSelection?.storyId !== storyId;
    const viewModeChanged = this.currentSelection?.viewMode !== viewMode;

    // Show a spinner while we load the next story
    if (viewMode === 'story') {
      this.view.showPreparingStory({ immediate: viewModeChanged });
    } else {
      this.view.showPreparingDocs();
    }

    // If the last render is still preparing, let's drop it right now. Either
    //   (a) it is a different story, which means we would drop it later, OR
    //   (b) it is the *same* story, in which case we will resolve our own .prepare() at the
    //       same moment anyway, and we should just "take over" the rendering.
    // (We can't tell which it is yet, because it is possible that an HMR is going on and
    //  even though the storyId is the same, the story itself is not).
    if (this.currentRender?.isPreparing()) {
      await this.teardownRender(this.currentRender);
    }

    let render;
    if (viewMode === 'story') {
      render = new StoryRender<TFramework>(
        this.channel,
        this.storyStore,
        (...args) => {
          // At the start of renderToDOM we make the story visible (see note in WebView)
          this.view.showStoryDuringRender();
          return renderToDOM(...args);
        },
        this.mainStoryCallbacks(storyId),
        storyId,
        'story'
      );
    } else {
      render = new DocsRender<TFramework>(this.channel, this.storyStore, entry);
    }

    // We need to store this right away, so if the story changes during
    // the async `.prepare()` below, we can (potentially) cancel it
    const lastSelection = this.currentSelection;
    this.currentSelection = selection;

    const lastRender = this.currentRender;
    this.currentRender = render;

    try {
      await render.prepare();
    } catch (err) {
      if (err !== PREPARE_ABORTED) {
        // We are about to render an error so make sure the previous story is
        // no longer rendered.
        if (lastRender) await this.teardownRender(lastRender);
        this.renderStoryLoadingException(storyId, err as Error);
      }
      return;
    }
    const implementationChanged = !storyIdChanged && lastRender && !render.isEqual(lastRender);

    if (persistedArgs && entry.type !== 'docs') {
      if (!render.story) throw new Error('Render has not been prepared!');
      this.storyStore.args.updateFromPersisted(render.story, persistedArgs);
    }

    // Don't re-render the story if nothing has changed to justify it
    if (
      lastRender &&
      !lastRender.torndown &&
      !storyIdChanged &&
      !implementationChanged &&
      !viewModeChanged
    ) {
      this.currentRender = lastRender;
      this.channel.emit(STORY_UNCHANGED, storyId);
      this.view.showMain();
      return;
    }

    // Wait for the previous render to leave the page. NOTE: this will wait to ensure anything async
    // is properly aborted, which (in some cases) can lead to the whole screen being refreshed.
    if (lastRender) await this.teardownRender(lastRender, { viewModeChanged });

    // If we are rendering something new (as opposed to re-rendering the same or first story), emit
    if (lastSelection && (storyIdChanged || viewModeChanged)) {
      this.channel.emit(STORY_CHANGED, storyId);
    }

    if (entry.type !== 'docs') {
      if (!render.story) throw new Error('Render has not been prepared!');
      const { parameters, initialArgs, argTypes, args } = this.storyStore.getStoryContext(
        render.story
      );

      if (global.FEATURES?.storyStoreV7) {
        this.channel.emit(STORY_PREPARED, {
          id: storyId,
          parameters,
          initialArgs,
          argTypes,
          args,
        });
      }

      // For v6 mode / compatibility
      // If the implementation changed, or args were persisted, the args may have changed,
      // and the STORY_PREPARED event above may not be respected.
      if (implementationChanged || persistedArgs) {
        this.channel.emit(STORY_ARGS_UPDATED, { storyId, args });
      }
    }

    if (viewMode === 'docs') {
      this.currentRender.renderToElement(
        this.view.prepareForDocs(),
        this.renderStoryToElement.bind(this)
      );
    } else {
      if (!render.story) throw new Error('Render has not been prepared!');
      this.storyRenders.push(render as StoryRender<TFramework>);
      (this.currentRender as StoryRender<TFramework>).renderToElement(
        this.view.prepareForStory(render.story)
      );
    }
  }

  // Used by docs' modernInlineRender to render a story to a given element
  // Note this short-circuits the `prepare()` phase of the StoryRender,
  // main to be consistent with the previous behaviour. In the future,
  // we will change it to go ahead and load the story, which will end up being
  // "instant", although async.
  renderStoryToElement(story: Story<TFramework>, element: HTMLElement) {
    if (!this.renderToDOM)
      throw new Error(`Cannot call renderStoryToElement before initialization`);

    const render = new StoryRender<TFramework>(
      this.channel,
      this.storyStore,
      this.renderToDOM,
      this.inlineStoryCallbacks(story.id),
      story.id,
      'docs',
      story
    );
    render.renderToElement(element);

    this.storyRenders.push(render);

    return async () => {
      await this.teardownRender(render);
    };
  }

  async teardownRender(
    render: Render<TFramework>,
    { viewModeChanged = false }: { viewModeChanged?: boolean } = {}
  ) {
    this.storyRenders = this.storyRenders.filter((r) => r !== render);
    await render?.teardown?.({ viewModeChanged });
  }

  // API
  async extract(options?: { includeDocsOnly: boolean }) {
    if (this.previewEntryError) {
      throw this.previewEntryError;
    }

    if (!this.storyStore.projectAnnotations) {
      // In v6 mode, if your preview.js throws, we never get a chance to initialize the preview
      // or store, and the error is simply logged to the browser console. This is the best we can do
      throw new Error(dedent`Failed to initialize Storybook.
      
      Do you have an error in your \`preview.js\`? Check your Storybook's browser console for errors.`);
    }

    if (global.FEATURES?.storyStoreV7) {
      await this.storyStore.cacheAllCSFFiles();
    }

    return this.storyStore.extract(options);
  }

  // UTILITIES
  mainStoryCallbacks(storyId: StoryId) {
    return {
      showMain: () => this.view.showMain(),
      showError: (err: { title: string; description: string }) => this.renderError(storyId, err),
      showException: (err: Error) => this.renderException(storyId, err),
    };
  }

  inlineStoryCallbacks(storyId: StoryId) {
    return {
      showMain: () => {},
      showError: (err: { title: string; description: string }) =>
        logger.error(`Error rendering docs story (${storyId})`, err),
      showException: (err: Error) => logger.error(`Error rendering docs story (${storyId})`, err),
    };
  }

  renderPreviewEntryError(reason: string, err: Error) {
    super.renderPreviewEntryError(reason, err);
    this.view.showErrorDisplay(err);
  }

  renderMissingStory() {
    this.view.showNoPreview();
    this.channel.emit(STORY_MISSING);
  }

  renderStoryLoadingException(storySpecifier: StorySpecifier, err: Error) {
    logger.error(`Unable to load story '${storySpecifier}':`);
    logger.error(err);
    this.view.showErrorDisplay(err);
    this.channel.emit(STORY_MISSING, storySpecifier);
  }

  // renderException is used if we fail to render the story and it is uncaught by the app layer
  renderException(storyId: StoryId, err: Error) {
    this.channel.emit(STORY_THREW_EXCEPTION, err);
    this.channel.emit(STORY_RENDER_PHASE_CHANGED, { newPhase: 'errored', storyId });

    // Ignored exceptions exist for control flow purposes, and are typically handled elsewhere.
    if (err !== IGNORED_EXCEPTION) {
      this.view.showErrorDisplay(err);
      logger.error(`Error rendering story '${storyId}':`);
      logger.error(err);
    }
  }

  // renderError is used by the various app layers to inform the user they have done something
  // wrong -- for instance returned the wrong thing from a story
  renderError(storyId: StoryId, { title, description }: { title: string; description: string }) {
    logger.error(`Error rendering story ${title}: ${description}`);
    this.channel.emit(STORY_ERRORED, { title, description });
    this.channel.emit(STORY_RENDER_PHASE_CHANGED, { newPhase: 'errored', storyId });
    this.view.showErrorDisplay({
      message: title,
      stack: description,
    });
  }
}<|MERGE_RESOLUTION|>--- conflicted
+++ resolved
@@ -1,9 +1,4 @@
-<<<<<<< HEAD
-import dedent from 'ts-dedent';
-=======
-import deprecate from 'util-deprecate';
 import { dedent } from 'ts-dedent';
->>>>>>> 5d697290
 import global from 'global';
 import {
   CURRENT_STORY_WAS_SET,
