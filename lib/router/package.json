{
  "name": "@storybook/router",
  "version": "5.3.0-alpha.22",
  "description": "Core Storybook Router",
  "keywords": [
    "storybook"
  ],
  "homepage": "https://github.com/storybookjs/storybook/tree/master/lib/router",
  "bugs": {
    "url": "https://github.com/storybookjs/storybook/issues"
  },
  "repository": {
    "type": "git",
    "url": "https://github.com/storybookjs/storybook.git",
    "directory": "lib/router"
  },
  "license": "MIT",
  "files": [
    "dist/**/*",
    "README.md",
    "*.js",
    "*.d.ts"
  ],
  "main": "dist/index.js",
  "source": "src/index.ts",
  "types": "dist/index.d.ts",
  "scripts": {
    "prepare": "node ../../scripts/prepare.js"
  },
  "dependencies": {
    "@reach/router": "^1.2.1",
    "@types/reach__router": "^1.2.3",
    "core-js": "^3.0.1",
<<<<<<< HEAD
    "global": "^4.0.0",
    "lodash": "^4.17.11",
=======
    "global": "^4.3.2",
    "lodash": "^4.17.15",
>>>>>>> ddd159d8
    "memoizerific": "^1.11.3",
    "qs": "^6.8.0"
  },
  "peerDependencies": {
    "react": "*",
    "react-dom": "*"
  },
  "publishConfig": {
    "access": "public"
  },
  "type": "module"
}<|MERGE_RESOLUTION|>--- conflicted
+++ resolved
@@ -31,13 +31,8 @@
     "@reach/router": "^1.2.1",
     "@types/reach__router": "^1.2.3",
     "core-js": "^3.0.1",
-<<<<<<< HEAD
     "global": "^4.0.0",
-    "lodash": "^4.17.11",
-=======
-    "global": "^4.3.2",
     "lodash": "^4.17.15",
->>>>>>> ddd159d8
     "memoizerific": "^1.11.3",
     "qs": "^6.8.0"
   },
