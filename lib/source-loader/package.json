--- conflicted
+++ resolved
@@ -46,15 +46,8 @@
     "react": "^16.8.0 || ^17.0.0 || ^18.0.0"
   },
   "devDependencies": {
-<<<<<<< HEAD
-    "react": "16.14.0"
-=======
+    "react": "16.14.0",
     "typescript": "~4.6.3"
-  },
-  "peerDependencies": {
-    "react": "^16.8.0 || ^17.0.0 || ^18.0.0",
-    "react-dom": "^16.8.0 || ^17.0.0 || ^18.0.0"
->>>>>>> 5683419d
   },
   "publishConfig": {
     "access": "public"
