{
  "name": "@storybook/source-loader",
  "version": "6.5.0-rc.1",
  "description": "Source loader",
  "keywords": [
    "lib",
    "storybook"
  ],
  "homepage": "https://github.com/storybookjs/storybook/tree/main/lib/source-loader",
  "bugs": {
    "url": "https://github.com/storybookjs/storybook/issues"
  },
  "repository": {
    "type": "git",
    "url": "https://github.com/storybookjs/storybook.git",
    "directory": "lib/source-loader"
  },
  "funding": {
    "type": "opencollective",
    "url": "https://opencollective.com/storybook"
  },
  "license": "MIT",
  "sideEffects": false,
  "main": "dist/cjs/index.js",
  "module": "dist/esm/index.js",
  "types": "dist/ts3.9/index.d.ts",
  "typesVersions": {
    "<3.8": {
      "dist/ts3.9/*": [
        "dist/ts3.4/*"
      ]
    }
  },
  "files": [
    "dist/**/*",
    "README.md",
    "*.js",
    "*.d.ts"
  ],
  "scripts": {
    "prepare": "node ${PROJECT_CWD}/scripts/prepare.js",
    "build:watch-babel": "node ${PROJECT_CWD}/scripts/utils/watch-babel.js",
    "build:watch-tsc": "node ${PROJECT_CWD}/scripts/utils/watch-tsc.js"
  },
  "dependencies": {
<<<<<<< HEAD
    "@storybook/addons": "workspace:*",
    "@storybook/client-logger": "workspace:*",
    "@storybook/csf": "0.0.1",
=======
    "@storybook/addons": "6.5.0-rc.1",
    "@storybook/client-logger": "6.5.0-rc.1",
    "@storybook/csf": "0.0.2--canary.4566f4d.1",
>>>>>>> 10a87ceb
    "core-js": "^3.8.2",
    "estraverse": "^5.2.0",
    "global": "^4.4.0",
    "loader-utils": "^2.0.0",
    "lodash": "^4.17.21",
    "prettier": ">=2.2.1 <=2.3.0",
    "regenerator-runtime": "^0.13.7"
  },
  "peerDependencies": {
    "react": "^16.8.0 || ^17.0.0 || ^18.0.0",
    "react-dom": "^16.8.0 || ^17.0.0 || ^18.0.0"
  },
  "publishConfig": {
    "access": "public"
  },
  "gitHead": "3f09d4e6b0c655a092dc812488ef2c7ed3808401",
  "sbmodern": "dist/modern/index.js"
}<|MERGE_RESOLUTION|>--- conflicted
+++ resolved
@@ -43,15 +43,9 @@
     "build:watch-tsc": "node ${PROJECT_CWD}/scripts/utils/watch-tsc.js"
   },
   "dependencies": {
-<<<<<<< HEAD
     "@storybook/addons": "workspace:*",
     "@storybook/client-logger": "workspace:*",
-    "@storybook/csf": "0.0.1",
-=======
-    "@storybook/addons": "6.5.0-rc.1",
-    "@storybook/client-logger": "6.5.0-rc.1",
     "@storybook/csf": "0.0.2--canary.4566f4d.1",
->>>>>>> 10a87ceb
     "core-js": "^3.8.2",
     "estraverse": "^5.2.0",
     "global": "^4.4.0",
