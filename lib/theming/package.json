--- conflicted
+++ resolved
@@ -45,11 +45,7 @@
     "@emotion/core": "^10.1.1",
     "@emotion/is-prop-valid": "^0.8.6",
     "@emotion/styled": "^10.0.27",
-<<<<<<< HEAD
     "@storybook/client-logger": "workspace:*",
-=======
-    "@storybook/client-logger": "6.4.0-alpha.26",
->>>>>>> a8a41dcf
     "core-js": "^3.8.2",
     "deep-object-diff": "^1.1.0",
     "emotion-theming": "^10.0.27",
