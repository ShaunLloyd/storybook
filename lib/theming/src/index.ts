--- conflicted
+++ resolved
@@ -1,7 +1,6 @@
 // eslint-disable-next-line @typescript-eslint/triple-slash-reference
 /// <reference path="./typings.d.ts" />
 
-<<<<<<< HEAD
 import emotionStyled from '@emotion/styled';
 import * as emotionReact from '@emotion/react';
 import type { CreateStyled, PropsOf, AddOptionalTo } from './emotion10types';
@@ -10,7 +9,7 @@
 
 export type { StyledComponent } from './emotion10types';
 
-export { keyframes, css, jsx, ClassNames, ThemeProvider } from '@emotion/react';
+export { keyframes, css, jsx, ClassNames, ThemeProvider, CacheProvider } from '@emotion/react';
 export type { CSSObject, Keyframes } from '@emotion/react';
 
 export const useTheme = emotionReact.useTheme as () => Theme;
@@ -21,18 +20,6 @@
 export const Global = emotionReact.Global as (props: {
   styles: emotionReact.Interpolation<Theme>;
 }) => React.ReactElement;
-=======
-import { CacheProvider } from '@emotion/core';
-import emotionStyled, { CreateStyled } from '@emotion/styled';
-
-import { Theme } from './types';
-
-export { CacheProvider };
-
-export type { StyledComponent } from '@emotion/styled';
-export { Global, keyframes, css, jsx, ClassNames } from '@emotion/core';
-export type { CSSObject, Keyframes } from '@emotion/core';
->>>>>>> a0a2a8ba
 
 export const styled = emotionStyled as CreateStyled<Theme>;
 
