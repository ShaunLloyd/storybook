--- conflicted
+++ resolved
@@ -37,13 +37,9 @@
     "*.d.ts"
   ],
   "scripts": {
-<<<<<<< HEAD
-    "prepare": "node ${PROJECT_CWD}/scripts/prepare.js",
-    "build:watch-babel": "node ${PROJECT_CWD}/scripts/utils/watch-babel.js",
-    "build:watch-tsc": "node ${PROJECT_CWD}/scripts/utils/watch-tsc.js"
+    "prepare": "ts-node ../../scripts/prebundle.ts"
   },
   "dependencies": {
-    "@emotion/core": "^10.1.1",
     "@storybook/addons": "workspace:*",
     "@storybook/api": "workspace:*",
     "@storybook/channels": "workspace:*",
@@ -53,21 +49,6 @@
     "@storybook/router": "workspace:*",
     "@storybook/semver": "^7.3.2",
     "@storybook/theming": "workspace:*",
-    "copy-to-clipboard": "^3.3.1",
-=======
-    "prepare": "ts-node ../../scripts/prebundle.ts"
-  },
-  "dependencies": {
-    "@storybook/addons": "6.5.0-rc.1",
-    "@storybook/api": "6.5.0-rc.1",
-    "@storybook/channels": "6.5.0-rc.1",
-    "@storybook/client-logger": "6.5.0-rc.1",
-    "@storybook/components": "6.5.0-rc.1",
-    "@storybook/core-events": "6.5.0-rc.1",
-    "@storybook/router": "6.5.0-rc.1",
-    "@storybook/semver": "^7.3.2",
-    "@storybook/theming": "6.5.0-rc.1",
->>>>>>> 10a87ceb
     "core-js": "^3.8.2",
     "memoizerific": "^1.11.3",
     "qs": "^6.10.0",
