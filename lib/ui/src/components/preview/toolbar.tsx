import React, { Fragment, useMemo, FunctionComponent } from 'react';

import { styled } from '@storybook/theming';

import { FlexBar, IconButton, Icons, Separator, TabButton, TabBar } from '@storybook/components';
import { Consumer, Combo, API, State, merge, DocsEntry, StoryEntry } from '@storybook/api';
import { shortcutToHumanString } from '@storybook/api/shortcut';
import { addons, Addon, types } from '@storybook/addons';

import { Location, RenderData } from '@storybook/router';
import { zoomTool } from './tools/zoom';

import * as S from './utils/components';

import { PreviewProps } from './utils/types';
import { copyTool } from './tools/copy';
import { ejectTool } from './tools/eject';
import { menuTool } from './tools/menu';
import { addonsTool } from './tools/addons';
import { remountTool } from './tools/remount';

export const getTools = (getFn: API['getElements']) => Object.values(getFn<Addon>(types.TOOL));

export const getToolsExtra = (getFn: API['getElements']) =>
  Object.values(getFn<Addon>(types.TOOLEXTRA));

const Bar: FunctionComponent<{ shown: boolean } & Record<string, any>> = ({ shown, ...props }) => (
  <FlexBar {...props} />
);

export const Toolbar = styled(Bar)(
  {
    position: 'absolute',
    left: 0,
    right: 0,
    top: 0,
    transition: 'transform .2s linear',
  },
  ({ shown }) => ({
    transform: shown ? 'translateY(0px)' : 'translateY(-40px)',
  })
);

const fullScreenMapper = ({ api, state }: Combo) => ({
  toggle: api.toggleFullscreen,
  value: state.layout.isFullscreen,
  shortcut: shortcutToHumanString(api.getShortcutKeys().fullScreen),
  hasPanel: Object.keys(api.getPanels()).length > 0,
  singleStory: state.singleStory,
});

export const fullScreenTool: Addon = {
  title: 'fullscreen',
  id: 'fullscreen',
  match: (p) => ['story', 'docs'].includes(p.viewMode),
  render: () => (
    <Consumer filter={fullScreenMapper}>
      {({ toggle, value, shortcut, hasPanel, singleStory }) =>
        (!singleStory || (singleStory && hasPanel)) && (
          <IconButton
            key="full"
            onClick={toggle as any}
            title={`${value ? 'Exit full screen' : 'Go full screen'} [${shortcut}]`}
          >
            <Icons icon={value ? 'close' : 'expand'} />
          </IconButton>
        )
      }
    </Consumer>
  ),
};

const tabsMapper = ({ state }: Combo) => ({
  viewMode: state.docsOnly,
  storyId: state.storyId,
  path: state.path,
  location: state.location,
  refId: state.refId,
});

export const createTabsTool = (tabs: Addon[]): Addon => ({
  title: 'title',
  id: 'title',
  render: () => (
    <Consumer filter={tabsMapper}>
      {(rp) => (
        <Fragment>
          <TabBar key="tabs">
            {tabs
              .filter((p) => !p.hidden)
              .map((t, index) => {
                const to = t.route(rp);
                const isActive = rp.path === to;
                return (
                  <S.UnstyledLink key={t.id || `l${index}`} to={to}>
                    <TabButton disabled={t.disabled} active={isActive}>
                      {t.title}
                    </TabButton>
                  </S.UnstyledLink>
                );
              })}
          </TabBar>
          <Separator />
        </Fragment>
      )}
    </Consumer>
  ),
});

export const defaultTools: Addon[] = [remountTool, zoomTool];
export const defaultToolsExtra: Addon[] = [addonsTool, fullScreenTool, ejectTool, copyTool];

const useTools = (
  getElements: API['getElements'],
  tabs: Addon[],
  viewMode: PreviewProps['viewMode'],
  story: PreviewProps['story'],
  location: PreviewProps['location'],
  path: PreviewProps['path']
) => {
  const toolsFromConfig = useMemo(() => getTools(getElements), [getElements]);
  const toolsExtraFromConfig = useMemo(() => getToolsExtra(getElements), [getElements]);

  const tools = useMemo(
    () => [...defaultTools, ...toolsFromConfig],
    [defaultTools, toolsFromConfig]
  );
  const toolsExtra = useMemo(
    () => [...defaultToolsExtra, ...toolsExtraFromConfig],
    [defaultToolsExtra, toolsExtraFromConfig]
  );

  return useMemo(() => {
<<<<<<< HEAD
    return story?.type === 'story' && story.parameters
      ? filterTools(tools, toolsExtra, tabs, {
          viewMode,
          story,
          location,
          path,
          toolbarExclusions,
        })
=======
    return story && story.parameters
      ? filterTools(tools, toolsExtra, tabs, { viewMode, story, location, path })
>>>>>>> 766b4d18
      : { left: tools, right: toolsExtra };
  }, [viewMode, story, location, path, tools, toolsExtra, tabs]);
};

export interface ToolData {
  isShown: boolean;
  tabs: Addon[];
  api: API;
  story: DocsEntry | StoryEntry;
}

export const ToolRes: FunctionComponent<ToolData & RenderData> = React.memo<ToolData & RenderData>(
  ({ api, story, tabs, isShown, location, path, viewMode }) => {
    const { left, right } = useTools(api.getElements, tabs, viewMode, story, location, path);

    return left || right ? (
      <Toolbar key="toolbar" shown={isShown} border>
        <Tools key="left" list={left} />
        <Tools key="right" list={right} />
      </Toolbar>
    ) : null;
  }
);

export const ToolbarComp = React.memo<ToolData>((props) => (
  <Location>
    {({ location, path, viewMode }) => <ToolRes {...props} {...{ location, path, viewMode }} />}
  </Location>
));

export const Tools = React.memo<{ list: Addon[] }>(({ list }) => (
  <>
    {list.filter(Boolean).map(({ render: Render, id, ...t }, index) => (
      // @ts-ignore
      <Render key={id || t.key || `f-${index}`} />
    ))}
  </>
));

function toolbarItemHasBeenExcluded(item: Partial<Addon>, story: PreviewProps['story']) {
  const parameters = story.type === 'story' ? story.parameters : {};
  const toolbarItemsFromStoryParameters = 'toolbar' in parameters ? parameters.toolbar : undefined;
  const { toolbar: toolbarItemsFromAddonsConfig } = addons.getConfig();

  const toolbarItems = merge(toolbarItemsFromAddonsConfig, toolbarItemsFromStoryParameters);

  return toolbarItems ? !!toolbarItems[item.id]?.hidden : false;
}

export function filterTools(
  tools: Addon[],
  toolsExtra: Addon[],
  tabs: Addon[],
  {
    viewMode,
    story,
    location,
    path,
  }: {
    viewMode: State['viewMode'];
    story: PreviewProps['story'];
    location: State['location'];
    path: State['path'];
  }
) {
  const toolsLeft = [
    menuTool,
    tabs.filter((p) => !p.hidden).length >= 1 && createTabsTool(tabs),
    ...tools,
  ];
  const toolsRight = [...toolsExtra];

  const filter = (item: Partial<Addon>) =>
    item &&
    (!item.match ||
      item.match({
        storyId: story.id,
        refId: story.refId,
        viewMode,
        location,
        path,
      })) &&
    !toolbarItemHasBeenExcluded(item, story);

  const left = toolsLeft.filter(filter);
  const right = toolsRight.filter(filter);

  return { left, right };
}<|MERGE_RESOLUTION|>--- conflicted
+++ resolved
@@ -131,19 +131,13 @@
   );
 
   return useMemo(() => {
-<<<<<<< HEAD
     return story?.type === 'story' && story.parameters
       ? filterTools(tools, toolsExtra, tabs, {
           viewMode,
           story,
           location,
           path,
-          toolbarExclusions,
         })
-=======
-    return story && story.parameters
-      ? filterTools(tools, toolsExtra, tabs, { viewMode, story, location, path })
->>>>>>> 766b4d18
       : { left: tools, right: toolsExtra };
   }, [viewMode, story, location, path, tools, toolsExtra, tabs]);
 };
