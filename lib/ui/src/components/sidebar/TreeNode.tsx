--- conflicted
+++ resolved
@@ -2,14 +2,8 @@
 import type { Color, Theme } from '@storybook/theming';
 import { Icons } from '@storybook/components';
 import { transparentize } from 'polished';
-<<<<<<< HEAD
-import React, { FC, ComponentProps } from 'react';
-
-const { DOCS_MODE } = global;
-=======
 import React, { FunctionComponent, ComponentProps } from 'react';
 import { Combo, Consumer } from '@storybook/api';
->>>>>>> a8004006
 
 export const CollapseIcon = styled.span<{ isExpanded: boolean }>(({ theme, isExpanded }) => ({
   display: 'inline-block',
@@ -150,7 +144,7 @@
   color: theme.color.mediumdark,
 }));
 
-export const GroupNode: FC<
+export const GroupNode: FunctionComponent<
   ComponentProps<typeof BranchNode> & { isExpanded?: boolean; isExpandable?: boolean }
 > = React.memo(({ children, isExpanded = false, isExpandable = false, ...props }) => (
   <BranchNode isExpandable={isExpandable} tabIndex={-1} {...props}>
@@ -160,7 +154,7 @@
   </BranchNode>
 ));
 
-export const ComponentNode: FC<ComponentProps<typeof BranchNode>> = React.memo(
+export const ComponentNode: FunctionComponent<ComponentProps<typeof BranchNode>> = React.memo(
   ({ theme, children, isExpanded, isExpandable, isSelected, ...props }) => (
     <BranchNode isExpandable={isExpandable} tabIndex={-1} {...props}>
       {isExpandable && <CollapseIcon isExpanded={isExpanded} />}
@@ -170,7 +164,7 @@
   )
 );
 
-export const DocumentNode: FC<ComponentProps<typeof LeafNode>> = React.memo(
+export const DocumentNode: FunctionComponent<ComponentProps<typeof LeafNode>> = React.memo(
   ({ theme, children, ...props }) => (
     <Consumer filter={({ state }: Combo) => ({ docsMode: state.docsMode })}>
       {({ docsMode }) => (
@@ -183,7 +177,7 @@
   )
 );
 
-export const StoryNode: FC<ComponentProps<typeof LeafNode>> = React.memo(
+export const StoryNode: FunctionComponent<ComponentProps<typeof LeafNode>> = React.memo(
   ({ theme, children, ...props }) => (
     <LeafNode tabIndex={-1} {...props}>
       <TypeIcon symbol="bookmarkhollow" />
