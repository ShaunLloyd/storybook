--- conflicted
+++ resolved
@@ -2,8 +2,8 @@
 import { shallow } from 'enzyme';
 import Layout from './index';
 
-const LeftPanel = () => null;
-const DownPanel = () => null;
+const StoriesPanel = () => null;
+const AddonPanel = () => null;
 const Preview = () => null;
 
 const hides = (wrap, Component) =>
@@ -20,30 +20,16 @@
           showStoriesPanel
           showAddonPanel
           goFullScreen={false}
-<<<<<<< HEAD
           addonPanelInRight={false}
-          storiesPanel={() => 'StoriesPanel'}
-          addonPanel={() => 'AddonPanel'}
-          preview={() => 'Preview'}
-        />
-      );
-
-      const markup = wrap.html();
-      expect(markup).toMatch(/StoriesPanel/);
-      expect(markup).toMatch(/AddonPanel/);
-      expect(markup).toMatch(/Preview/);
-=======
-          downPanelInRight={false}
-          leftPanel={() => <LeftPanel />}
-          downPanel={() => <DownPanel />}
+          storiesPanel={() => <StoriesPanel />}
+          addonPanel={() => <AddonPanel />}
           preview={() => <Preview />}
         />
       );
 
-      expect(hides(wrap, LeftPanel)).toBe(false);
-      expect(hides(wrap, DownPanel)).toBe(false);
+      expect(hides(wrap, StoriesPanel)).toBe(false);
+      expect(hides(wrap, AddonPanel)).toBe(false);
       expect(hides(wrap, Preview)).toBe(false);
->>>>>>> d9308d62
     });
   });
 
@@ -51,27 +37,12 @@
     test('should render preview in fullscreen mode', () => {
       const wrap = shallow(
         <Layout
+          goFullScreen
+          showAddonPanel={false}
           showStoriesPanel={false}
-          showAddonPanel={false}
-          goFullScreen
-<<<<<<< HEAD
           addonPanelInRight={false}
-          storiesPanel={() => 'StoriesPanel'}
-          addonPanel={() => 'AddonPanel'}
-          preview={() => 'Preview'}
-        />
-      );
-
-      const markup = wrap.html();
-      expect(markup).not.toMatch(/StoriesPanel/);
-      expect(markup).not.toMatch(/AddonPanel/);
-      expect(markup).toMatch(/Preview/);
-=======
-          showDownPanel={false}
-          showLeftPanel={false}
-          downPanelInRight={false}
-          leftPanel={() => <LeftPanel />}
-          downPanel={() => <DownPanel />}
+          storiesPanel={() => <StoriesPanel />}
+          addonPanel={() => <AddonPanel />}
           preview={() => <Preview />}
         />
       );
@@ -89,7 +60,6 @@
         top: '0px',
         zIndex: 1,
       });
->>>>>>> d9308d62
     });
   });
 
@@ -99,30 +69,17 @@
         <Layout
           showStoriesPanel={false}
           showAddonPanel
+          addonPanelInRight={false}
           goFullScreen={false}
-<<<<<<< HEAD
-          addonPanelInRight={false}
-          storiesPanel={() => 'StoriesPanel'}
-          addonPanel={() => 'AddonPanel'}
-          preview={() => 'Preview'}
-        />
-      );
-
-      const markup = wrap.html();
-      expect(markup).not.toMatch(/StoriesPanel/);
-      expect(markup).toMatch(/AddonPanel/);
-      expect(markup).toMatch(/Preview/);
-=======
-          leftPanel={() => <LeftPanel />}
-          downPanel={() => <DownPanel />}
+          storiesPanel={() => <StoriesPanel />}
+          addonPanel={() => <AddonPanel />}
           preview={() => <Preview />}
         />
       );
 
-      expect(hides(wrap, LeftPanel)).toBe(true);
-      expect(hides(wrap, DownPanel)).toBe(false);
+      expect(hides(wrap, StoriesPanel)).toBe(true);
+      expect(hides(wrap, AddonPanel)).toBe(false);
       expect(hides(wrap, Preview)).toBe(false);
->>>>>>> d9308d62
     });
   });
 
@@ -133,30 +90,16 @@
           showStoriesPanel
           showAddonPanel={false}
           goFullScreen={false}
-<<<<<<< HEAD
           addonPanelInRight={false}
-          storiesPanel={() => 'StoriesPanel'}
-          addonPanel={() => 'AddonPanel'}
-          preview={() => 'Preview'}
-        />
-      );
-
-      const markup = wrap.html();
-      expect(markup).toMatch(/StoriesPanel/);
-      expect(markup).not.toMatch(/AddonPanel/);
-      expect(markup).toMatch(/Preview/);
-=======
-          downPanelInRight={false}
-          leftPanel={() => <LeftPanel />}
-          downPanel={() => <DownPanel />}
+          storiesPanel={() => <StoriesPanel />}
+          addonPanel={() => <AddonPanel />}
           preview={() => <Preview />}
         />
       );
 
-      expect(hides(wrap, LeftPanel)).toBe(false);
-      expect(hides(wrap, DownPanel)).toBe(true);
+      expect(hides(wrap, StoriesPanel)).toBe(false);
+      expect(hides(wrap, AddonPanel)).toBe(true);
       expect(hides(wrap, Preview)).toBe(false);
->>>>>>> d9308d62
     });
   });
 });