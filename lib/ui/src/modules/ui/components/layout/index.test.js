import React from 'react';
import { shallow } from 'enzyme';
import Layout from './index';

describe('manager.ui.components.layout.index', () => {
  describe('with default options', () => {
    test('should render provided components', () => {
      const wrap = shallow(
        <Layout
          showStoriesPanel
          showAddonPanel
          goFullScreen={false}
<<<<<<< HEAD
          storiesPanel={() => 'StoriesPanel'}
          addonPanel={() => 'AddonPanel'}
=======
          downPanelInRight={false}
          leftPanel={() => 'LeftPanel'}
          downPanel={() => 'DownPanel'}
>>>>>>> 12cd9c3a
          preview={() => 'Preview'}
        />
      );

      const markup = wrap.html();
      expect(markup).toMatch(/StoriesPanel/);
      expect(markup).toMatch(/AddonPanel/);
      expect(markup).toMatch(/Preview/);
    });
  });

  describe('with goFullScreen=true', () => {
    test('should only render preview', () => {
      const wrap = shallow(
        <Layout
          showLeftPanel={false}
          showDownPanel={false}
          goFullScreen
<<<<<<< HEAD
          storiesPanel={() => 'StoriesPanel'}
          addonPanel={() => 'AddonPanel'}
=======
          downPanelInRight={false}
          leftPanel={() => 'LeftPanel'}
          downPanel={() => 'DownPanel'}
>>>>>>> 12cd9c3a
          preview={() => 'Preview'}
        />
      );

      const markup = wrap.html();
      expect(markup).not.toMatch(/StoriesPanel/);
      expect(markup).not.toMatch(/AddonPanel/);
      expect(markup).toMatch(/Preview/);
    });
  });

  describe('with showStoriesPanel=false', () => {
    test('should hide the storiesPanel', () => {
      const wrap = shallow(
        <Layout
          showStoriesPanel={false}
          showAddonPanel
          goFullScreen={false}
<<<<<<< HEAD
          storiesPanel={() => 'StoriesPanel'}
          addonPanel={() => 'AddonPanel'}
=======
          downPanelInRight={false}
          leftPanel={() => 'LeftPanel'}
          downPanel={() => 'DownPanel'}
>>>>>>> 12cd9c3a
          preview={() => 'Preview'}
        />
      );

      const markup = wrap.html();
      expect(markup).not.toMatch(/StoriesPanel/);
      expect(markup).toMatch(/AddonPanel/);
      expect(markup).toMatch(/Preview/);
    });
  });

  describe('with showAddonPanel=false', () => {
    test('should hide the addonPanel', () => {
      const wrap = shallow(
        <Layout
          showStoriesPanel
          showAddonPanel={false}
          goFullScreen={false}
<<<<<<< HEAD
          storiesPanel={() => 'StoriesPanel'}
          addonPanel={() => 'AddonPanel'}
=======
          downPanelInRight={false}
          leftPanel={() => 'LeftPanel'}
          downPanel={() => 'DownPanel'}
>>>>>>> 12cd9c3a
          preview={() => 'Preview'}
        />
      );

      const markup = wrap.html();
      expect(markup).toMatch(/StoriesPanel/);
      expect(markup).not.toMatch(/AddonPanel/);
      expect(markup).toMatch(/Preview/);
    });
  });
});<|MERGE_RESOLUTION|>--- conflicted
+++ resolved
@@ -10,14 +10,9 @@
           showStoriesPanel
           showAddonPanel
           goFullScreen={false}
-<<<<<<< HEAD
+          addonPanelInRight={false}
           storiesPanel={() => 'StoriesPanel'}
           addonPanel={() => 'AddonPanel'}
-=======
-          downPanelInRight={false}
-          leftPanel={() => 'LeftPanel'}
-          downPanel={() => 'DownPanel'}
->>>>>>> 12cd9c3a
           preview={() => 'Preview'}
         />
       );
@@ -36,14 +31,9 @@
           showLeftPanel={false}
           showDownPanel={false}
           goFullScreen
-<<<<<<< HEAD
+          addonPanelInRight={false}
           storiesPanel={() => 'StoriesPanel'}
           addonPanel={() => 'AddonPanel'}
-=======
-          downPanelInRight={false}
-          leftPanel={() => 'LeftPanel'}
-          downPanel={() => 'DownPanel'}
->>>>>>> 12cd9c3a
           preview={() => 'Preview'}
         />
       );
@@ -62,14 +52,9 @@
           showStoriesPanel={false}
           showAddonPanel
           goFullScreen={false}
-<<<<<<< HEAD
+          addonPanelInRight={false}
           storiesPanel={() => 'StoriesPanel'}
           addonPanel={() => 'AddonPanel'}
-=======
-          downPanelInRight={false}
-          leftPanel={() => 'LeftPanel'}
-          downPanel={() => 'DownPanel'}
->>>>>>> 12cd9c3a
           preview={() => 'Preview'}
         />
       );
@@ -88,14 +73,9 @@
           showStoriesPanel
           showAddonPanel={false}
           goFullScreen={false}
-<<<<<<< HEAD
+          addonPanelInRight={false}
           storiesPanel={() => 'StoriesPanel'}
           addonPanel={() => 'AddonPanel'}
-=======
-          downPanelInRight={false}
-          leftPanel={() => 'LeftPanel'}
-          downPanel={() => 'DownPanel'}
->>>>>>> 12cd9c3a
           preview={() => 'Preview'}
         />
       );
