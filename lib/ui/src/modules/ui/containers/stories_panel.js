--- conflicted
+++ resolved
@@ -13,11 +13,16 @@
 export const mapper = (state, props, { actions }) => {
   const actionMap = actions();
 
-<<<<<<< HEAD
-  const { stories, selectedKind, selectedStory, uiOptions, storyFilter, isMobileDevice } = state;
-=======
-  const { stories, selectedKind, selectedStory, uiOptions, storyFilter, shortcutOptions } = state;
->>>>>>> a504a081
+  const {
+    stories,
+    selectedKind,
+    selectedStory,
+    uiOptions,
+    storyFilter,
+    shortcutOptions,
+    isMobileDevice,
+  } = state;
+
   const {
     sortStoriesByKind,
     hierarchySeparator,
@@ -52,11 +57,8 @@
     selectedStory,
     selectedHierarchy,
     onSelectStory: actionMap.api.selectStory,
-<<<<<<< HEAD
-=======
     shortcutOptions,
 
->>>>>>> a504a081
     storyFilter,
     onStoryFilter: actionMap.ui.setStoryFilter,
     openShortcutsHelp: actionMap.ui.toggleShortcutsHelp,
