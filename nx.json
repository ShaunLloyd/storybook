{
  "npmScope": "storybook",
  "implicitDependencies": {
    "package.json": {
      "dependencies": "*",
      "devDependencies": "*"
    }
  },
  "tasksRunnerOptions": {
    "default": {
      "runner": "@nrwl/nx-cloud",
      "options": {
        "cacheableOperations": ["build", "test", "lint", "package", "prepare"],
        "strictlyOrderedTargets": ["build", "package", "prepare"],
        "accessToken": "NGVmYTkxMmItYzY3OS00MjkxLTk1ZDktZDFmYTFmNmVlNGY4fHJlYWQ=",
        "canTrackAnalytics": false,
        "showUsageWarnings": true
      }
    }
  },
  "projects": {
    "@storybook/addon-a11y": {
      "implicitDependencies": []
    },
    "@storybook/addon-actions": {
      "implicitDependencies": []
    },
    "@storybook/addon-backgrounds": {
      "implicitDependencies": []
    },
    "@storybook/addon-controls": {
      "implicitDependencies": []
    },
    "@storybook/addon-docs": {
      "implicitDependencies": []
    },
    "@storybook/addon-essentials": {
      "implicitDependencies": []
    },
    "@storybook/addon-interactions": {
      "implicitDependencies": []
    },
    "@storybook/addon-jest": {
      "implicitDependencies": []
    },
    "@storybook/addon-links": {
      "implicitDependencies": []
    },
    "@storybook/addon-measure": {
      "implicitDependencies": []
    },
    "@storybook/addon-outline": {
      "implicitDependencies": []
    },
    "@storybook/addon-storyshots": {
      "implicitDependencies": []
    },
    "@storybook/addon-storyshots-puppeteer": {
      "implicitDependencies": []
    },
    "@storybook/addon-storysource": {
      "implicitDependencies": []
    },
    "@storybook/addon-toolbars": {
      "implicitDependencies": []
    },
    "@storybook/addon-viewport": {
      "implicitDependencies": []
    },
    "@storybook/angular": {
      "implicitDependencies": []
    },
    "@storybook/blocks": {
      "implicitDependencies": []
    },
    "@storybook/docs-tools": {
      "implicitDependencies": []
    },
    "@storybook/ember": {
      "implicitDependencies": []
    },
    "@storybook/html": {
      "implicitDependencies": []
    },
    "@storybook/manager-webpack4": {
      "implicitDependencies": []
    },
    "@storybook/manager-webpack5": {
      "implicitDependencies": []
    },
    "@storybook/preact": {
      "implicitDependencies": []
    },
    "@storybook/react": {
      "implicitDependencies": []
    },
    "@storybook/server": {
      "implicitDependencies": []
    },
    "@storybook/svelte": {
      "implicitDependencies": []
    },
    "@storybook/vue": {
      "implicitDependencies": []
    },
    "@storybook/vue3": {
      "implicitDependencies": []
    },
    "@storybook/web-components": {
      "implicitDependencies": []
    },
    "angular-cli": {
      "implicitDependencies": []
    },
    "cra-kitchen-sink": {
      "implicitDependencies": []
    },
    "cra-react15": {
      "implicitDependencies": []
    },
    "cra-ts-essentials": {
      "implicitDependencies": []
    },
    "cra-ts-kitchen-sink": {
      "implicitDependencies": []
    },
    "ember-example": {
      "implicitDependencies": []
    },
    "html-kitchen-sink": {
      "implicitDependencies": []
    },
    "official-storybook": {
      "implicitDependencies": []
    },
    "preact-example": {
      "implicitDependencies": []
    },
    "@storybook/example-react-ts": {
      "implicitDependencies": []
    },
    "@storybook/example-doc-blocks": {
      "implicitDependencies": []
    },
    "@storybook/external-docs": {
      "implicitDependencies": []
    },
<<<<<<< HEAD
=======
    "@storybook/nextra-demo": {
      "implicitDependencies": []
    },

>>>>>>> 04bcc28c
    "server-kitchen-sink": {
      "implicitDependencies": []
    },
    "standalone-preview": {
      "implicitDependencies": []
    },
    "svelte-example": {
      "implicitDependencies": []
    },
    "vue-3-cli-example": {
      "implicitDependencies": []
    },
    "vue-cli-example": {
      "implicitDependencies": []
    },
    "vue-example": {
      "implicitDependencies": []
    },
    "web-components-kitchen-sink": {
      "implicitDependencies": []
    },
    "@storybook/addons": {
      "implicitDependencies": []
    },
    "@storybook/api": {
      "implicitDependencies": []
    },
    "@storybook/builder-webpack4": {
      "implicitDependencies": []
    },
    "@storybook/builder-webpack5": {
      "implicitDependencies": []
    },
    "@storybook/channel-postmessage": {
      "implicitDependencies": []
    },
    "@storybook/channel-websocket": {
      "implicitDependencies": []
    },
    "@storybook/channels": {
      "implicitDependencies": []
    },
    "@storybook/cli": {
      "implicitDependencies": []
    },
    "sb": {
      "implicitDependencies": []
    },
    "storybook": {
      "implicitDependencies": []
    },
    "@storybook/client-api": {
      "implicitDependencies": []
    },
    "@storybook/client-logger": {
      "implicitDependencies": []
    },
    "@storybook/codemod": {
      "implicitDependencies": []
    },
    "@storybook/components": {
      "implicitDependencies": []
    },
    "@storybook/core-client": {
      "implicitDependencies": []
    },
    "@storybook/core-common": {
      "implicitDependencies": []
    },
    "@storybook/core-events": {
      "implicitDependencies": []
    },
    "@storybook/core-server": {
      "implicitDependencies": []
    },
    "@storybook/instrumenter": {
      "implicitDependencies": []
    },
    "@storybook/node-logger": {
      "implicitDependencies": []
    },
    "@storybook/postinstall": {
      "implicitDependencies": []
    },
    "@storybook/store": {
      "implicitDependencies": []
    },
    "@storybook/router": {
      "implicitDependencies": []
    },
    "@storybook/source-loader": {
      "implicitDependencies": []
    },
    "@storybook/telemetry": {
      "implicitDependencies": []
    },
    "@storybook/theming": {
      "implicitDependencies": []
    },
    "@storybook/csf-tools": {
      "implicitDependencies": []
    },
    "@storybook/ui": {
      "implicitDependencies": []
    },
    "@storybook/preview-web": {
      "implicitDependencies": []
    }
  },
  "affected": {
    "defaultBase": "next"
  }
}<|MERGE_RESOLUTION|>--- conflicted
+++ resolved
@@ -145,13 +145,10 @@
     "@storybook/external-docs": {
       "implicitDependencies": []
     },
-<<<<<<< HEAD
-=======
     "@storybook/nextra-demo": {
       "implicitDependencies": []
     },
 
->>>>>>> 04bcc28c
     "server-kitchen-sink": {
       "implicitDependencies": []
     },
