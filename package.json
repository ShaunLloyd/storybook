--- conflicted
+++ resolved
@@ -88,12 +88,8 @@
     "symlink-dir": "^1.1.0"
   },
   "engines": {
-<<<<<<< HEAD
-    "node": "8"
-=======
     "node": ">=8.0.0",
     "yarn": ">=1.0.0"
->>>>>>> 8052c615
   },
   "collective": {
     "type": "opencollective",
