--- conflicted
+++ resolved
@@ -79,11 +79,7 @@
     "lodash": "^4.17.4",
     "nodemon": "^1.14.11",
     "npmlog": "^4.1.2",
-<<<<<<< HEAD
-    "prettier": "^1.10.1",
-=======
     "prettier": "^1.10.2",
->>>>>>> f4736efe
     "puppeteer": "^0.13.0",
     "raf": "^3.4.0",
     "react": "^16.2.0",
@@ -95,13 +91,8 @@
     "remark-lint-code-eslint": "^2.0.0",
     "remark-preset-lint-recommended": "^3.0.1",
     "shelljs": "^0.7.8",
-<<<<<<< HEAD
     "symlink-dir": "^1.1.2",
-    "tslint": "~5.8.0",
-=======
-    "symlink-dir": "^1.1.1",
     "tslint": "~5.9.1",
->>>>>>> f4736efe
     "tslint-config-prettier": "^1.6.0",
     "tslint-plugin-prettier": "^1.3.0"
   },
