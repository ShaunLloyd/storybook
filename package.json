{
  "name": "@storybook/root",
  "version": "6.3.0-alpha.19",
  "private": true,
  "description": "Storybook is an open source tool for developing UI components in isolation for React, Vue and Angular. It makes building stunning UIs organized and efficient.",
  "keywords": [
    "angular",
    "angularjs",
    "au2",
    "aurelia",
    "aurelia2",
    "babel",
    "components",
    "documentation",
    "frontend",
    "jamstack",
    "markup",
    "rax",
    "react",
    "reactjs",
    "reuseable",
    "storybook",
    "storybookjs",
    "templated",
    "tool",
    "ui",
    "user interface",
    "vue",
    "vuejs"
  ],
  "homepage": "https://storybook.js.org/",
  "repository": {
    "type": "git",
    "url": "https://github.com/storybookjs/storybook.git"
  },
  "funding": {
    "type": "opencollective",
    "url": "https://opencollective.com/storybook"
  },
  "workspaces": {
    "packages": [
      "addons/*",
      "addons/storyshots/*",
      "app/*",
      "dev-kits/*",
      "examples-native/*",
      "examples/*",
      "lib/*",
      "lib/cli/test/run/*"
    ]
  },
  "scripts": {
    "await-serve-storybooks": "wait-on http://localhost:8001",
    "bootstrap": "node ./scripts/bootstrap.js",
    "build": "node ./scripts/build-package.js",
    "build-manager": "node -r esm ./scripts/build-manager.js",
    "build-packs": "lerna exec --scope '@storybook/*' -- \\$LERNA_ROOT_PATH/scripts/build-pack.sh \\$LERNA_ROOT_PATH/packs",
    "build-storybooks": "cross-env STORYBOOK_DISPLAY_WARNING=true DISPLAY_WARNING=true node -r esm ./scripts/build-storybooks.js",
    "changelog": "pr-log --sloppy --cherry-pick",
    "changelog:next": "pr-log --sloppy --since-prerelease",
    "coverage": "codecov",
    "danger": "danger",
    "dev": "concurrently --kill-others \"yarn dev:tsc\" \"yarn dev:babel\"",
    "dev:babel": "lerna exec --scope \"@storybook/*\" --parallel -- cross-env-shell node \\$LERNA_ROOT_PATH/scripts/utils/watch-babel.js",
    "dev:check-types": "tsc --noEmit",
    "dev:tsc": "lerna exec --scope \"@storybook/*\" --parallel -- cross-env-shell node \\$LERNA_ROOT_PATH/scripts/utils/watch-tsc.js",
    "github-release": "github-release-from-changelog",
    "lint": "yarn lint:js . && yarn lint:md .",
    "lint:js": "cross-env NODE_ENV=production eslint --cache --cache-location=.cache/eslint --ext .js,.jsx,.json,.html,.ts,.tsx,.mjs --report-unused-disable-directives",
    "lint:md": "remark -q",
    "lint:package": "sort-package-json",
    "local-registry": "ts-node --project=./scripts/tsconfig.json ./scripts/run-registry.ts ",
    "publish:debug": "npm run publish:latest -- --npm-tag=debug --no-push",
    "publish:latest": "lerna publish --exact --concurrency 1 --force-publish",
    "publish:next": "npm run publish:latest -- --npm-tag=next",
    "run-chromatics": "node -r esm ./scripts/run-chromatics.js",
    "serve-storybooks": "http-server ./built-storybooks -p 8001",
    "start": "yarn workspace official-storybook storybook --no-manager-cache",
    "test": "NODE_OPTIONS=--max_old_space_size=4096 jest",
    "test-puppeteer": "jest --projects examples/official-storybook/storyshots-puppeteer",
    "test:cli": "npm --prefix lib/cli run test",
    "test:e2e-examples": "cypress run",
    "test:e2e-examples-gui": "concurrently --success first --kill-others \"cypress open\" \"yarn serve-storybooks\"",
    "test:e2e-framework": "ts-node --project=./scripts/tsconfig.json ./scripts/run-e2e.ts"
  },
  "husky": {
    "hooks": {
      "pre-commit": "yarn lint-staged"
    }
  },
  "lint-staged": {
    "*.{html,js,json,jsx,mjs,ts,tsx}": [
      "yarn lint:js --fix"
    ],
    "package.json": [
      "yarn lint:package"
    ]
  },
  "browserslist": "defaults",
  "resolutions": {
    "serialize-javascript": "^3.1.0"
  },
  "devDependencies": {
    "@babel/cli": "^7.12.10",
    "@babel/core": "^7.12.10",
    "@babel/plugin-proposal-class-properties": "^7.12.1",
    "@babel/plugin-proposal-decorators": "^7.12.12",
    "@babel/plugin-proposal-export-default-from": "^7.12.1",
    "@babel/plugin-proposal-object-rest-spread": "^7.12.1",
    "@babel/plugin-proposal-private-methods": "^7.12.1",
    "@babel/plugin-syntax-dynamic-import": "^7.8.3",
    "@babel/preset-env": "^7.12.11",
    "@babel/preset-flow": "^7.12.1",
    "@babel/preset-react": "^7.12.10",
    "@babel/preset-typescript": "^7.12.7",
    "@babel/runtime": "^7.12.5",
    "@compodoc/compodoc": "^1.1.11",
    "@emotion/snapshot-serializer": "^0.8.2",
    "@nicolo-ribaudo/chokidar-2": "^2.1.8",
    "@nrwl/cli": "12.0.7",
    "@nrwl/nx-cloud": "11.2.0",
    "@nrwl/tao": "12.0.7",
    "@nrwl/workspace": "12.0.7",
    "@storybook/addon-a11y": "workspace:*",
    "@storybook/addon-actions": "workspace:*",
    "@storybook/addon-backgrounds": "workspace:*",
    "@storybook/addon-controls": "workspace:*",
    "@storybook/addon-cssresources": "workspace:*",
    "@storybook/addon-decorator": "workspace:*",
    "@storybook/addon-design-assets": "workspace:*",
    "@storybook/addon-docs": "workspace:*",
    "@storybook/addon-essentials": "workspace:*",
    "@storybook/addon-events": "workspace:*",
    "@storybook/addon-google-analytics": "workspace:*",
    "@storybook/addon-graphql": "workspace:*",
    "@storybook/addon-jest": "workspace:*",
    "@storybook/addon-knobs": "workspace:*",
    "@storybook/addon-links": "workspace:*",
    "@storybook/addon-parameter": "workspace:*",
    "@storybook/addon-preview-wrapper": "workspace:*",
    "@storybook/addon-queryparams": "workspace:*",
    "@storybook/addon-roundtrip": "workspace:*",
    "@storybook/addon-storyshots": "workspace:*",
    "@storybook/addon-storyshots-puppeteer": "workspace:*",
    "@storybook/addon-storysource": "workspace:*",
    "@storybook/addon-toolbars": "workspace:*",
    "@storybook/addon-viewport": "workspace:*",
    "@storybook/addons": "workspace:*",
    "@storybook/angular": "workspace:*",
    "@storybook/api": "workspace:*",
    "@storybook/aurelia": "workspace:*",
    "@storybook/channel-postmessage": "workspace:*",
    "@storybook/channel-websocket": "workspace:*",
    "@storybook/channels": "workspace:*",
    "@storybook/cli": "workspace:*",
    "@storybook/client-api": "workspace:*",
    "@storybook/client-logger": "workspace:*",
    "@storybook/codemod": "workspace:*",
    "@storybook/components": "workspace:*",
    "@storybook/core": "workspace:*",
    "@storybook/core-events": "workspace:*",
    "@storybook/ember": "workspace:*",
    "@storybook/eslint-config-storybook": "^2.4.0",
    "@storybook/html": "workspace:*",
    "@storybook/linter-config": "^2.5.0",
<<<<<<< HEAD
    "@storybook/marko": "workspace:*",
    "@storybook/mithril": "workspace:*",
=======
    "@storybook/marionette": "workspace:*",
>>>>>>> 13e4d3b9
    "@storybook/node-logger": "workspace:*",
    "@storybook/postinstall": "workspace:*",
    "@storybook/preact": "workspace:*",
    "@storybook/react": "workspace:*",
    "@storybook/root": "workspace:*",
    "@storybook/router": "workspace:*",
    "@storybook/semver": "^7.3.2",
    "@storybook/server": "workspace:*",
    "@storybook/source-loader": "workspace:*",
    "@storybook/svelte": "workspace:*",
    "@storybook/theming": "workspace:*",
    "@storybook/ui": "workspace:*",
    "@storybook/vue": "workspace:*",
    "@storybook/web-components": "workspace:*",
    "@testing-library/dom": "^7.29.4",
    "@testing-library/jest-dom": "^5.11.9",
    "@testing-library/react": "^11.2.2",
    "@testing-library/user-event": "^12.6.0",
    "@types/detect-port": "^1.3.0",
    "@types/doctrine": "^0.0.3",
    "@types/enzyme": "^3.10.8",
    "@types/escodegen": "^0.0.6",
    "@types/express": "^4.17.11",
    "@types/fs-extra": "^9.0.6",
    "@types/jest": "^26.0.16",
    "@types/js-yaml": "^3.12.6",
    "@types/lodash": "^4.14.167",
    "@types/node": "^14.14.20",
    "@types/node-cleanup": "^2.1.1",
    "@types/prompts": "^2.0.9",
    "@types/semver": "^7.3.4",
    "@types/serve-static": "^1.13.8",
    "@types/shelljs": "^0.8.7",
    "@types/webpack-dev-middleware": "^3.7.3",
    "@types/webpack-env": "^1.16.0",
    "babel-core": "^7.0.0-bridge.0",
    "babel-eslint": "^10.1.0",
    "babel-jest": "^26.6.3",
    "babel-loader": "^8.2.2",
    "babel-plugin-add-react-displayname": "^0.0.5",
    "babel-plugin-dynamic-import-node": "^2.3.3",
    "babel-plugin-emotion": "^10.0.33",
    "babel-plugin-macros": "^3.0.1",
    "babel-plugin-require-context-hook": "^1.0.0",
    "chalk": "^4.1.0",
    "chromatic": "^5.6.0",
    "codecov": "^3.8.1",
    "commander": "^6.2.1",
    "concurrently": "^5.3.0",
    "core-js": "^3.8.2",
    "cross-env": "^7.0.3",
    "danger": "^10.6.2",
    "detect-port": "^1.3.0",
    "downlevel-dts": "^0.6.0",
    "enquirer": "^2.3.6",
    "enzyme": "^3.11.0",
    "enzyme-adapter-react-16": "^1.15.5",
    "eslint": "^7.17.0",
    "eslint-plugin-cypress": "^2.11.2",
    "eslint-plugin-import": "^2.22.1",
    "eslint-plugin-react": "^7.22.0",
    "eslint-teamcity": "^3.0.1",
    "esm": "^3.2.25",
    "express": "^4.17.1",
    "fs-extra": "^9.0.1",
    "github-release-from-changelog": "^2.1.1",
    "glob": "^7.1.6",
    "http-server": "^0.12.3",
    "husky": "^4.3.7",
    "jest": "^26.6.3",
    "jest-emotion": "^10.0.32",
    "jest-environment-jsdom": "^26.6.2",
    "jest-environment-jsdom-thirteen": "^1.0.1",
    "jest-enzyme": "^7.1.2",
    "jest-image-snapshot": "^4.3.0",
    "jest-jasmine2": "^26.6.3",
    "jest-raw-loader": "^1.0.1",
    "jest-serializer-html": "^7.0.0",
    "jest-teamcity": "^1.9.0",
    "jest-watch-typeahead": "^0.6.1",
    "js-yaml": "^3.14.1",
    "lerna": "^3.22.1",
    "lint-staged": "^10.5.4",
    "lodash": "^4.17.20",
    "mocha-list-tests": "^1.0.5",
    "node-cleanup": "^2.1.2",
    "node-fetch": "^2.6.1",
    "npmlog": "^4.1.2",
    "p-limit": "^3.1.0",
    "postcss-loader": "^4.2.0",
    "prettier": "~2.2.1",
    "prompts": "^2.4.0",
    "raf": "^3.4.1",
    "regenerator-runtime": "^0.13.7",
    "remark": "^13.0.0",
    "remark-cli": "^9.0.0",
    "remark-lint": "^8.0.0",
    "remark-preset-lint-recommended": "^5.0.0",
    "serve-static": "^1.14.1",
    "shelljs": "^0.8.4",
    "shx": "^0.3.2",
    "sort-package-json": "^1.48.1",
    "teamcity-service-messages": "^0.1.11",
    "trash": "^7.0.0",
    "ts-dedent": "^2.0.0",
    "ts-jest": "^26.4.4",
    "ts-node": "^9.1.0",
    "typescript": "^3.9.7",
    "wait-on": "^5.2.1",
    "web-component-analyzer": "^1.1.6",
    "webpack": "4",
    "webpack-dev-middleware": "^3.7.3",
    "window-size": "^1.1.1"
  },
  "optionalDependencies": {
    "@cypress/webpack-preprocessor": "^5.7.0",
    "cypress": "6.8.0",
    "puppeteer": "^2.1.1",
    "ts-loader": "^8.0.14",
    "verdaccio": "^4.10.0",
    "verdaccio-auth-memory": "^9.7.2"
  },
  "engines": {
    "node": ">=10.13.0",
    "yarn": ">=1.3.2"
  },
  "collective": {
    "type": "opencollective",
    "url": "https://opencollective.com/storybook"
  },
  "eslint-teamcity": {
    "reporter": "inspections"
  },
  "pr-log": {
    "skipLabels": [
      "cleanup"
    ],
    "validLabels": [
      [
        "BREAKING CHANGE",
        "Breaking Changes"
      ],
      [
        "feature request",
        "Features"
      ],
      [
        "bug",
        "Bug Fixes"
      ],
      [
        "documentation",
        "Documentation"
      ],
      [
        "maintenance",
        "Maintenance"
      ],
      [
        "dependencies",
        "Dependency Upgrades"
      ],
      [
        "other",
        "Other"
      ]
    ]
  }
}<|MERGE_RESOLUTION|>--- conflicted
+++ resolved
@@ -163,12 +163,6 @@
     "@storybook/eslint-config-storybook": "^2.4.0",
     "@storybook/html": "workspace:*",
     "@storybook/linter-config": "^2.5.0",
-<<<<<<< HEAD
-    "@storybook/marko": "workspace:*",
-    "@storybook/mithril": "workspace:*",
-=======
-    "@storybook/marionette": "workspace:*",
->>>>>>> 13e4d3b9
     "@storybook/node-logger": "workspace:*",
     "@storybook/postinstall": "workspace:*",
     "@storybook/preact": "workspace:*",
