{
  "name": "@storybook/root",
  "version": "5.1.0-alpha.14",
  "private": true,
  "repository": {
    "type": "git",
    "url": "https://github.com/storybooks/storybook.git"
  },
  "workspaces": [
    "addons/*",
    "addons/storyshots/*",
    "app/*",
    "lib/*",
    "examples/*",
    "examples-native/*",
    "lib/cli/test/run/*"
  ],
  "scripts": {
    "bootstrap": "node ./scripts/bootstrap.js",
    "bootstrap:docs": "yarn install --cwd docs",
    "build-packs": "lerna exec --scope '@storybook/*' -- \\$LERNA_ROOT_PATH/scripts/build-pack.sh \\$LERNA_ROOT_PATH/packs",
    "build-storybooks": "./scripts/build-storybooks.sh",
    "changelog": "pr-log --sloppy --cherry-pick",
    "changelog:next": "pr-log --sloppy --since-prerelease",
    "chromatic": "npm --prefix examples/official-storybook run chromatic",
    "coverage": "codecov",
    "danger": "danger",
    "dev": "concurrently --kill-others \"yarn dev:tsc\" \"yarn dev:babel\"",
    "dev:babel": "lerna exec --scope @storybook/* --parallel -- cross-env-shell node \\$LERNA_ROOT_PATH/scripts/watch-babel.js",
    "dev:check-types": "tsc --noEmit",
    "dev:js": "echo 'DEPRECATED: Please use yarn dev:babel' && yarn dev:babel",
    "dev:ts": "echo 'DEPRECATED: Please use yarn dev:tsc' && yarn dev:tsc",
    "dev:tsc": "lerna exec --scope @storybook/* --parallel -- cross-env-shell node \\$LERNA_ROOT_PATH/scripts/watch-tsc.js",
    "docs:build": "npm --prefix docs run build",
    "docs:dev": "npm --prefix docs run dev",
    "github-release": "github-release-from-changelog",
    "lint": "yarn lint:js . && yarn lint:ts **/*.ts **/.tsx && yarn lint:md .",
    "lint:ci": "yarn lint:js --format ./node_modules/eslint-teamcity/index.js . && yarn lint:ts **/*.ts && yarn lint:md .",
    "lint:js": "cross-env NODE_ENV=production eslint --cache --cache-location=.cache/eslint --ext .js,.jsx,.json,.html --report-unused-disable-directives",
    "lint:md": "remark -q",
    "lint:package": "sort-package-json",
    "lint:ts": "tslint -p . -c tslint.json -t stylish",
    "publish:crna": "yarn --cwd examples-native/crna-kitchen-sink expo publish",
    "publish:debug": "npm run publish:latest -- --npm-tag=debug --no-push",
    "publish:latest": "lerna publish --exact --concurrency 1 --force-publish",
    "publish:next": "npm run publish:latest -- --npm-tag=next",
    "repo-dirty-check": "node ./scripts/repo-dirty-check",
    "start": "yarn --cwd examples/official-storybook storybook",
    "test": "node ./scripts/test.js",
    "test-latest-cra": "yarn --prefix --cwd lib/cli run test-latest-cra",
    "test:cli": "npm --prefix lib/cli run test"
  },
  "husky": {
    "hooks": {
      "pre-commit": "yarn lint-staged"
    }
  },
  "lint-staged": {
    "linters": {
      "*.js": [
        "yarn lint:js --fix",
        "git add"
      ],
      "*.ts": [
        "yarn lint:ts --fix",
        "git add"
      ],
      "*.json": [
        "yarn lint:js --fix",
        "git add"
      ],
      "package.json": [
        "yarn lint:package",
        "git add"
      ]
    }
  },
  "browserslist": "defaults",
  "dependencies": {
    "@babel/plugin-syntax-dynamic-import": "^7.2.0",
    "babel-plugin-add-react-displayname": "^0.0.5",
    "eslint-plugin-html": "^5.0.3",
    "react-testing-library": "^6.0.0"
  },
  "devDependencies": {
    "@angular/common": "^7.2.6",
    "@angular/compiler": "^7.2.6",
    "@angular/core": "^7.2.6",
    "@angular/forms": "^7.2.6",
    "@angular/platform-browser": "^7.2.6",
    "@angular/platform-browser-dynamic": "^7.2.6",
    "@babel/cli": "^7.2.3",
    "@babel/core": "^7.3.4",
    "@babel/plugin-proposal-class-properties": "^7.3.3",
    "@babel/plugin-proposal-decorators": "^7.3.0",
    "@babel/plugin-proposal-export-default-from": "^7.2.0",
    "@babel/plugin-proposal-object-rest-spread": "^7.2.0",
    "@babel/plugin-transform-react-constant-elements": "^7.2.0",
    "@babel/preset-env": "^7.4.1",
    "@babel/preset-flow": "^7.0.0",
    "@babel/preset-react": "^7.0.0",
    "@babel/preset-typescript": "^7.1.0",
    "@emotion/snapshot-serializer": "^0.8.2",
    "@types/common-tags": "^1.8.0",
    "@types/jest": "^24.0.11",
    "@types/lodash": "^4.14.123",
    "@types/node": "~11.11.3",
    "@types/react": "^16.8.4",
    "@types/webpack": "^4.4.25",
    "@types/webpack-env": "^1.13.7",
    "babel-core": "^7.0.0-bridge.0",
    "babel-eslint": "^10.0.1",
    "babel-jest": "^23.6.0",
    "babel-loader": "^8.0.4",
    "babel-plugin-add-react-displayname": "^0.0.5",
    "babel-plugin-dynamic-import-node": "^2.2.0",
    "babel-plugin-emotion": "^10.0.9",
    "babel-plugin-macros": "^2.4.5",
    "babel-plugin-require-context-hook": "^1.0.0",
    "babel-preset-vue": "^2.0.2",
    "chalk": "^2.4.2",
    "codecov": "^3.1.0",
    "codelyzer": "^4.5.0",
    "commander": "^2.19.0",
    "concurrently": "^4.0.1",
    "core-js": "^2.6.5",
    "cross-env": "^5.2.0",
    "danger": "^7.0.15",
    "enzyme": "^3.9.0",
    "enzyme-adapter-react-16": "^1.9.1",
    "eslint": "^5.14.1",
    "eslint-config-airbnb": "^17.0.0",
    "eslint-config-prettier": "^4.0.0",
    "eslint-plugin-import": "^2.16.0",
    "eslint-plugin-jest": "^22.4.1",
    "eslint-plugin-json": "^1.4.0",
    "eslint-plugin-jsx-a11y": "^6.2.1",
    "eslint-plugin-prettier": "^3.0.1",
    "eslint-plugin-react": "^7.12.4",
    "eslint-teamcity": "^2.1.0",
    "esm": "^3.2.6",
    "github-release-from-changelog": "^1.3.2",
    "glob": "^7.1.3",
    "husky": "^1.3.1",
    "inquirer": "^6.2.0",
<<<<<<< HEAD
    "jest": "^23.6.0",
    "jest-cli": "^24.0.0",
=======
    "jest": "^24.5.0",
    "jest-cli": "^23.6.0",
>>>>>>> 1fd38cae
    "jest-config": "^24.0.0",
    "jest-diff": "^24.0.0",
    "jest-emotion": "^10.0.7",
    "jest-environment-jsdom": "^24.5.0",
    "jest-environment-jsdom-thirteen": "^1.0.0",
    "jest-enzyme": "^7.0.2",
    "jest-image-snapshot": "^2.6.0",
    "jest-jasmine2": "^24.5.0",
    "jest-preset-angular": "^6.0.1",
    "jest-raw-loader": "^1.0.1",
    "jest-teamcity-reporter": "^0.9.0",
    "jest-vue-preprocessor": "^1.4.0",
    "jest-watch-typeahead": "^0.2.1",
    "lerna": "^3.13.0",
    "lint-staged": "^8.1.4",
    "lodash": "^4.17.11",
    "node-fetch": "^2.3.0",
    "npmlog": "^4.1.2",
    "prettier": "^1.16.4",
    "raf": "^3.4.0",
    "react": "^16.8.4",
    "react-dom": "^16.8.4",
    "react-test-renderer": "^16.8.4",
    "regenerator-runtime": "^0.12.1",
    "remark-cli": "^6.0.1",
    "remark-lint": "^6.0.4",
    "remark-preset-lint-recommended": "^3.0.2",
    "riot-jest-transformer": "^1.0.10",
    "shelljs": "^0.8.3",
    "sort-package-json": "^1.21.0",
    "svelte-jest": "^0.2.0",
    "ts-jest": "^23.10.5",
    "tslint": "~5.14.0",
    "tslint-config-prettier": "^1.18.0",
    "tslint-plugin-prettier": "^2.0.1",
    "typescript": "^3.4.1",
    "weak": "^1.0.1"
  },
  "resolutions": {
    "graphql": "^0.13.2"
  },
  "engines": {
    "node": ">=8.6.0",
    "yarn": ">=1.3.2"
  },
  "collective": {
    "type": "opencollective",
    "url": "https://opencollective.com/storybook"
  },
  "eslint-teamcity": {
    "reporter": "inspections"
  },
  "pr-log": {
    "skipLabels": [
      "cleanup",
      "doc-dependencies:update"
    ],
    "validLabels": [
      [
        "BREAKING CHANGE",
        "Breaking Changes"
      ],
      [
        "feature request",
        "Features"
      ],
      [
        "bug",
        "Bug Fixes"
      ],
      [
        "documentation",
        "Documentation"
      ],
      [
        "maintenance",
        "Maintenance"
      ],
      [
        "dependencies:update",
        "Dependency Upgrades"
      ],
      [
        "dependencies",
        "Dependency Upgrades"
      ],
      [
        "other",
        "Other"
      ]
    ]
  }
}<|MERGE_RESOLUTION|>--- conflicted
+++ resolved
@@ -143,13 +143,8 @@
     "glob": "^7.1.3",
     "husky": "^1.3.1",
     "inquirer": "^6.2.0",
-<<<<<<< HEAD
-    "jest": "^23.6.0",
+    "jest": "^24.5.0",
     "jest-cli": "^24.0.0",
-=======
-    "jest": "^24.5.0",
-    "jest-cli": "^23.6.0",
->>>>>>> 1fd38cae
     "jest-config": "^24.0.0",
     "jest-diff": "^24.0.0",
     "jest-emotion": "^10.0.7",
