--- conflicted
+++ resolved
@@ -51,12 +51,7 @@
   },
   "devDependencies": {
     "svelte": "^3.31.2",
-<<<<<<< HEAD
-    "svelte-loader": "^3.1.2",
-    "webpack": "5"
-=======
-    "svelte-loader": "^3.0.0"
->>>>>>> d3ea4267
+    "svelte-loader": "^3.1.2"
   },
   "peerDependencies": {
     "@babel/core": "*",
@@ -69,6 +64,5 @@
   "publishConfig": {
     "access": "public"
   },
-  "gitHead": "55247a8e36da7061bfced80c588a539d3fda3f04",
-  "sbmodern": "dist/modern/client/index.js"
+  "gitHead": "55247a8e36da7061bfced80c588a539d3fda3f04"
 }