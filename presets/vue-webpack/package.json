{
  "name": "@storybook/preset-vue-webpack",
  "version": "6.5.0-beta.4",
  "description": "Storybook for Vue: Develop Vue Component in isolation with Hot Reloading.",
  "keywords": [
    "storybook"
  ],
  "homepage": "https://github.com/storybookjs/storybook/tree/main/presets/vue-webpack",
  "bugs": {
    "url": "https://github.com/storybookjs/storybook/issues"
  },
  "repository": {
    "type": "git",
    "url": "https://github.com/storybookjs/storybook.git",
    "directory": "presets/vue-webpack"
  },
  "funding": {
    "type": "opencollective",
    "url": "https://opencollective.com/storybook"
  },
  "license": "MIT",
  "main": "dist/cjs/preset.js",
  "module": "dist/esm/preset.js",
  "types": "dist/ts3.9/preset.d.ts",
  "typesVersions": {
    "<3.8": {
      "dist/ts3.9/*": [
        "dist/ts3.4/*"
      ]
    }
  },
  "files": [
    "dist/**/*",
    "README.md",
    "*.js",
    "*.d.ts"
  ],
  "scripts": {
    "prepare": "node ../../scripts/prepare.js"
  },
  "dependencies": {
<<<<<<< HEAD
    "@storybook/docs-tools": "6.5.0-beta.1",
    "@storybook/webpack-tools": "6.5.0-beta.1",
=======
    "@storybook/core-common": "6.5.0-beta.4",
    "@storybook/docs-tools": "6.5.0-beta.4",
>>>>>>> 21d81680
    "@types/node": "^14.14.20 || ^16.0.0",
    "core-js": "^3.8.2",
    "react": "16.14.0",
    "react-dom": "16.14.0",
    "regenerator-runtime": "^0.13.7",
    "ts-loader": "^8.0.14",
    "vue-docgen-api": "^4.44.15",
    "vue-docgen-loader": "^1.5.0",
    "webpack": ">=4.0.0 <6.0.0"
  },
  "devDependencies": {
    "vue": "^2.6.12",
    "vue-loader": "^15.9.6",
    "vue-template-compiler": "^2.6.12",
    "webpack": "4"
  },
  "peerDependencies": {
    "@babel/core": "*",
    "babel-loader": "^7.0.0 || ^8.0.0",
    "css-loader": "*",
    "vue": "^2.6.8",
    "vue-loader": "^15.7.0",
    "vue-template-compiler": "^2.6.8"
  },
  "engines": {
    "node": ">=10.13.0"
  },
  "publishConfig": {
    "access": "public"
  },
  "gitHead": "7417a230d67b54d65caedcfb584f924b879ac9f5",
  "sbmodern": "dist/modern/preset.js"
}<|MERGE_RESOLUTION|>--- conflicted
+++ resolved
@@ -39,13 +39,8 @@
     "prepare": "node ../../scripts/prepare.js"
   },
   "dependencies": {
-<<<<<<< HEAD
-    "@storybook/docs-tools": "6.5.0-beta.1",
-    "@storybook/webpack-tools": "6.5.0-beta.1",
-=======
-    "@storybook/core-common": "6.5.0-beta.4",
     "@storybook/docs-tools": "6.5.0-beta.4",
->>>>>>> 21d81680
+    "@storybook/webpack-tools": "6.5.0-beta.4",
     "@types/node": "^14.14.20 || ^16.0.0",
     "core-js": "^3.8.2",
     "react": "16.14.0",
