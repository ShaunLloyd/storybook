--- conflicted
+++ resolved
@@ -131,19 +131,14 @@
 };
 
 const run = async () => {
-  const list = getDeployables(await readdir(p(['examples'])));
+  const list = getDeployables(await readdir(p(['examples'])), hasBuildScript);
 
   const { length } = list;
   const [a, b] = [process.env.CIRCLE_NODE_INDEX || 0, process.env.CIRCLE_NODE_TOTAL || 1];
   const step = Math.ceil(length / b);
   const offset = step * a;
 
-<<<<<<< HEAD
   const deployables = list.slice().splice(offset, step);
-=======
-  const list = examples.slice().splice(offset, step);
-  const deployables = getDeployables(list, hasBuildScript);
->>>>>>> 43448a7a
 
   if (deployables.length) {
     logger.log(
