/* eslint-disable no-console */
/* tslint:disable:no-console */
const path = require('path');
const shell = require('shelljs');
const chalk = require('chalk');
const fs = require('fs');
const log = require('npmlog');
const { babelify } = require('./compile-babel');
const { tscfy } = require('./compile-tsc');

function getPackageJson() {
  const modulePath = path.resolve('./');

  // eslint-disable-next-line global-require,import/no-dynamic-require
  return require(path.join(modulePath, 'package.json'));
}

function removeDist() {
  shell.rm('-rf', 'dist');
}

const ignore = [
  '__mocks__',
  '__snapshots__',
  '__tests__',
  '/tests/',
<<<<<<< HEAD
  '/stories/',
  /.+\.test\..+/,
  /\/.+\.story\..+/,
  /\/.+\.stories\..+/,
=======
  // '/stories/',
  /.+\.test\..+/,
  // /\/.+\.story\..+/,
  // /\/.+\.stories\..+/,
>>>>>>> fe320c39
];

function cleanup() {
  // remove files after babel --copy-files output
  // --copy-files option doesn't work with --ignore
  // https://github.com/babel/babel/issues/6226
  if (fs.existsSync(path.join(process.cwd(), 'dist'))) {
    const files = shell.find('dist').filter(filePath => {
      if (fs.lstatSync(filePath).isDirectory()) {
        return false;
      }
      return ignore.reduce((acc, pattern) => {
        return acc || !!filePath.match(pattern);
      }, false);
    });
    if (files.length) {
      shell.rm('-f', ...files);
    }
  }
}

function logError(type, packageJson, errorLogs) {
  log.error(`FAILED (${type}) : ${errorLogs}`);
  log.error(
    `FAILED to compile ${type}: ${chalk.bold(`${packageJson.name}@${packageJson.version}`)}`
  );
}

const packageJson = getPackageJson();

removeDist();

babelify({ errorCallback: errorLogs => logError('js', packageJson, errorLogs) });
tscfy({ errorCallback: errorLogs => logError('ts', packageJson, errorLogs) });

cleanup();

console.log(chalk.gray(`Built: ${chalk.bold(`${packageJson.name}@${packageJson.version}`)}`));<|MERGE_RESOLUTION|>--- conflicted
+++ resolved
@@ -24,17 +24,8 @@
   '__snapshots__',
   '__tests__',
   '/tests/',
-<<<<<<< HEAD
-  '/stories/',
   /.+\.test\..+/,
-  /\/.+\.story\..+/,
-  /\/.+\.stories\..+/,
-=======
-  // '/stories/',
-  /.+\.test\..+/,
-  // /\/.+\.story\..+/,
-  // /\/.+\.stories\..+/,
->>>>>>> fe320c39
+
 ];
 
 function cleanup() {
