{
  "compileOnSave": false,
  "compilerOptions": {
    "baseUrl": ".",
    "incremental": false,
    "noImplicitAny": true,
    "experimentalDecorators": true,
    "emitDecoratorMetadata": true,
    "jsx": "react",
    "moduleResolution": "node",
    "module": "ESNext",
    "skipLibCheck": true,
    "allowSyntheticDefaultImports": true,
    "esModuleInterop": true,
    "isolatedModules": true,
    "target": "ES2015",
    "types": ["jest"],
    "lib": ["es2019", "dom", "ESNext"]
  },
  "exclude": [
    "**/dist",
    "node_modules",
    "**/node_modules",
    "**/*.spec.ts",
    "**/__tests__",
    "**/*.test.ts",
    "**/FlowType*",
    "**/setup-jest.ts"
  ],
  "ts-node": {
    "transpileOnly": true,
    "files": true,
    "compilerOptions": {
<<<<<<< HEAD
      "types": ["node"],
      "module": "CommonJS"
    }
  }

=======
      "types": ["node"]
    }
  }
>>>>>>> 83ec53b3
}<|MERGE_RESOLUTION|>--- conflicted
+++ resolved
@@ -8,7 +8,7 @@
     "emitDecoratorMetadata": true,
     "jsx": "react",
     "moduleResolution": "node",
-    "module": "ESNext",
+    "module": "CommonJS",
     "skipLibCheck": true,
     "allowSyntheticDefaultImports": true,
     "esModuleInterop": true,
@@ -31,15 +31,8 @@
     "transpileOnly": true,
     "files": true,
     "compilerOptions": {
-<<<<<<< HEAD
       "types": ["node"],
       "module": "CommonJS"
     }
   }
-
-=======
-      "types": ["node"]
-    }
-  }
->>>>>>> 83ec53b3
 }